package main

import (
	"context"
	"fmt"
	"net/http"
	"sync"

	log "github.com/jensneuse/abstractlogger"

	graphqlDataSource "github.com/jensneuse/graphql-go-tools/pkg/engine/datasource/graphql_datasource"
	"github.com/jensneuse/graphql-go-tools/pkg/graphql"
<<<<<<< HEAD
	"github.com/jensneuse/graphql-go-tools/pkg/graphql/federation"

	"github.com/jensneuse/graphql-go-tools/examples/federation/gateway/authorization"
=======
>>>>>>> 71ca10e3
)

type DataSourceObserver interface {
	UpdateDataSources(dataSourceConfig []graphqlDataSource.Configuration)
}

type DataSourceSubject interface {
	Register(observer DataSourceObserver)
}

type HandlerFactory interface {
	Make(schema *graphql.Schema, engine *graphql.ExecutionEngineV2) http.Handler
}

type HandlerFactoryFn func(schema *graphql.Schema, engine *graphql.ExecutionEngineV2) http.Handler

func (h HandlerFactoryFn) Make(schema *graphql.Schema, engine *graphql.ExecutionEngineV2) http.Handler {
	return h(schema, engine)
}

func NewGateway(
	gqlHandlerFactory HandlerFactory,
	httpClient *http.Client,
	logger log.Logger,
	currentRoles []string,
) *Gateway {
	return &Gateway{
		gqlHandlerFactory: gqlHandlerFactory,
		httpClient:        httpClient,
		logger:            logger,

		mu:        &sync.Mutex{},
		readyCh:   make(chan struct{}),
		readyOnce: &sync.Once{},

		currentRoles: currentRoles,
	}
}

type Gateway struct {
	gqlHandlerFactory HandlerFactory
	httpClient        *http.Client
	logger            log.Logger
	currentRoles []string

	gqlHandler http.Handler

	mu         *sync.Mutex
	readyCh   chan struct{}
<<<<<<< HEAD

=======
>>>>>>> 71ca10e3
	readyOnce *sync.Once
}

func (g *Gateway) ServeHTTP(w http.ResponseWriter, r *http.Request) {
	g.mu.Lock()
	handler := g.gqlHandler
	g.mu.Unlock()

	handler.ServeHTTP(w, r)
}

func (g *Gateway) Ready() {
	<-g.readyCh
}

func (g *Gateway) UpdateDataSources(newDataSourcesConfig []graphqlDataSource.Configuration) {
	ctx := context.Background()
	engineConfigFactory := graphql.NewFederationEngineConfigFactory(newDataSourcesConfig, graphqlDataSource.NewBatchFactory(), graphql.WithFederationHttpClient(g.httpClient))

	schema, err := engineConfigFactory.MergedSchema()
	if err != nil {
		g.logger.Error("get schema:", log.Error(err))
		return
	}

	res, err := schema.Validate()
	if err != nil {
		g.logger.Error("validate schema:", log.Error(err))
		return
	}

	if !res.Valid {
		for i:= 0; i < res.Errors.Count(); i++ {
			g.logger.Info("validate error", log.Error(res.Errors.ErrorByIndex(i)))
		}
	}

	normRes, err := schema.Normalize()
	if err != nil {
		g.logger.Error("normalize schema:", log.Error(err))
		return
	}

	if !normRes.Successful {
		g.logger.Error("normalize schema:", log.Error(res.Errors))
		return
	}

	datasourceConfig, err := engineConfigFactory.EngineV2Configuration()
	if err != nil {
		g.logger.Error("get engine config: %v", log.Error(err))
		return
	}

	datasourceConfig.EnableDataLoader(true)

	engine, err := graphql.NewExecutionEngineV2(ctx, g.logger, datasourceConfig)
	if err != nil {
		g.logger.Error("create engine: %v", log.Error(err))
		return
	}

	engine.UseOperation(authorization.NewMiddleware(g.checkUserRole, schema.ASTDocument()))

	g.mu.Lock()
	g.gqlHandler = g.gqlHandlerFactory.Make(schema, engine)
	g.mu.Unlock()

	g.readyOnce.Do(func() { close(g.readyCh) })
}

func (g *Gateway) checkUserRole(ctx context.Context, requiredRoles []string) error {
	// must be http middleware for authentication http response (creates user session from token (auth header or cookie) and keeps it in context)
	// must be websocket init function for authentication ws connect (create user session from token (ws init message payload) and keeps it in context)
	requiredHighestRole := highestRole(requiredRoles)
	userHighestRole := highestRole(g.getUserRoles(ctx))

	if lessRoles(userHighestRole, requiredHighestRole) {
		return fmt.Errorf("required role: %s, got: %s", requiredHighestRole, userHighestRole)
	}

	return nil
}

func (g *Gateway) getUserRoles(ctx context.Context) []string {
	// Here could be getting of the user session from context
	return g.currentRoles
}<|MERGE_RESOLUTION|>--- conflicted
+++ resolved
@@ -10,12 +10,8 @@
 
 	graphqlDataSource "github.com/jensneuse/graphql-go-tools/pkg/engine/datasource/graphql_datasource"
 	"github.com/jensneuse/graphql-go-tools/pkg/graphql"
-<<<<<<< HEAD
-	"github.com/jensneuse/graphql-go-tools/pkg/graphql/federation"
 
 	"github.com/jensneuse/graphql-go-tools/examples/federation/gateway/authorization"
-=======
->>>>>>> 71ca10e3
 )
 
 type DataSourceObserver interface {
@@ -59,16 +55,12 @@
 	gqlHandlerFactory HandlerFactory
 	httpClient        *http.Client
 	logger            log.Logger
-	currentRoles []string
+	currentRoles      []string
 
 	gqlHandler http.Handler
 
-	mu         *sync.Mutex
+	mu        *sync.Mutex
 	readyCh   chan struct{}
-<<<<<<< HEAD
-
-=======
->>>>>>> 71ca10e3
 	readyOnce *sync.Once
 }
 
@@ -101,7 +93,7 @@
 	}
 
 	if !res.Valid {
-		for i:= 0; i < res.Errors.Count(); i++ {
+		for i := 0; i < res.Errors.Count(); i++ {
 			g.logger.Info("validate error", log.Error(res.Errors.ErrorByIndex(i)))
 		}
 	}
