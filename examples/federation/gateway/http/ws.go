package http

import (
	"context"
	"encoding/json"
	"net"

	"github.com/gobwas/ws"
	"github.com/gobwas/ws/wsutil"
	"github.com/jensneuse/abstractlogger"

	"github.com/jensneuse/graphql-go-tools/pkg/subscription"
)

// WebsocketSubscriptionClient is an actual implementation of the subscritpion client interface.
type WebsocketSubscriptionClient struct {
	logger abstractlogger.Logger
	// clientConn holds the actual connection to the client.
	clientConn net.Conn
	// isClosedConnection indicates if the websocket connection is closed.
	isClosedConnection bool
}

// NewWebsocketSubscriptionClient will create a new websocket subscription client.
func NewWebsocketSubscriptionClient(logger abstractlogger.Logger, clientConn net.Conn) *WebsocketSubscriptionClient {
	return &WebsocketSubscriptionClient{
		logger:     logger,
		clientConn: clientConn,
	}
}

// ReadFromClient will read a subscription message from the websocket client.
func (w *WebsocketSubscriptionClient) ReadFromClient() (message *subscription.Message, err error) {
	var data []byte
	var opCode ws.OpCode

	data, opCode, err = wsutil.ReadClientData(w.clientConn)
	if err != nil {
		if w.isClosedConnectionError(err) {
			return message, nil
		}

		w.logger.Error("http.WebsocketSubscriptionClient.ReadFromClient()",
			abstractlogger.Error(err),
			abstractlogger.ByteString("data", data),
			abstractlogger.Any("opCode", opCode),
		)

		w.isClosedConnectionError(err)

		return nil, err
	}

	err = json.Unmarshal(data, &message)
	if err != nil {
		w.logger.Error("http.WebsocketSubscriptionClient.ReadFromClient()",
			abstractlogger.Error(err),
			abstractlogger.ByteString("data", data),
			abstractlogger.Any("opCode", opCode),
		)

		return nil, err
	}

	return message, nil
}

// WriteToClient will write a subscription message to the websocket client.
func (w *WebsocketSubscriptionClient) WriteToClient(message subscription.Message) error {
	if w.isClosedConnection {
		return nil
	}

	messageBytes, err := json.Marshal(message)
	if err != nil {
		w.logger.Error("http.WebsocketSubscriptionClient.WriteToClient()",
			abstractlogger.Error(err),
			abstractlogger.Any("message", message),
		)

		return err
	}

	err = wsutil.WriteServerMessage(w.clientConn, ws.OpText, messageBytes)
	if err != nil {
		w.logger.Error("http.WebsocketSubscriptionClient.WriteToClient()",
			abstractlogger.Error(err),
			abstractlogger.ByteString("messageBytes", messageBytes),
		)

		return err
	}

	return nil
}

// IsConnected will indicate if the websocket conenction is still established.
func (w *WebsocketSubscriptionClient) IsConnected() bool {
	return !w.isClosedConnection
}

// Disconnect will close the websocket connection.
func (w *WebsocketSubscriptionClient) Disconnect() error {
	w.logger.Debug("http.GraphQLHTTPRequestHandler.Disconnect()",
		abstractlogger.String("message", "disconnecting client"),
	)
	w.isClosedConnection = true
	return w.clientConn.Close()
}

// isClosedConnectionError will indicate if the given error is a conenction closed error.
func (w *WebsocketSubscriptionClient) isClosedConnectionError(err error) bool {
	if _, ok := err.(wsutil.ClosedError); ok {
		w.isClosedConnection = true
	}

	return w.isClosedConnection
}

func HandleWebsocket(done chan bool, errChan chan error, conn net.Conn, executorPool subscription.ExecutorPool, logger abstractlogger.Logger) {
	defer func() {
		if err := conn.Close(); err != nil {
			logger.Error("http.HandleWebsocket()",
				abstractlogger.String("message", "could not close connection to client"),
				abstractlogger.Error(err),
			)
		}
	}()

	websocketClient := NewWebsocketSubscriptionClient(logger, conn)
	subscriptionHandler, err := subscription.NewHandler(logger, websocketClient, executorPool)
	if err != nil {
		logger.Error("http.HandleWebsocket()",
			abstractlogger.String("message", "could not create subscriptionHandler"),
			abstractlogger.Error(err),
		)

		errChan <- err
		return
	}

	close(done)
	subscriptionHandler.Handle(context.Background()) // Blocking
}

// handleWebsocket will handle the websocket connection.
<<<<<<< HEAD
func (g *GraphQLHTTPRequestHandler) handleWebsocket(ctx context.Context, conn net.Conn) {
	done := make(chan bool)
	errChan := make(chan error)

	executorPool := subscription.NewExecutorV2Pool(g.engine, ctx)
=======
func (g *GraphQLHTTPRequestHandler) handleWebsocket(connInitReqCtx context.Context, conn net.Conn) {
	done := make(chan bool)
	errChan := make(chan error)

	executorPool := subscription.NewExecutorV2Pool(g.engine, connInitReqCtx)
>>>>>>> 71ca10e3
	go HandleWebsocket(done, errChan, conn, executorPool, g.log)
	select {
	case err := <-errChan:
		g.log.Error("http.GraphQLHTTPRequestHandler.handleWebsocket()",
			abstractlogger.Error(err),
		)
	case <-done:
	}
}<|MERGE_RESOLUTION|>--- conflicted
+++ resolved
@@ -144,19 +144,12 @@
 }
 
 // handleWebsocket will handle the websocket connection.
-<<<<<<< HEAD
-func (g *GraphQLHTTPRequestHandler) handleWebsocket(ctx context.Context, conn net.Conn) {
-	done := make(chan bool)
-	errChan := make(chan error)
-
-	executorPool := subscription.NewExecutorV2Pool(g.engine, ctx)
-=======
 func (g *GraphQLHTTPRequestHandler) handleWebsocket(connInitReqCtx context.Context, conn net.Conn) {
 	done := make(chan bool)
 	errChan := make(chan error)
 
 	executorPool := subscription.NewExecutorV2Pool(g.engine, connInitReqCtx)
->>>>>>> 71ca10e3
+
 	go HandleWebsocket(done, errChan, conn, executorPool, g.log)
 	select {
 	case err := <-errChan:
