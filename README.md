[![GoDoc](https://pkg.go.dev/badge/github.com/wundergraph/graphql-go-tools/v2)](https://pkg.go.dev/github.com/wundergraph/graphql-go-tools/v2)
[![v2-ci](https://github.com/wundergraph/graphql-go-tools/workflows/v2-ci/badge.svg)](https://github.com/wundergraph/graphql-go-tools/actions/workflows/v2.yml)

# GraphQL Router / API Gateway Framework written in Golang

[<p align="center"><img height="auto" src="./assets/logo.png" alt="Wundergraph logo"></p>](https://wundergraph.com/)

## We're hiring!

Are you interested in working on graphql-go-tools?
We're looking for experienced Go developers and DevOps or Platform Engineering specialists to help us run Cosmo Cloud.
If you're more interested in working with Customers on their GraphQL Strategy,
we also offer Solution Architect positions.

Check out the [currently open positions](https://wundergraph.com/jobs#open-positions).

## From the WunderGraph Blog

Here's a selection of blog posts that focus on the technical aspects of GraphQL Federation,
diving into the internals of this library:

- [**How we scaled Cosmo Router for the SuperBowl**](https://wundergraph.com/blog/scaling-graphql-federation-for-the-superbowl)
- [**The Architecture of our Observability Stack**](https://wundergraph.com/blog/scaling_graphql_observability)
- [**How Normalization affects Query Planning**](https://wundergraph.com/blog/normalization_query_planning_graphql_federation)
- [**Zero cost abstraction for the @skip and @include Directives**](https://wundergraph.com/blog/zero_cost_abstraction_for_skip_include_in_federated_graphql)
- [**Algorithm to minify GraphQL ASTs by up to 99%**](https://wundergraph.com/blog/graphql_query_ast_minification)
- [**Federated GraphQL Subscriptions with NATS and Event Driven Architecture**](https://wundergraph.com/blog/distributed_graphql_subscriptions_with_nats_and_event_driven_architecture)
- [**Implementing the viewer pattern in GraphQL Federation**](https://wundergraph.com/blog/graphql_federation_viewer_pattern)
- [**How we're using Epoll/Kqueue to scale GraphQL Subscriptions**](https://wundergraph.com/blog/edfs_scaling_graphql_subscriptions_in_go)
- [**ASTJSON - A fast way to merge JSON objects**](https://wundergraph.com/blog/astjson_high_performance_json_transformations_in_golang)
- [**Dataloader 3.0, an efficient algorithm for Federation data loading**](https://wundergraph.com/blog/dataloader_3_0_breadth_first_data_loading)

## Replacement for Apollo Router

If you're looking for a complete ready-to-use Open Source Router for Federation,
have a look at the [Cosmo Router](https://github.com/wundergraph/cosmo) which is based on this library.

Cosmo Router wraps this library and provides a complete solution for Federated GraphQL including the following features:

- [x] Federation Gateway
- [x] OpenTelemetry Metrics & Distributed Tracing
- [x] Prometheus Metrics
- [x] GraphQL Schema Usage Exporter
- [x] Health Checks
- [x] GraphQL Playground
- [x] Execution Tracing Exporter & UI in the Playground
- [x] Federated Subscriptions over WebSockets (graphql-ws & graphql-transport-ws protocol support) and SSE
- [x] Authentication using JWKS & JWT
- [x] Highly available & scalable using S3 as a backend for the Router Config
- [x] Persisted Operations / Trusted Documents
- [x] Traffic Shaping (Timeouts, Retries, Header & Body Size Limits, Subgraph Header forwarding)
- [x] Custom Modules & Middleware

## State of the packages

This repository contains multiple packages joined via [workspace](https://github.com/wundergraph/graphql-go-tools/blob/master/go.work).

| Package                                                                                                       | Description                                                                                                                                                                                                                        | Package dependencies                                                                                                                                                                            | Maintenance state                  |
|---------------------------------------------------------------------------------------------------------------|------------------------------------------------------------------------------------------------------------------------------------------------------------------------------------------------------------------------------------|-------------------------------------------------------------------------------------------------------------------------------------------------------------------------------------------------|------------------------------------|
| [graphql-go-tools v2](https://github.com/wundergraph/graphql-go-tools/blob/master/v2/go.mod)                  | GraphQL engine implementation consisting of lexer, parser, ast, ast validation, ast normalization, datasources, query planner and resolver. Supports GraphQL Federation. Has built-in support for batching federation entity calls | -                                                                                                                                                                                               | actual version, active development |
| [execution](https://github.com/wundergraph/graphql-go-tools/blob/master/execution/go.mod)                     | Execution helpers for the request handling and engine configuration builder                                                                                                                                                        | depends on [graphql-go-tools v2](https://github.com/wundergraph/graphql-go-tools/blob/master/v2/go.mod) and [composition](https://github.com/wundergraph/cosmo/blob/main/composition-go/go.mod) | actual version                     |
| [examples/federation](https://github.com/wundergraph/graphql-go-tools/blob/master/examples/federation/go.mod) | Example implementation of graphql federation gateway. This example is not production ready. For production ready solution please consider using [cosmo router](https://github.com/wundergraph/cosmo/tree/main)                     | depends on [execution](https://github.com/wundergraph/graphql-go-tools/blob/master/execution/go.mod) package                                                                                    | actual federation gateway example  |
| [graphql-go-tools v1](https://github.com/wundergraph/graphql-go-tools/blob/master/go.mod)                     | Legacy GraphQL engine implementation. This version 1 package is in maintenance mode and accepts only pull requests with critical bug fixes. All new features will be implemented in the version 2 package only.                    | -                                                                                                                                                                                               | deprecated, maintenance mode       |

## Notes

This library is used in production at [WunderGraph](https://wundergraph.com/).
We've recently introduced a v2 module that is not completely backwards compatible with v1, hence the major version bump.
The v2 module contains big rewrites in the engine package, mainly to better support GraphQL Federation.
Please consider the v1 module as deprecated and move to v2 as soon as possible.

We have customers who pay us to maintain this library and steer the direction of the project.
[Contact us](https://wundergraph.com/contact/sales) if you're looking for commercial support, features or consulting.

## Performance

The architecture of this library is designed for performance, high-throughput and low garbage collection overhead.
The following benchmark measures the "overhead" of loading and resolving a GraphQL response from four static in-memory Subgraphs at 0,007459 ms/op.
In more complete end-to-end benchmarks, we've measured up to 8x more requests per second and 8x lower p99 latency compared to Apollo Router, which is written in Rust.

```shell
cd v2/pkg/engine
go test -run=nothing -bench=Benchmark_NestedBatchingWithoutChecks -memprofile memprofile.out -benchtime 3s && go tool pprof memprofile.out
goos: darwin
goarch: arm64
pkg: github.com/wundergraph/graphql-go-tools/v2/pkg/engine/resolve
Benchmark_NestedBatchingWithoutChecks-10          473186              7134 ns/op          52.00 MB/s        2086 B/op         36 allocs/op
```

## Tutorial

If you're here to learn how to use this library to build your own custom GraphQL Router or API Gateway,
here's a speed run tutorial for you, based on how we use this library in Cosmo Router.

```go
package main

import (
	"bytes"
	"context"
	"fmt"

	"github.com/cespare/xxhash/v2"
	"github.com/wundergraph/graphql-go-tools/v2/pkg/ast"
	"github.com/wundergraph/graphql-go-tools/v2/pkg/astnormalization"
	"github.com/wundergraph/graphql-go-tools/v2/pkg/astparser"
	"github.com/wundergraph/graphql-go-tools/v2/pkg/astprinter"
	"github.com/wundergraph/graphql-go-tools/v2/pkg/asttransform"
	"github.com/wundergraph/graphql-go-tools/v2/pkg/astvalidation"
	"github.com/wundergraph/graphql-go-tools/v2/pkg/astvisitor"
	"github.com/wundergraph/graphql-go-tools/v2/pkg/engine/datasource/staticdatasource"
	"github.com/wundergraph/graphql-go-tools/v2/pkg/engine/plan"
	"github.com/wundergraph/graphql-go-tools/v2/pkg/engine/resolve"
	"github.com/wundergraph/graphql-go-tools/v2/pkg/operationreport"
)

/*
ExampleParsePrintDocument shows you the most basic usage of the library.
It parses a GraphQL document and prints it back to a writer.
*/
func ExampleParsePrintDocument() {
  input := []byte(`query Hello { world }`)

  report := &operationreport.Report{}
  document := ast.NewSmallDocument()
  parser := astparser.NewParser()
  printer := &astprinter.Printer{}

  document.Input.ResetInputBytes(input)
  parser.Parse(document, report)

  if report.HasErrors() {
    panic(report.Error())
  }

  out := &bytes.Buffer{}
  err := printer.Print(document, out)
  if err != nil {
    panic(err)
  }
  fmt.Println(out.String()) // Output: query Hello {world}
}

/*
Okay, that was easy, but also not very useful.
Let's try to parse a more complex document and print it back to a writer.
*/

// ExampleParseComplexDocument shows a special feature of the printer
func ExampleParseComplexDocument() {
  input := []byte(`
    query {
      hello
      foo {
        bar
      }
    }
  `)

  report := &operationreport.Report{}
  document := ast.NewSmallDocument()
  parser := astparser.NewParser()
  printer := &astprinter.Printer{}

  document.Input.ResetInputBytes(input)
  parser.Parse(document, report)

  if report.HasErrors() {
    panic(report.Error())
  }

  out := &bytes.Buffer{}
  err := printer.Print(document, out)
  if err != nil {
    panic(err)
  }
  fmt.Println(out.String()) // Output: { hello foo { bar } }
}

/*
You'll notice that the printer removes all whitespace and newlines.
But what if we wanted to print the document with indentation?
*/

func ExamplePrintWithIndentation() {
  input := []byte(`
    {
      hello
      foo {
        bar
      }
    }
  `)

  report := &operationreport.Report{}
  document := ast.NewSmallDocument()
  parser := astparser.NewParser()

  document.Input.ResetInputBytes(input)
  parser.Parse(document, report)

  if report.HasErrors() {
    panic(report.Error())
  }

  out, err := astprinter.PrintStringIndent(document, "  ")
  if err != nil {
    panic(err)
  }
  fmt.Println(out)
  // Output: {
  //   hello
  //   foo {
  //     bar
  //   }
  // }
}

/*
Okay, fantastic. We can parse and print GraphQL documents.
As a next step, we could analyze the document and extract some information from it.
What if we wanted to know the name of the operation in the document, if any?
And what if we wanted to know about the Operation type?
*/

func ExampleParseOperationNameAndType() {
  input := []byte(`
    query MyQuery {
      hello
      foo {
        bar
      }
    }
  `)

  report := &operationreport.Report{}
  document := ast.NewSmallDocument()
  parser := astparser.NewParser()

  document.Input.ResetInputBytes(input)
  parser.Parse(document, report)

  if report.HasErrors() {
    panic(report.Error())
  }

  operationCount := 0
  var (
    operationNames []string
    operationTypes []ast.OperationType
  )

  for _, node := range document.RootNodes {
    if node.Kind != ast.NodeKindOperationDefinition {
      continue
    }
    operationCount++
    name := document.OperationDefinitionNameString(node.Ref)
    operationNames = append(operationNames, name)
    operationType := document.OperationDefinitions[node.Ref].OperationType
    operationTypes = append(operationTypes, operationType)
  }

  fmt.Println(operationCount) // Output: 1
  fmt.Println(operationNames) // Output: [MyQuery]
}

/*
We've now seen how to analyze the document and learn a bit about it.
We could now add some validation to our application,
e.g. we could check for the number of operations in the document,
and return an error if there are multiple anonymous operations.

We could also validate the Operation content against a schema.
But before we do this, we need to normalize the document.
This is important because validation relies on the document being normalized.
It was much easier to build the validation and many other features on top of a normalized document.

Normalization is the process of transforming the document into a canonical form.
This means that the document is transformed in a way that makes it easier to reason about it.
We inline fragments, we remove unused fragments,
we remove duplicate fields, we remove unused variables,
we remove unused operations etc...

So, let's normalize the document!
*/

func ExampleNormalizeDocument() {
  input := []byte(`
    query MyQuery {
      hello
      hello
      foo {
        bar
        bar
      }
      ...MyFragment
    }

<<<<<<< HEAD
	input := []byte(`
		query MyQuery {
			hello
			hello
			foo {
				bar
				bar
			}
			...MyFragment
		}

		fragment MyFragment on Query {
			hello
			foo {
				bar
			}
		}
	`)

	schema := []byte(`
		type Query {
			hello: String
			foo: Foo
		}

		type Foo {
			bar: String
		}
	`)

	report := &operationreport.Report{}
	document := ast.NewSmallDocument()
	parser := astparser.NewParser()

	document.Input.ResetInputBytes(input)
	parser.Parse(document, report)

	if report.HasErrors() {
		panic(report.Error())
	}

	schemaDocument := ast.NewSmallDocument()
	schemaParser := astparser.NewParser()
	schemaDocument.Input.ResetInputBytes(schema)
	schemaParser.Parse(schemaDocument, report)

	if report.HasErrors() {
		panic(report.Error())
	}

	// graphql-go-tools is very strict about the schema
	// the above GraphQL Schema is not fully valid, e.g. the `schema { query: Query }` part is missing
	// we can fix this automatically by merging the schema with a base schema
	err := asttransform.MergeDefinitionWithBaseSchema(schemaDocument)
	if err != nil {
		panic(err)
	}

	// you can customize what rules the normalizer should apply
	normalizer := astnormalization.NewWithOpts(
		astnormalization.WithExtractVariables(),
		astnormalization.WithInlineFragmentSpreads(),
		astnormalization.WithRemoveFragmentDefinitions(),
		astnormalization.WithRemoveNotMatchingOperationDefinitions(),
	)

	// It's generally recommended to always give your operation a name
	// If it doesn't have a name, just add one to the AST before normalizing it
	// This is not strictly necessary, but ensures that all normalization rules work as expected
	normalizer.NormalizeNamedOperation(document, schemaDocument, []byte("MyQuery"), report)

	if report.HasErrors() {
		panic(report.Error())
	}

	out, err := astprinter.PrintStringIndent(document, nil, "  ")
	if err != nil {
		panic(err)
	}

	fmt.Println(out)
	// Output: query MyQuery {
	//   hello
	//   foo {
	//     bar
	//   }
	// }
=======
    fragment MyFragment on Query {
      hello
      foo {
        bar
      }
    }
  `)

  schema := []byte(`
    type Query {
      hello: String
      foo: Foo
    }
  
    type Foo {
      bar: String
    }
  `)

  report := &operationreport.Report{}
  document := ast.NewSmallDocument()
  parser := astparser.NewParser()

  document.Input.ResetInputBytes(input)
  parser.Parse(document, report)

  if report.HasErrors() {
    panic(report.Error())
  }

  schemaDocument := ast.NewSmallDocument()
  schemaParser := astparser.NewParser()
  schemaDocument.Input.ResetInputBytes(schema)
  schemaParser.Parse(schemaDocument, report)

  if report.HasErrors() {
    panic(report.Error())
  }

  // graphql-go-tools is very strict about the schema
  // the above GraphQL Schema is not fully valid, e.g. the `schema { query: Query }` part is missing
  // we can fix this automatically by merging the schema with a base schema
  err := asttransform.MergeDefinitionWithBaseSchema(schemaDocument)
  if err != nil {
    panic(err)
  }

  // you can customize what rules the normalizer should apply
  normalizer := astnormalization.NewWithOpts(
    astnormalization.WithExtractVariables(),
    astnormalization.WithInlineFragmentSpreads(),
    astnormalization.WithRemoveFragmentDefinitions(),
    astnormalization.WithRemoveNotMatchingOperationDefinitions(),
  )

  // It's generally recommended to always give your operation a name
  // If it doesn't have a name, just add one to the AST before normalizing it
  // This is not strictly necessary, but ensures that all normalization rules work as expected
  normalizer.NormalizeNamedOperation(document, schemaDocument, []byte("MyQuery"), report)

  if report.HasErrors() {
    panic(report.Error())
  }

  out, err := astprinter.PrintStringIndent(document, "  ")
  if err != nil {
    panic(err)
  }

  fmt.Println(out)
  // Output: query MyQuery {
  //   hello
  //   foo {
  //     bar
  //   }
  // }
>>>>>>> fe7e5e75
}

/*
Okay, that was a lot of work, but now we have a normalized document.
As you can see, all the duplicate fields have been removed and the fragment has been inlined.

What can we do with it?
Well, the possibilities are endless,
but why don't we start with validating the document against a schema?
Alright. Let's do it!
*/

func ExampleValidateDocument() {
  input := []byte(`
    query MyQuery {
      helo
    }
  `)
  schema := []byte(`
    type Query {
      hello: String
    }
  `)

  report := &operationreport.Report{}

  operationDocumentParser := astparser.NewParser()
  operationDocument := ast.NewSmallDocument()
  operationDocument.Input.ResetInputBytes(input)
  operationDocumentParser.Parse(operationDocument, report)
  if report.HasErrors() {
    panic(report.Error())
  }

  schemaParser := astparser.NewParser()
  schemaDocument := ast.NewSmallDocument()
  schemaDocument.Input.ResetInputBytes(schema)
  schemaParser.Parse(schemaDocument, report)
  if report.HasErrors() {
    panic(report.Error())
  }

  err := asttransform.MergeDefinitionWithBaseSchema(schemaDocument)
  if err != nil {
    panic(err)
  }

  validator := astvalidation.DefaultOperationValidator()
  validator.Validate(operationDocument, schemaDocument, report)
  if report.HasErrors() {
    println(report.Error())
  }
}

/*
Fantastic, we've now got a GraphQL document that is valid against a schema.

As a next step, we could generate a cache key for the document.
This is very useful if we want to start doing expensive operations afterward that could be de-duplicated or cached.
At the same time, generating a cache key from a normalized document is not as trivial as it sounds.
Let's take a look!
*/

func ExampleGenerateCacheKey() {
  operationDocument := ast.NewSmallDocument()
  schemaDocument := ast.NewSmallDocument()
  report := &operationreport.Report{}

  normalizer := astnormalization.NewWithOpts(
    astnormalization.WithExtractVariables(),
    astnormalization.WithInlineFragmentSpreads(),
    astnormalization.WithRemoveFragmentDefinitions(),
    astnormalization.WithRemoveNotMatchingOperationDefinitions(),
  )

  normalizer.NormalizeNamedOperation(
    operationDocument, schemaDocument, []byte("MyQuery"), report)
  printer := &astprinter.Printer{}
  keyGen := xxhash.New()
  err := printer.Print(operationDocument, keyGen)
  if err != nil {
    panic(err)
  }

  // you might be thinking that we're done now, but we're not
  // we've extracted the variables, so we need to add them to the cache key

  _, err = keyGen.Write(operationDocument.Input.Variables)
  if err != nil {
    panic(err)
  }

  key := keyGen.Sum64()
  fmt.Printf("%x\n", key) // Output: {cache key}
}

/*
Good job! We now have a correct cache key for the document.
We're using this ourselves in production to de-duplicate e.g. planning the execution of a GraphQL Operation.

There's just one problem with the above code.
An attacker could easily send the same document with a different Operation name and get a different cache key.
This could quite easily fill up our cache with duplicate entries.
To prevent this, we can make the operation name static.
Let's change out code to account for this.
*/

func ExampleGenerateCacheKeyWithStaticOperationName() {
  staticOperationName := []byte("O")

  operationDocument := ast.NewSmallDocument()
  schemaDocument := ast.NewSmallDocument()
  report := &operationreport.Report{}

  normalizer := astnormalization.NewWithOpts(
    astnormalization.WithExtractVariables(),
    astnormalization.WithInlineFragmentSpreads(),
    astnormalization.WithRemoveFragmentDefinitions(),
    astnormalization.WithRemoveNotMatchingOperationDefinitions(),
  )

  // First, we add the static operation name to the document and get an "address" to the byte slice (string) in the document
  // We cannot just add a string to an AST because the AST only stores references to byte slices
  // Storing strings in AST nodes would be very inefficient and would require a lot of allocations
  nameRef := operationDocument.Input.AppendInputBytes(staticOperationName)

  for _, node := range operationDocument.RootNodes {
    if node.Kind != ast.NodeKindOperationDefinition {
      continue
    }
    name := operationDocument.OperationDefinitionNameString(node.Ref)
    if name != "MyQuery" {
      continue
    }
    // Then we set the name of the operation to the address of the static operation name
    // Now we have renamed MyQuery to O
    operationDocument.OperationDefinitions[node.Ref].Name = nameRef
  }

  // Now we can normalize the modified document
  // All Operations that don't have the name O will be removed
  normalizer.NormalizeNamedOperation(operationDocument, schemaDocument, staticOperationName, report)

  printer := &astprinter.Printer{}
  keyGen := xxhash.New()
  err := printer.Print(operationDocument, keyGen)
  if err != nil {
    panic(err)
  }

  _, err = keyGen.Write(operationDocument.Input.Variables)
  if err != nil {
    panic(err)
  }

  key := keyGen.Sum64()
  fmt.Printf("%x\n", key) // Output: {cache key}
}

/*
With these changes, the name of the operation doesn't matter anymore.
Independent of the name, the cache key will always be the same.

As a next step, we could start planning the execution of the operation.
This is a very complex topic, so we'll just show you how to plan the operation.
Going into detail would be beyond the scope of this example.
It took us years to get this right, so we won't be able to explain it in a few lines of code.

graphql-go-tools is not a GraphQL server by itself.
It's a library that you can use to build Routers, Gateways, or even GraphQL Server frameworks on top of it.
What this means is that there's no built-in support to define "resolvers".
Instead, you have to define DataSources that are used to resolve fields.

A DataSource can be anything, e.g. a static value, a HTTP JSON API, a GraphQL API, a WASM Lambda, a Database etc.
It's up to you to implement the DataSource interface.

The simplest DataSource is the StaticDataSource.
It's a DataSource that returns a static value for a field.
Let's see how to use it!

You have to attach the DataSource to one or more fields in the schema,
and you have to provide a config and a factory for the DataSource,
so that the planner knows how to create an execution plan for the DataSource and an "instance" of the DataSource.
*/

func ExamplePlanOperation() {
<<<<<<< HEAD
    staticDataSource, err := plan.NewDataSourceConfiguration[staticdatasource.Configuration](
      "StaticDataSource",
      &staticdatasource.Factory[staticdatasource.Configuration]{},
      &plan.DataSourceMetadata{
        RootNodes: []plan.TypeField{
          {
            TypeName:   "Query",
            FieldNames: []string{"hello"},
          },
        },
      },
      staticdatasource.Configuration{
        Data: `{"hello":"world"}`,
      },
    )
	if err != nil {
		panic(err)
    }

    config := plan.Configuration{
      DataSources: []plan.DataSource{
        staticDataSource,
      },
      Fields: []plan.FieldConfiguration{
=======
  staticDataSource, err := plan.NewDataSourceConfiguration[staticdatasource.Configuration](
    "StaticDataSource",
    &staticdatasource.Factory[staticdatasource.Configuration]{},
    &plan.DataSourceMetadata{
      RootNodes: []plan.TypeField{
>>>>>>> fe7e5e75
        {
          TypeName:   "Query",
          FieldNames: []string{"hello"},
        },
      },
    },
    staticdatasource.Configuration{
      Data: `{"hello":"world"}`,
    },
  )
  if err != nil {
    panic(err)
  }

  config := plan.Configuration{
    DataSources: []plan.DataSource{
      staticDataSource,
    },
    Fields: []plan.FieldConfiguration{
      {
        TypeName:              "Query", // attach this config to the Query type and the field hello
        FieldName:             "hello",
        DisableDefaultMapping: true,              // disable the default mapping for this field which only applies to GraphQL APIs
        Path:                  []string{"hello"}, // returns the value of the field "hello" from the JSON data
      },
    },
  }

  input := []byte(`query O { hello }`)
  schema := []byte(`type Query { hello: String }`)

  report := &operationreport.Report{}
  operationDocument := ast.NewSmallDocument()
  operationDocumentParser := astparser.NewParser()
  operationDocument.Input.ResetInputBytes(input)
  operationDocumentParser.Parse(operationDocument, report)
  if report.HasErrors() {
    panic(report.Error())
  }

  schemaDocument := ast.NewSmallDocument()
  schemaParser := astparser.NewParser()
  schemaDocument.Input.ResetInputBytes(schema)
  schemaParser.Parse(schemaDocument, report)
  if report.HasErrors() {
    panic(report.Error())
  }

  operationName := "O"

  err = asttransform.MergeDefinitionWithBaseSchema(schemaDocument)
  if err != nil {
    panic(err)
  }

  planner, err := plan.NewPlanner(config)
  if err != nil {
    panic(err)
  }
  executionPlan := planner.Plan(operationDocument, schemaDocument, operationName, report)
  if report.HasErrors() {
    panic(report.Error())
  }
  fmt.Printf("%+v\n", executionPlan) // Output: Plan...
}

/*
As you can see, the planner has created a plan for us.
This plan can now be executed by using the Resolver.
*/

func ExampleExecuteOperation() {
  var preparedPlan plan.Plan
  resolver := resolve.New(context.Background(), resolve.ResolverOptions{})

  ctx := resolve.NewContext(context.Background())

  switch p := preparedPlan.(type) {
  case *plan.SynchronousResponsePlan:
    out := &bytes.Buffer{}
    err, _ := resolver.ResolveGraphQLResponse(ctx, p.Response, nil, out)
    if err != nil {
      panic(err)
    }
    fmt.Println(out.String()) // Output: {"data":{"hello":"world"}}
  case *plan.SubscriptionResponsePlan:
    // this is a Query, so we ignore Subscriptions for now, but they are supported
  }
}

/*
Well done! You've now seen how to parse, print, validate, normalize, plan and execute a GraphQL document.
You've built a complete GraphQL API Gateway from scratch.
That said, this was really just the tip of the iceberg.

When you look under the hood of graphql-go-tools, you'll notice that a lot of its functionality is built on top of the AST,
more specifically on top of the "astvisitor" package.
It comes with a lot of useful bells and whistles that help you to solve complex problems.

You'll notice that almost everything, from normalization to printing, planning, validation, etc.
is built on top of the AST and the astvisitor package.

Let's take a look at a basic example of how to use the astvisitor package to build higher level functionality.
Here's a simple use case:

Let's walk through the AST of a GraphQL document and extract all tuples of (TypeName, FieldName).
This is useful, e.g. when you want to extract information about the fields that are used in a document.
*/

type visitor struct {
  walker                *astvisitor.Walker
  operation, definition *ast.Document
  typeFields            [][]string
}

func (v *visitor) EnterField(ref int) {
  // get the name of the enclosing type (Query)
  enclosingTypeName := v.walker.EnclosingTypeDefinition.NameString(v.definition)
  // get the name of the field (hello)
  fieldName := v.operation.FieldNameString(ref)
  // get the type definition of the field (String)
  definitionRef, exists := v.walker.FieldDefinition(ref)
  if !exists {
    return
  }
  // get the name of the field type (String)
  fieldTypeName := v.definition.FieldDefinitionTypeNameString(definitionRef)
  v.typeFields = append(v.typeFields, []string{enclosingTypeName, fieldName, fieldTypeName})
}

func ExampleWalkAST() {
  report := &operationreport.Report{}

  operationInput := []byte(`query O { hello }`)
  operationParser := astparser.NewParser()
  operationDocument := ast.NewSmallDocument()
  operationDocument.Input.ResetInputBytes(operationInput)
  operationParser.Parse(operationDocument, report)
  if report.HasErrors() {
    panic(report.Error())
  }

  schemaInput := []byte(`type Query { hello: String }`)
  schemaParser := astparser.NewParser()
  schemaDocument := ast.NewSmallDocument()
  schemaDocument.Input.ResetInputBytes(schemaInput)
  schemaParser.Parse(schemaDocument, report)
  if report.HasErrors() {
    panic(report.Error())
  }

  err := asttransform.MergeDefinitionWithBaseSchema(schemaDocument)
  if err != nil {
    panic(err)
  }

  walker := astvisitor.NewWalker(24)

  vis := &visitor{
    walker:     &walker,
    operation:  operationDocument,
    definition: schemaDocument,
  }

  walker.RegisterEnterFieldVisitor(vis)
  walker.Walk(operationDocument, schemaDocument, report)
  if report.HasErrors() {
    panic(report.Error())
  }
  fmt.Printf("%+v\n", vis.typeFields) // Output: [[Query hello String]]
}

/*
This is just a very basic example of what you can do with the astvisitor package,
but you can see that it's very powerful and flexible.

You can register callbacks for every AST node and do whatever you want with it.
In addition, the walker helps you to keep track of the current position in the AST,
and it can help you to figure out the enclosing type of a field,or the ancestors or a node.
*/
```

I hope this tutorial gave you a good overview of what you can do with this library.
If you have any questions, feel free to open an issue.
Following, here's a list of all the important packages in this library and what problems they solve.

- ast: the GraphQL AST and all the logic to work with it.
- astimport: import GraphQL documents from one AST into another
- astnormalization: normalize a GraphQL document
- astparser: parse a string into a GraphQL AST
- astprinter: print a GraphQL AST into a string
- asttransform: transform a GraphQL AST, e.g. merge it with a base schema
- astvalidation: validate a GraphQL AST against a schema
- astvisitor: walk through a GraphQL AST and execute callbacks for every node
- engine/datasource: the DataSource interface and some implementations
- engine/datasource/graphql_datasource: the GraphQL DataSource implementation, including support for Federation
- engine/plan: plan the execution of a GraphQL document
- engine/resolve: execute the plan
- introspection: convert a GraphQL Schema into an introspection JSON document
- lexer: turn a string containing a GraphQL document into a list of tokens
- playground: add a GraphQL Playground to your Go HTTP server
- subscription: implements GraphQL Subscriptions over WebSockets and SSE

## Contributors

- [Jens Neuse][jens-neuse-github] (Project Lead & Active Maintainer)
  - Initial version of graphql-go-tools
  - Currently responsible for the loader and resolver implementation
- [Sergiy Petrunin 🇺🇦][sergiy-petrunin-github] (Active Maintainer)
  - Helped cleaning up the API of the pipeline package
  - Refactored the ast package into multiple files
  - Author of the introspection converter (introspection JSON -> AST)
  - Fixed various bugs in the parser & visitor & printer
  - Refactored and enhanced the astimport package
  - Current maintainer of the plan package
- [Patric Vormstein][patric-vormstein-github] (Active Maintainer)
  - Fixed lexer on windows
  - Author of the graphql package to simplify the usage of the library
  - Refactored the http package to simplify usage with http servers
  - Author of the starwars package to enhance testing
  - Refactor of the Subscriptions Implementation
- [Mantas Vidutis][mantas-vidutis-github] (Inactive)
  - Contributions to the http proxy & the Context Middleware
- [Jonas Bergner][jonas-bergner-github] (Inactive)
  - Contributions to the initial version of the parser, contributions to the tests
  - Implemented Type Extension merging (deprecated)
- [Vasyl Domanchuk][vasyl-github] (Inactive)
  - Implemented the logic to generate a federation configuration
  - Added federation example
  - Added the initial version of the batching implementation

[jens-neuse-github]: https://github.com/jensneuse
[mantas-vidutis-github]: https://github.com/mvid
[jonas-bergner-github]: https://github.com/java-jonas
[patric-vormstein-github]: https://github.com/pvormste
[sergiy-petrunin-github]: https://github.com/devsergiy
[vasyl-github]: https://github.com/chedom

## Contributions

Feel free to file an issue in case of bugs.
We're open to your ideas to enhance the repository.

You are open to contribute via PR's.
Please open an issue to discuss your idea before implementing it so we can have a discussion.
Make sure to comply with the linting rules.
You must not add untested code.<|MERGE_RESOLUTION|>--- conflicted
+++ resolved
@@ -297,95 +297,6 @@
       ...MyFragment
     }
 
-<<<<<<< HEAD
-	input := []byte(`
-		query MyQuery {
-			hello
-			hello
-			foo {
-				bar
-				bar
-			}
-			...MyFragment
-		}
-
-		fragment MyFragment on Query {
-			hello
-			foo {
-				bar
-			}
-		}
-	`)
-
-	schema := []byte(`
-		type Query {
-			hello: String
-			foo: Foo
-		}
-
-		type Foo {
-			bar: String
-		}
-	`)
-
-	report := &operationreport.Report{}
-	document := ast.NewSmallDocument()
-	parser := astparser.NewParser()
-
-	document.Input.ResetInputBytes(input)
-	parser.Parse(document, report)
-
-	if report.HasErrors() {
-		panic(report.Error())
-	}
-
-	schemaDocument := ast.NewSmallDocument()
-	schemaParser := astparser.NewParser()
-	schemaDocument.Input.ResetInputBytes(schema)
-	schemaParser.Parse(schemaDocument, report)
-
-	if report.HasErrors() {
-		panic(report.Error())
-	}
-
-	// graphql-go-tools is very strict about the schema
-	// the above GraphQL Schema is not fully valid, e.g. the `schema { query: Query }` part is missing
-	// we can fix this automatically by merging the schema with a base schema
-	err := asttransform.MergeDefinitionWithBaseSchema(schemaDocument)
-	if err != nil {
-		panic(err)
-	}
-
-	// you can customize what rules the normalizer should apply
-	normalizer := astnormalization.NewWithOpts(
-		astnormalization.WithExtractVariables(),
-		astnormalization.WithInlineFragmentSpreads(),
-		astnormalization.WithRemoveFragmentDefinitions(),
-		astnormalization.WithRemoveNotMatchingOperationDefinitions(),
-	)
-
-	// It's generally recommended to always give your operation a name
-	// If it doesn't have a name, just add one to the AST before normalizing it
-	// This is not strictly necessary, but ensures that all normalization rules work as expected
-	normalizer.NormalizeNamedOperation(document, schemaDocument, []byte("MyQuery"), report)
-
-	if report.HasErrors() {
-		panic(report.Error())
-	}
-
-	out, err := astprinter.PrintStringIndent(document, nil, "  ")
-	if err != nil {
-		panic(err)
-	}
-
-	fmt.Println(out)
-	// Output: query MyQuery {
-	//   hello
-	//   foo {
-	//     bar
-	//   }
-	// }
-=======
     fragment MyFragment on Query {
       hello
       foo {
@@ -462,7 +373,6 @@
   //     bar
   //   }
   // }
->>>>>>> fe7e5e75
 }
 
 /*
@@ -649,38 +559,11 @@
 */
 
 func ExamplePlanOperation() {
-<<<<<<< HEAD
-    staticDataSource, err := plan.NewDataSourceConfiguration[staticdatasource.Configuration](
-      "StaticDataSource",
-      &staticdatasource.Factory[staticdatasource.Configuration]{},
-      &plan.DataSourceMetadata{
-        RootNodes: []plan.TypeField{
-          {
-            TypeName:   "Query",
-            FieldNames: []string{"hello"},
-          },
-        },
-      },
-      staticdatasource.Configuration{
-        Data: `{"hello":"world"}`,
-      },
-    )
-	if err != nil {
-		panic(err)
-    }
-
-    config := plan.Configuration{
-      DataSources: []plan.DataSource{
-        staticDataSource,
-      },
-      Fields: []plan.FieldConfiguration{
-=======
   staticDataSource, err := plan.NewDataSourceConfiguration[staticdatasource.Configuration](
     "StaticDataSource",
     &staticdatasource.Factory[staticdatasource.Configuration]{},
     &plan.DataSourceMetadata{
       RootNodes: []plan.TypeField{
->>>>>>> fe7e5e75
         {
           TypeName:   "Query",
           FieldNames: []string{"hello"},
