--- conflicted
+++ resolved
@@ -881,7 +881,6 @@
 			b.Fatal("not equal")
 		}
 	}
-<<<<<<< HEAD
 }
 
 func TestLoader_RedactHeaders(t *testing.T) {
@@ -987,22 +986,4 @@
 			t.Errorf("Incorrect fetch type")
 		}
 	}
-}
-
-var (
-	DefaultPostProcessingConfiguration = PostProcessingConfiguration{
-		SelectResponseDataPath:   []string{"data"},
-		SelectResponseErrorsPath: []string{"errors"},
-	}
-	EntitiesPostProcessingConfiguration = PostProcessingConfiguration{
-		SelectResponseDataPath:   []string{"data", "_entities"},
-		SelectResponseErrorsPath: []string{"errors"},
-	}
-	SingleEntityPostProcessingConfiguration = PostProcessingConfiguration{
-		SelectResponseDataPath:   []string{"data", "_entities", "[0]"},
-		SelectResponseErrorsPath: []string{"errors"},
-	}
-)
-=======
-}
->>>>>>> eefd2348
+}