--- conflicted
+++ resolved
@@ -284,15 +284,8 @@
 			},
 		},
 	}
-<<<<<<< HEAD
-	ctx := &Context{
-		ctx: context.Background(),
-	}
+	ctx := NewContext(context.Background())
 	resolvable := NewResolvable(nil, ResolvableOptions{})
-=======
-	ctx := NewContext(context.Background())
-	resolvable := NewResolvable(ResolvableOptions{})
->>>>>>> 33b847e4
 	loader := &Loader{}
 	err := resolvable.Init(ctx, nil, ast.OperationTypeQuery)
 	assert.NoError(t, err)
@@ -378,15 +371,8 @@
 			},
 		},
 	}
-<<<<<<< HEAD
-	ctx := &Context{
-		ctx: context.Background(),
-	}
+	ctx := NewContext(context.Background())
 	resolvable := NewResolvable(nil, ResolvableOptions{})
-=======
-	ctx := NewContext(context.Background())
-	resolvable := NewResolvable(ResolvableOptions{})
->>>>>>> 33b847e4
 	loader := &Loader{}
 	err := resolvable.Init(ctx, nil, ast.OperationTypeQuery)
 	assert.NoError(t, err)
@@ -474,15 +460,8 @@
 			},
 		},
 	}
-<<<<<<< HEAD
-	ctx := &Context{
-		ctx: context.Background(),
-	}
+	ctx := NewContext(context.Background())
 	resolvable := NewResolvable(nil, ResolvableOptions{})
-=======
-	ctx := NewContext(context.Background())
-	resolvable := NewResolvable(ResolvableOptions{})
->>>>>>> 33b847e4
 	loader := &Loader{}
 	err := resolvable.Init(ctx, nil, ast.OperationTypeQuery)
 	assert.NoError(t, err)
@@ -760,17 +739,9 @@
 			},
 		},
 	}
-<<<<<<< HEAD
-	ctx := &Context{
-		ctx:        context.Background(),
-		Extensions: []byte(`{"foo":"bar"}`),
-	}
-	resolvable := NewResolvable(nil, ResolvableOptions{})
-=======
 	ctx := NewContext(context.Background())
 	ctx.Extensions = []byte(`{"foo":"bar"}`)
-	resolvable := NewResolvable(ResolvableOptions{})
->>>>>>> 33b847e4
+	resolvable := NewResolvable(nil, ResolvableOptions{})
 	loader := &Loader{}
 	err := resolvable.Init(ctx, nil, ast.OperationTypeQuery)
 	assert.NoError(t, err)
@@ -1042,15 +1013,8 @@
 			},
 		},
 	}
-<<<<<<< HEAD
-	ctx := &Context{
-		ctx: context.Background(),
-	}
+	ctx := NewContext(context.Background())
 	resolvable := NewResolvable(nil, ResolvableOptions{})
-=======
-	ctx := NewContext(context.Background())
-	resolvable := NewResolvable(ResolvableOptions{})
->>>>>>> 33b847e4
 	loader := &Loader{}
 	expected := `{"data":{"topProducts":[{"name":"Table","__typename":"Product","upc":"1","reviews":[{"body":"Love Table!","author":{"__typename":"User","id":"1","name":"user-1"}},{"body":"Prefer other Table.","author":{"__typename":"User","id":"2","name":"user-2"}}],"stock":8},{"name":"Couch","__typename":"Product","upc":"2","reviews":[{"body":"Couch Too expensive.","author":{"__typename":"User","id":"1","name":"user-1"}}],"stock":2},{"name":"Chair","__typename":"Product","upc":"3","reviews":[{"body":"Chair Could be better.","author":{"__typename":"User","id":"2","name":"user-2"}}],"stock":5}]}}`
 	b.SetBytes(int64(len(expected)))
@@ -1442,15 +1406,8 @@
 			},
 		},
 	}
-<<<<<<< HEAD
-	ctx := &Context{
-		ctx: context.Background(),
-	}
+	ctx := NewContext(context.Background())
 	resolvable := NewResolvable(nil, ResolvableOptions{})
-=======
-	ctx := NewContext(context.Background())
-	resolvable := NewResolvable(ResolvableOptions{})
->>>>>>> 33b847e4
 	loader := &Loader{}
 	err := resolvable.Init(ctx, nil, ast.OperationTypeQuery)
 	assert.NoError(t, err)
