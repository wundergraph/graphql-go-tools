--- conflicted
+++ resolved
@@ -128,16 +128,12 @@
 	r.renameTypeNames = ctx.RenameTypeNames
 	r.data = r.astjsonArena.NewObject()
 	r.errors = r.astjsonArena.NewArray()
-<<<<<<< HEAD
-	r.variables = ctx.Variables
-=======
 	if len(ctx.Variables) != 0 {
 		r.variables, err = r.parseJSONBytes(ctx.Variables)
 		if err != nil {
 			return err
 		}
 	}
->>>>>>> 228e1b1e
 	if initialData != nil {
 		initialValue, err := r.parseJSONBytes(initialData)
 		if err != nil {
@@ -152,9 +148,6 @@
 	r.ctx = ctx
 	r.operationType = ast.OperationTypeSubscription
 	r.renameTypeNames = ctx.RenameTypeNames
-<<<<<<< HEAD
-	r.variables = ctx.Variables
-=======
 	if len(ctx.Variables) != 0 {
 		variablesBytes, err := r.parseJSONBytes(ctx.Variables)
 		if err != nil {
@@ -162,7 +155,6 @@
 		}
 		r.variables = variablesBytes
 	}
->>>>>>> 228e1b1e
 	if initialData != nil {
 		initialValue, err := r.parseJSONBytes(initialData)
 		if err != nil {
