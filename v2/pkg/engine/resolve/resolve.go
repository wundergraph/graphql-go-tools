//go:generate mockgen -self_package=github.com/wundergraph/graphql-go-tools/v2/pkg/engine/resolve -destination=resolve_mock_test.go -package=resolve . DataSource

package resolve

import (
	"bytes"
	"context"
	"fmt"
	"io"
	"sync"
	"time"

	"golang.org/x/sync/semaphore"

	"github.com/buger/jsonparser"
	"github.com/pkg/errors"
	"go.uber.org/atomic"

	"github.com/wundergraph/graphql-go-tools/v2/pkg/internal/xcontext"
	"github.com/wundergraph/graphql-go-tools/v2/pkg/pool"
)

const (
	DefaultHeartbeatInterval = 5 * time.Second
)

var (
	multipartHeartbeat = []byte("{}")
)

type Reporter interface {
	// SubscriptionUpdateSent called when a new subscription update is sent
	SubscriptionUpdateSent()
	// SubscriptionCountInc increased when a new subscription is added to a trigger, this includes inflight subscriptions
	SubscriptionCountInc(count int)
	// SubscriptionCountDec decreased when a subscription is removed from a trigger e.g. on shutdown
	SubscriptionCountDec(count int)
	// TriggerCountInc increased when a new trigger is added e.g. when a trigger is started and initialized
	TriggerCountInc(count int)
	// TriggerCountDec decreased when a trigger is removed e.g. when a trigger is shutdown
	TriggerCountDec(count int)
}

type AsyncErrorWriter interface {
	WriteError(ctx *Context, err error, res *GraphQLResponse, w io.Writer)
}

type Resolver struct {
	ctx            context.Context
	options        ResolverOptions
	maxConcurrency chan struct{}

	triggers               map[uint64]*trigger
	heartbeatSubLock       *sync.Mutex
	heartbeatSubscriptions map[*Context]*sub
	events                 chan subscriptionEvent
	triggerEventsSem       *semaphore.Weighted
	triggerUpdatesSem      *semaphore.Weighted
	triggerUpdateBuf       *bytes.Buffer

	allowedErrorExtensionFields map[string]struct{}
	allowedErrorFields          map[string]struct{}

	connectionIDs atomic.Int64

	reporter         Reporter
	asyncErrorWriter AsyncErrorWriter

	propagateSubgraphErrors       bool
	propagateSubgraphStatusCodes  bool
	multipartSubHeartbeatInterval time.Duration
}

func (r *Resolver) SetAsyncErrorWriter(w AsyncErrorWriter) {
	r.asyncErrorWriter = w
}

type tools struct {
	resolvable *Resolvable
	loader     *Loader
}

type SubgraphErrorPropagationMode int

const (
	// SubgraphErrorPropagationModeWrapped collects all errors and exposes them as a list of errors on the extensions field "errors" of the gateway error.
	SubgraphErrorPropagationModeWrapped SubgraphErrorPropagationMode = iota
	// SubgraphErrorPropagationModePassThrough propagates all errors as root errors as they are.
	SubgraphErrorPropagationModePassThrough
)

type ResolverOptions struct {
	// MaxConcurrency limits the number of concurrent tool calls which is used to resolve operations.
	// The limit is only applied to getToolsWithLimit() calls. Intentionally, we don't use this limit for
	// subscription updates to prevent blocking the subscription during a network collapse because a one-to-one
	// relation is not given as in the case of single http request. We already enforce concurrency limits through
	// the MaxSubscriptionWorkers option that is a semaphore to limit the number of concurrent subscription updates.
	//
	// If set to 0, no limit is applied
	// It is advised to set this to a reasonable value to prevent excessive memory usage
	// Each concurrent resolve operation allocates ~50kb of memory
	// In addition, there's a limit of how many concurrent requests can be efficiently resolved
	// This depends on the number of CPU cores available, the complexity of the operations, and the origin services
	MaxConcurrency int

	// MaxSubscriptionWorkers limits the concurrency on how many subscription can be added / removed concurrently.
	// This does not include subscription updates, for that we have a separate semaphore MaxSubscriptionUpdates.
	MaxSubscriptionWorkers int

	// MaxSubscriptionUpdates limits the number of concurrent subscription updates that can be sent to the event loop.
	MaxSubscriptionUpdates int

	Debug bool

	Reporter         Reporter
	AsyncErrorWriter AsyncErrorWriter

	// PropagateSubgraphErrors adds Subgraph Errors to the response
	PropagateSubgraphErrors bool
	// PropagateSubgraphStatusCodes adds the status code of the Subgraph to the extensions field of a Subgraph Error
	PropagateSubgraphStatusCodes bool
	// SubgraphErrorPropagationMode defines how Subgraph Errors are propagated
	// SubgraphErrorPropagationModeWrapped wraps Subgraph Errors in a Subgraph Error to prevent leaking internal information
	// SubgraphErrorPropagationModePassThrough passes Subgraph Errors through without modification
	SubgraphErrorPropagationMode SubgraphErrorPropagationMode
	// RewriteSubgraphErrorPaths rewrites the paths of Subgraph Errors to match the path of the field from the perspective of the client
	// This means that nested entity requests will have their paths rewritten from e.g. "_entities.foo.bar" to "person.foo.bar" if the root field above is "person"
	RewriteSubgraphErrorPaths bool
	// OmitSubgraphErrorLocations omits the locations field of Subgraph Errors
	OmitSubgraphErrorLocations bool
	// OmitSubgraphErrorExtensions omits the extensions field of Subgraph Errors
	OmitSubgraphErrorExtensions bool
	// AllowedErrorExtensionFields defines which fields are allowed in the extensions field of a root subgraph error
	AllowedErrorExtensionFields []string
	// AttachServiceNameToErrorExtensions attaches the service name to the extensions field of a root subgraph error
	AttachServiceNameToErrorExtensions bool
	// DefaultErrorExtensionCode is the default error code to use for subgraph errors if no code is provided
	DefaultErrorExtensionCode string
	// MaxRecyclableParserSize limits the size of the Parser that can be recycled back into the Pool.
	// If set to 0, no limit is applied
	// This helps keep the Heap size more maintainable if you regularly perform large queries.
	MaxRecyclableParserSize int
	// ResolvableOptions are configuration options for the Resolvable struct
	ResolvableOptions ResolvableOptions
	// AllowedCustomSubgraphErrorFields defines which fields are allowed in the subgraph error when in passthrough mode
	AllowedSubgraphErrorFields []string
	// MultipartSubHeartbeatInterval defines the interval in which a heartbeat is sent to all multipart subscriptions
	MultipartSubHeartbeatInterval time.Duration
}

// New returns a new Resolver, ctx.Done() is used to cancel all active subscriptions & streams
func New(ctx context.Context, options ResolverOptions) *Resolver {
	// options.Debug = true
	if options.MaxConcurrency <= 0 {
		options.MaxConcurrency = 32
	}

	if options.MultipartSubHeartbeatInterval <= 0 {
		options.MultipartSubHeartbeatInterval = DefaultHeartbeatInterval
	}

	// We transform the allowed fields into a map for faster lookups
	allowedExtensionFields := make(map[string]struct{}, len(options.AllowedErrorExtensionFields))
	for _, field := range options.AllowedErrorExtensionFields {
		allowedExtensionFields[field] = struct{}{}
	}

	// always allow "message" and "path"
	allowedErrorFields := map[string]struct{}{
		"message": {},
		"path":    {},
	}

	if !options.OmitSubgraphErrorExtensions {
		allowedErrorFields["extensions"] = struct{}{}
	}

	if !options.OmitSubgraphErrorLocations {
		allowedErrorFields["locations"] = struct{}{}
	}

	for _, field := range options.AllowedSubgraphErrorFields {
		allowedErrorFields[field] = struct{}{}
	}

	resolver := &Resolver{
		ctx:                           ctx,
		options:                       options,
		propagateSubgraphErrors:       options.PropagateSubgraphErrors,
		propagateSubgraphStatusCodes:  options.PropagateSubgraphStatusCodes,
		events:                        make(chan subscriptionEvent),
		triggers:                      make(map[uint64]*trigger),
		heartbeatSubLock:              &sync.Mutex{},
		heartbeatSubscriptions:        make(map[*Context]*sub),
		reporter:                      options.Reporter,
		asyncErrorWriter:              options.AsyncErrorWriter,
		triggerUpdateBuf:              bytes.NewBuffer(make([]byte, 0, 1024)),
		allowedErrorExtensionFields:   allowedExtensionFields,
		allowedErrorFields:            allowedErrorFields,
		multipartSubHeartbeatInterval: options.MultipartSubHeartbeatInterval,
	}
	resolver.maxConcurrency = make(chan struct{}, options.MaxConcurrency)
	for i := 0; i < options.MaxConcurrency; i++ {
		resolver.maxConcurrency <- struct{}{}
	}
	if options.MaxSubscriptionWorkers == 0 {
		options.MaxSubscriptionWorkers = 1024
	}
	if options.MaxSubscriptionUpdates == 0 {
		options.MaxSubscriptionUpdates = 1024
	}

	resolver.triggerEventsSem = semaphore.NewWeighted(int64(options.MaxSubscriptionWorkers))
	resolver.triggerUpdatesSem = semaphore.NewWeighted(int64(options.MaxSubscriptionUpdates))

	go resolver.handleEvents()

	return resolver
}

func newTools(options ResolverOptions, allowedExtensionFields map[string]struct{}, allowedErrorFields map[string]struct{}) *tools {
	return &tools{
		resolvable: NewResolvable(options.ResolvableOptions),
		loader: &Loader{
			propagateSubgraphErrors:           options.PropagateSubgraphErrors,
			propagateSubgraphStatusCodes:      options.PropagateSubgraphStatusCodes,
			subgraphErrorPropagationMode:      options.SubgraphErrorPropagationMode,
			rewriteSubgraphErrorPaths:         options.RewriteSubgraphErrorPaths,
			omitSubgraphErrorLocations:        options.OmitSubgraphErrorLocations,
			omitSubgraphErrorExtensions:       options.OmitSubgraphErrorExtensions,
			allowedErrorExtensionFields:       allowedExtensionFields,
			attachServiceNameToErrorExtension: options.AttachServiceNameToErrorExtensions,
			defaultErrorExtensionCode:         options.DefaultErrorExtensionCode,
			allowedSubgraphErrorFields:        allowedErrorFields,
		},
	}
}

type GraphQLResolveInfo struct {
	ResolveAcquireWaitTime time.Duration
}

func (r *Resolver) ResolveGraphQLResponse(ctx *Context, response *GraphQLResponse, data []byte, writer io.Writer) (*GraphQLResolveInfo, error) {

	resp := &GraphQLResolveInfo{}

	start := time.Now()
	<-r.maxConcurrency
	resp.ResolveAcquireWaitTime = time.Since(start)
	defer func() {
		r.maxConcurrency <- struct{}{}
	}()

	t := newTools(r.options, r.allowedErrorExtensionFields, r.allowedErrorFields)

	err := t.resolvable.Init(ctx, data, response.Info.OperationType)
	if err != nil {
		return nil, err
	}

	if !ctx.ExecutionOptions.SkipLoader {
		err = t.loader.LoadGraphQLResponseData(ctx, response, t.resolvable)
		if err != nil {
			return nil, err
		}
	}

	buf := &bytes.Buffer{}
	err = t.resolvable.Resolve(ctx.ctx, response.Data, response.Fetches, buf)
	if err != nil {
		return nil, err
	}

	_, err = buf.WriteTo(writer)
	return resp, err
}

type trigger struct {
	id            uint64
	cancel        context.CancelFunc
	subscriptions map[*Context]*sub
	inFlight      *sync.WaitGroup
	initialized   bool
}

type sub struct {
	mux       sync.Mutex
	resolve   *GraphQLSubscription
	writer    SubscriptionResponseWriter
	id        SubscriptionIdentifier
	completed chan struct{}
	lastWrite time.Time
	// executor is an optional argument that allows us to "schedule" the execution of an update on another thread
	// e.g. if we're using SSE/Multipart Fetch, we can run the execution on the goroutine of the http request
	// this ensures that ctx cancellation works properly when a client disconnects
	executor chan func()
}

func (r *Resolver) executeSubscriptionUpdate(ctx *Context, sub *sub, sharedInput []byte) {
	if r.options.Debug {
		fmt.Printf("resolver:trigger:subscription:update:%d\n", sub.id.SubscriptionID)
	}
	t := newTools(r.options, r.allowedErrorExtensionFields, r.allowedErrorFields)

	input := make([]byte, len(sharedInput))
	copy(input, sharedInput)

	if err := t.resolvable.InitSubscription(ctx, input, sub.resolve.Trigger.PostProcessing); err != nil {
		sub.mux.Lock()
		r.asyncErrorWriter.WriteError(ctx, err, sub.resolve.Response, sub.writer)
		sub.mux.Unlock()
		if r.options.Debug {
			fmt.Printf("resolver:trigger:subscription:init:failed:%d\n", sub.id.SubscriptionID)
		}
		if r.reporter != nil {
			r.reporter.SubscriptionUpdateSent()
		}
		return
	}

	if err := t.loader.LoadGraphQLResponseData(ctx, sub.resolve.Response, t.resolvable); err != nil {
		sub.mux.Lock()
		r.asyncErrorWriter.WriteError(ctx, err, sub.resolve.Response, sub.writer)
		sub.mux.Unlock()
		if r.options.Debug {
			fmt.Printf("resolver:trigger:subscription:load:failed:%d\n", sub.id.SubscriptionID)
		}
		if r.reporter != nil {
			r.reporter.SubscriptionUpdateSent()
		}
		return
	}

	sub.mux.Lock()
	defer func() {
		sub.lastWrite = time.Now()
		sub.mux.Unlock()
	}()

	if err := t.resolvable.Resolve(ctx.ctx, sub.resolve.Response.Data, sub.resolve.Response.Fetches, sub.writer); err != nil {
		r.asyncErrorWriter.WriteError(ctx, err, sub.resolve.Response, sub.writer)
		if r.options.Debug {
			fmt.Printf("resolver:trigger:subscription:resolve:failed:%d\n", sub.id.SubscriptionID)
		}
		if r.reporter != nil {
			r.reporter.SubscriptionUpdateSent()
		}
		return
	}
	err := sub.writer.Flush()
	if err != nil {
		// client disconnected
		_ = r.AsyncUnsubscribeSubscription(sub.id)
		return
	}
	if r.options.Debug {
		fmt.Printf("resolver:trigger:subscription:flushed:%d\n", sub.id.SubscriptionID)
	}
	if r.reporter != nil {
		r.reporter.SubscriptionUpdateSent()
	}
	if t.resolvable.WroteErrorsWithoutData() {
		if r.options.Debug {
			fmt.Printf("resolver:trigger:subscription:completing:errors_without_data:%d\n", sub.id.SubscriptionID)
		}
	}
}

func (r *Resolver) handleEvents() {
	done := r.ctx.Done()
	heartbeat := time.NewTicker(r.multipartSubHeartbeatInterval)
	defer heartbeat.Stop()
	for {
		select {
		case <-done:
			r.handleShutdown()
			return
		case event := <-r.events:
			r.handleEvent(event)
		case <-heartbeat.C:
			r.handleHeartbeat(multipartHeartbeat)
		}
	}
}

// handleEvent is a single threaded function that processes events from the events channel
// All events are processed in the order they are received and need to be processed quickly
// to prevent blocking the event loop and any other events from being processed.
// TODO: consider using a worker pool that distributes events from different triggers to different workers
func (r *Resolver) handleEvent(event subscriptionEvent) {
	switch event.kind {
	case subscriptionEventKindAddSubscription:
		r.handleAddSubscription(event.triggerID, event.addSubscription)
	case subscriptionEventKindRemoveSubscription:
		r.handleRemoveSubscription(event.id)
	case subscriptionEventKindRemoveClient:
		r.handleRemoveClient(event.id.ConnectionID)
	case subscriptionEventKindTriggerUpdate:
		r.handleTriggerUpdate(event.triggerID, event.data)
	case subscriptionEventKindTriggerDone:
		r.handleTriggerDone(event.triggerID)
	case subscriptionEventKindTriggerInitialized:
		r.handleTriggerInitialized(event.triggerID)
	case subscriptionEventKindTriggerShutdown:
		r.handleTriggerShutdown(event)
	case subscriptionEventKindUnknown:
		panic("unknown event")
	}
}

func (r *Resolver) handleHeartbeat(data []byte) {
	r.heartbeatSubLock.Lock()
	defer r.heartbeatSubLock.Unlock()

	if r.options.Debug {
		fmt.Printf("resolver:heartbeat:%d\n", len(r.heartbeatSubscriptions))
	}
	now := time.Now()
	for c, s := range r.heartbeatSubscriptions {
		// check if the last write to the subscription was more than heartbeat interval ago
		c, s := c, s
		s.mux.Lock()
		skipHeartbeat := now.Sub(s.lastWrite) < r.multipartSubHeartbeatInterval
		s.mux.Unlock()
		if skipHeartbeat || (c.Context().Err() != nil && errors.Is(c.Context().Err(), context.Canceled)) {
			continue
		}

		if r.options.Debug {
			fmt.Printf("resolver:heartbeat:subscription:%d\n", s.id.SubscriptionID)
		}

<<<<<<< HEAD
		s.mux.Lock()
		if _, err := s.writer.Write(data); err != nil {
			r.asyncErrorWriter.WriteError(c, err, nil, s.writer)
		}
		err := s.writer.Flush()
		s.mux.Unlock()
		if err != nil {
			// client disconnected
			_ = r.AsyncUnsubscribeSubscription(s.id)
			return
		}
		if r.options.Debug {
			fmt.Printf("resolver:heartbeat:subscription:flushed:%d\n", s.id.SubscriptionID)
		}
		if r.reporter != nil {
			r.reporter.SubscriptionUpdateSent()
		}
=======
			s.mux.Lock()
			if _, err := s.writer.Write(data); err != nil {
				if errors.Is(err, context.Canceled) {
					// client disconnected
					s.mux.Unlock()
					_ = r.AsyncUnsubscribeSubscription(s.id)
					return
				}
				r.asyncErrorWriter.WriteError(c, err, nil, s.writer)
			}
			err := s.writer.Flush()
			s.mux.Unlock()
			if err != nil {
				// client disconnected
				_ = r.AsyncUnsubscribeSubscription(s.id)
				return
			}
			if r.options.Debug {
				fmt.Printf("resolver:heartbeat:subscription:flushed:%d\n", s.id.SubscriptionID)
			}
			if r.reporter != nil {
				r.reporter.SubscriptionUpdateSent()
			}
		}()
>>>>>>> 3cbb4b50
	}
}

func (r *Resolver) handleTriggerShutdown(s subscriptionEvent) {
	if r.options.Debug {
		fmt.Printf("resolver:trigger:shutdown:%d:%d\n", s.triggerID, s.id.SubscriptionID)
	}

	r.shutdownTrigger(s.triggerID)
}

func (r *Resolver) handleTriggerInitialized(triggerID uint64) {
	trig, ok := r.triggers[triggerID]
	if !ok {
		return
	}
	trig.initialized = true

	if r.reporter != nil {
		r.reporter.TriggerCountInc(1)
	}
}

func (r *Resolver) handleTriggerDone(triggerID uint64) {
	r.shutdownTrigger(triggerID)
}

func (r *Resolver) handleAddSubscription(triggerID uint64, add *addSubscription) {
	var (
		err error
	)
	if r.options.Debug {
		fmt.Printf("resolver:trigger:subscription:add:%d:%d\n", triggerID, add.id.SubscriptionID)
	}
	s := &sub{
		resolve:   add.resolve,
		writer:    add.writer,
		id:        add.id,
		completed: add.completed,
		lastWrite: time.Now(),
		executor:  add.executor,
	}
	if add.ctx.ExecutionOptions.SendHeartbeat {
		r.heartbeatSubLock.Lock()
		r.heartbeatSubscriptions[add.ctx] = s
		r.heartbeatSubLock.Unlock()
	}
	trig, ok := r.triggers[triggerID]
	if ok {
		trig.subscriptions[add.ctx] = s
		if r.reporter != nil {
			r.reporter.SubscriptionCountInc(1)
		}
		if r.options.Debug {
			fmt.Printf("resolver:trigger:subscription:added:%d:%d\n", triggerID, add.id.SubscriptionID)
		}
		return
	}

	if r.options.Debug {
		fmt.Printf("resolver:create:trigger:%d\n", triggerID)
	}
	ctx, cancel := context.WithCancel(xcontext.Detach(add.ctx.Context()))
	updater := &subscriptionUpdater{
		debug:     r.options.Debug,
		triggerID: triggerID,
		ch:        r.events,
		ctx:       ctx,
		updateSem: r.triggerUpdatesSem,
	}
	cloneCtx := add.ctx.clone(ctx)
	trig = &trigger{
		id:            triggerID,
		subscriptions: make(map[*Context]*sub),
		cancel:        cancel,
	}
	r.triggers[triggerID] = trig
	trig.subscriptions[add.ctx] = s

	if r.reporter != nil {
		r.reporter.SubscriptionCountInc(1)
	}

	var asyncDataSource AsyncSubscriptionDataSource

	if async, ok := add.resolve.Trigger.Source.(AsyncSubscriptionDataSource); ok {
		trig.cancel = func() {
			cancel()
			async.AsyncStop(triggerID)
		}
		asyncDataSource = async
	}

	go func() {
		if r.options.Debug {
			fmt.Printf("resolver:trigger:start:%d\n", triggerID)
		}
		if asyncDataSource != nil {
			err = asyncDataSource.AsyncStart(cloneCtx, triggerID, add.input, updater)
		} else {
			err = add.resolve.Trigger.Source.Start(cloneCtx, add.input, updater)
		}
		if err != nil {
			if r.options.Debug {
				fmt.Printf("resolver:trigger:failed:%d\n", triggerID)
			}
			r.asyncErrorWriter.WriteError(add.ctx, err, add.resolve.Response, add.writer)
			_ = r.emitTriggerShutdown(triggerID)
			return
		}

		_ = r.emitTriggerInitialized(triggerID)

		if r.options.Debug {
			fmt.Printf("resolver:trigger:started:%d\n", triggerID)
		}
	}()

}

func (r *Resolver) emitTriggerShutdown(triggerID uint64) error {
	if r.options.Debug {
		fmt.Printf("resolver:trigger:shutdown:%d\n", triggerID)
	}

	if err := r.triggerEventsSem.Acquire(r.ctx, 1); err != nil {
		return err
	}
	defer r.triggerEventsSem.Release(1)

	select {
	case <-r.ctx.Done():
		return r.ctx.Err()
	case r.events <- subscriptionEvent{
		triggerID: triggerID,
		kind:      subscriptionEventKindTriggerShutdown,
	}:
	}

	return nil
}

func (r *Resolver) emitTriggerInitialized(triggerID uint64) error {
	if r.options.Debug {
		fmt.Printf("resolver:trigger:initialized:%d\n", triggerID)
	}

	if err := r.triggerEventsSem.Acquire(r.ctx, 1); err != nil {
		return err
	}
	defer r.triggerEventsSem.Release(1)

	select {
	case <-r.ctx.Done():
		return r.ctx.Err()
	case r.events <- subscriptionEvent{
		triggerID: triggerID,
		kind:      subscriptionEventKindTriggerInitialized,
	}:
	}

	return nil
}

func (r *Resolver) handleRemoveSubscription(id SubscriptionIdentifier) {
	if r.options.Debug {
		fmt.Printf("resolver:trigger:subscription:remove:%d:%d\n", id.ConnectionID, id.SubscriptionID)
	}
	removed := 0
	for u := range r.triggers {
		trig := r.triggers[u]
		removed += r.shutdownTriggerSubscriptions(u, func(sID SubscriptionIdentifier) bool {
			return sID == id
		})
		if len(trig.subscriptions) == 0 {
			r.shutdownTrigger(trig.id)
		}
	}
	if r.reporter != nil {
		r.reporter.SubscriptionCountDec(removed)
	}
}

func (r *Resolver) handleRemoveClient(id int64) {
	if r.options.Debug {
		fmt.Printf("resolver:trigger:subscription:remove:client:%d\n", id)
	}
	removed := 0
	for u := range r.triggers {
		removed += r.shutdownTriggerSubscriptions(u, func(sID SubscriptionIdentifier) bool {
			return sID.ConnectionID == id && !sID.internal
		})
		if len(r.triggers[u].subscriptions) == 0 {
			r.shutdownTrigger(r.triggers[u].id)
		}
	}
	if r.reporter != nil {
		r.reporter.SubscriptionCountDec(removed)
	}
}

func (r *Resolver) handleTriggerUpdate(id uint64, data []byte) {
	trig, ok := r.triggers[id]
	if !ok {
		return
	}
	if r.options.Debug {
		fmt.Printf("resolver:trigger:update:%d\n", id)
	}
	wg := &sync.WaitGroup{}
	trig.inFlight = wg
	for c, s := range trig.subscriptions {
		c, s := c, s
		if err := c.ctx.Err(); err != nil {
			continue // no need to schedule an event update when the client already disconnected
		}
		skip, err := s.resolve.Filter.SkipEvent(c, data, r.triggerUpdateBuf)
		if err != nil {
			r.asyncErrorWriter.WriteError(c, err, s.resolve.Response, s.writer)
			continue
		}
		if skip {
			continue
		}
		wg.Add(1)
		fn := func() {
			r.executeSubscriptionUpdate(c, s, data)
		}
		go func(fn func()) {
			defer wg.Done()
			if s.executor != nil {
				select {
				case <-r.ctx.Done():
				case <-c.ctx.Done():
				case s.executor <- fn:
				}
			} else {
				fn()
			}
		}(fn)
	}
}

func (r *Resolver) shutdownTrigger(id uint64) {
	if r.options.Debug {
		fmt.Printf("resolver:trigger:shutdown:%d\n", id)
	}
	trig, ok := r.triggers[id]
	if !ok {
		return
	}
	count := len(trig.subscriptions)
	r.shutdownTriggerSubscriptions(id, nil)
	trig.cancel()
	delete(r.triggers, id)
	if r.options.Debug {
		fmt.Printf("resolver:trigger:done:%d\n", trig.id)
	}
	if r.reporter != nil {
		r.reporter.SubscriptionCountDec(count)
		if trig.initialized {
			r.reporter.TriggerCountDec(1)
		}
	}
}

func (r *Resolver) shutdownTriggerSubscriptions(id uint64, shutdownMatcher func(a SubscriptionIdentifier) bool) int {
	trig, ok := r.triggers[id]
	if !ok {
		return 0
	}
	removed := 0
	for c, s := range trig.subscriptions {
		if shutdownMatcher != nil && !shutdownMatcher(s.id) {
			continue
		}
		if c.Context().Err() == nil {
			s.writer.Complete()
		}
		if s.completed != nil {
			close(s.completed)
		}
		r.heartbeatSubLock.Lock()
		delete(r.heartbeatSubscriptions, c)
		r.heartbeatSubLock.Unlock()
		delete(trig.subscriptions, c)
		if r.options.Debug {
			fmt.Printf("resolver:trigger:subscription:done:%d:%d\n", trig.id, s.id.SubscriptionID)
		}
		removed++
	}
	return removed
}

func (r *Resolver) handleShutdown() {
	if r.options.Debug {
		fmt.Printf("resolver:trigger:shutdown\n")
	}
	for id := range r.triggers {
		r.shutdownTrigger(id)
	}
	if r.options.Debug {
		fmt.Printf("resolver:trigger:shutdown:done\n")
	}
	r.triggers = make(map[uint64]*trigger)
}

type SubscriptionIdentifier struct {
	ConnectionID   int64
	SubscriptionID int64
	internal       bool
}

func (r *Resolver) AsyncUnsubscribeSubscription(id SubscriptionIdentifier) error {
	if err := r.triggerEventsSem.Acquire(r.ctx, 1); err != nil {
		return err
	}
	defer r.triggerEventsSem.Release(1)

	select {
	case <-r.ctx.Done():
		return r.ctx.Err()
	case r.events <- subscriptionEvent{
		id:   id,
		kind: subscriptionEventKindRemoveSubscription,
	}:
	}
	return nil
}

func (r *Resolver) AsyncUnsubscribeClient(connectionID int64) error {
	if err := r.triggerEventsSem.Acquire(r.ctx, 1); err != nil {
		return err
	}
	defer r.triggerEventsSem.Release(1)

	select {
	case <-r.ctx.Done():
		return r.ctx.Err()
	case r.events <- subscriptionEvent{
		id: SubscriptionIdentifier{
			ConnectionID: connectionID,
		},
		kind: subscriptionEventKindRemoveClient,
	}:
	}
	return nil
}

func (r *Resolver) ResolveGraphQLSubscription(ctx *Context, subscription *GraphQLSubscription, writer SubscriptionResponseWriter) error {
	if subscription.Trigger.Source == nil {
		return errors.New("no data source found")
	}
	input, err := r.subscriptionInput(ctx, subscription)
	if err != nil {
		msg := []byte(`{"errors":[{"message":"invalid input"}]}`)
		return writeFlushComplete(writer, msg)
	}

	// If SkipLoader is enabled, we skip retrieving actual data. For example, this is useful when requesting a query plan.
	// By returning early, we avoid starting a subscription and resolve with empty data instead.
	if ctx.ExecutionOptions.SkipLoader {
		t := newTools(r.options, r.allowedErrorExtensionFields, r.allowedErrorFields)

		err = t.resolvable.InitSubscription(ctx, nil, subscription.Trigger.PostProcessing)
		if err != nil {
			return err
		}

		buf := &bytes.Buffer{}
		err = t.resolvable.Resolve(ctx.ctx, subscription.Response.Data, subscription.Response.Fetches, buf)
		if err != nil {
			return err
		}

		if _, err = writer.Write(buf.Bytes()); err != nil {
			return err
		}
		if err = writer.Flush(); err != nil {
			return err
		}
		writer.Complete()

		return nil
	}

	xxh := pool.Hash64.Get()
	defer pool.Hash64.Put(xxh)
	err = subscription.Trigger.Source.UniqueRequestID(ctx, input, xxh)
	if err != nil {
		msg := []byte(`{"errors":[{"message":"unable to resolve"}]}`)
		return writeFlushComplete(writer, msg)
	}
	uniqueID := xxh.Sum64()
	id := SubscriptionIdentifier{
		ConnectionID:   r.connectionIDs.Inc(),
		SubscriptionID: 0,
		internal:       true,
	}
	if r.options.Debug {
		fmt.Printf("resolver:trigger:subscribe:sync:%d:%d\n", uniqueID, id.SubscriptionID)
	}
	completed := make(chan struct{})
	executor := make(chan func())
	select {
	case <-r.ctx.Done():
		return r.ctx.Err()
	case r.events <- subscriptionEvent{
		triggerID: uniqueID,
		kind:      subscriptionEventKindAddSubscription,
		addSubscription: &addSubscription{
			ctx:       ctx,
			input:     input,
			resolve:   subscription,
			writer:    writer,
			id:        id,
			completed: completed,
			executor:  executor,
		},
	}:
	}
Loop: // execute fn on the main thread of the incoming request until ctx is done
	for {
		select {
		case <-r.ctx.Done():
			// the resolver ctx was canceled
			// this will trigger the shutdown of the trigger (on another goroutine)
			// as such, we need to wait for the trigger to be shutdown
			// otherwise we might experience a data race between trigger shutdown write (Complete) and reading bytes written to the writer
			// as the shutdown happens asynchronously, we want to wait here for at most 5 seconds or until the client ctx is done
			select {
			case <-completed:
				return r.ctx.Err()
			case <-time.After(time.Second * 5):
				return r.ctx.Err()
			case <-ctx.Context().Done():
				return ctx.Context().Err()
			}
		case <-ctx.Context().Done():
			break Loop
		case fn := <-executor:
			fn()
		}
	}
	if r.options.Debug {
		fmt.Printf("resolver:trigger:unsubscribe:sync:%d:%d\n", uniqueID, id.SubscriptionID)
	}
	select {
	case <-r.ctx.Done():
		return r.ctx.Err()
	case r.events <- subscriptionEvent{
		triggerID: uniqueID,
		kind:      subscriptionEventKindRemoveSubscription,
		id:        id,
	}:
	}
	return nil
}

func (r *Resolver) AsyncResolveGraphQLSubscription(ctx *Context, subscription *GraphQLSubscription, writer SubscriptionResponseWriter, id SubscriptionIdentifier) (err error) {
	if err := r.triggerEventsSem.Acquire(r.ctx, 1); err != nil {
		return err
	}
	defer r.triggerEventsSem.Release(1)

	if subscription.Trigger.Source == nil {
		return errors.New("no data source found")
	}
	input, err := r.subscriptionInput(ctx, subscription)
	if err != nil {
		msg := []byte(`{"errors":[{"message":"invalid input"}]}`)
		return writeFlushComplete(writer, msg)
	}

	// If SkipLoader is enabled, we skip retrieving actual data. For example, this is useful when requesting a query plan.
	// By returning early, we avoid starting a subscription and resolve with empty data instead.
	if ctx.ExecutionOptions.SkipLoader {
		t := newTools(r.options, r.allowedErrorExtensionFields, r.allowedErrorFields)

		err = t.resolvable.InitSubscription(ctx, nil, subscription.Trigger.PostProcessing)
		if err != nil {
			return err
		}

		buf := &bytes.Buffer{}
		err = t.resolvable.Resolve(ctx.ctx, subscription.Response.Data, subscription.Response.Fetches, buf)
		if err != nil {
			return err
		}

		if _, err = writer.Write(buf.Bytes()); err != nil {
			return err
		}
		if err = writer.Flush(); err != nil {
			return err
		}
		writer.Complete()

		return nil
	}

	xxh := pool.Hash64.Get()
	defer pool.Hash64.Put(xxh)
	err = subscription.Trigger.Source.UniqueRequestID(ctx, input, xxh)
	if err != nil {
		msg := []byte(`{"errors":[{"message":"unable to resolve"}]}`)
		return writeFlushComplete(writer, msg)
	}
	uniqueID := xxh.Sum64()

	select {
	case <-r.ctx.Done():
		return r.ctx.Err()
	case r.events <- subscriptionEvent{
		triggerID: uniqueID,
		kind:      subscriptionEventKindAddSubscription,
		addSubscription: &addSubscription{
			ctx:     ctx,
			input:   input,
			resolve: subscription,
			writer:  writer,
			id:      id,
		},
	}:
	}
	return nil
}

func (r *Resolver) subscriptionInput(ctx *Context, subscription *GraphQLSubscription) (input []byte, err error) {
	buf := new(bytes.Buffer)
	err = subscription.Trigger.InputTemplate.Render(ctx, nil, buf)
	if err != nil {
		return nil, err
	}
	input = buf.Bytes()
	if len(ctx.InitialPayload) > 0 {
		input, err = jsonparser.Set(input, ctx.InitialPayload, "initial_payload")
		if err != nil {
			return nil, err
		}
	}
	if ctx.Extensions != nil {
		input, err = jsonparser.Set(input, ctx.Extensions, "body", "extensions")
		if err != nil {
			return nil, err
		}
	}
	return input, nil
}

type subscriptionUpdater struct {
	done      bool
	debug     bool
	triggerID uint64
	ch        chan subscriptionEvent
	ctx       context.Context
	updateSem *semaphore.Weighted
}

func (s *subscriptionUpdater) Update(data []byte) {
	if s.debug {
		fmt.Printf("resolver:subscription_updater:update:%d\n", s.triggerID)
	}

	if err := s.updateSem.Acquire(s.ctx, 1); err != nil {
		return
	}
	defer s.updateSem.Release(1)

	if s.done {
		return
	}
	select {
	case <-s.ctx.Done():
		return
	case s.ch <- subscriptionEvent{
		triggerID: s.triggerID,
		kind:      subscriptionEventKindTriggerUpdate,
		data:      data,
	}:
	}
}

func (s *subscriptionUpdater) Done() {
	if s.debug {
		fmt.Printf("resolver:subscription_updater:done:%d\n", s.triggerID)
	}

	if err := s.updateSem.Acquire(s.ctx, 1); err != nil {
		return
	}
	defer s.updateSem.Release(1)

	if s.done {
		return
	}
	select {
	case <-s.ctx.Done():
		return
	case s.ch <- subscriptionEvent{
		triggerID: s.triggerID,
		kind:      subscriptionEventKindTriggerDone,
	}:
	}
	s.done = true
}

type subscriptionEvent struct {
	triggerID       uint64
	id              SubscriptionIdentifier
	kind            subscriptionEventKind
	data            []byte
	addSubscription *addSubscription
}

type addSubscription struct {
	ctx       *Context
	input     []byte
	resolve   *GraphQLSubscription
	writer    SubscriptionResponseWriter
	id        SubscriptionIdentifier
	completed chan struct{}
	executor  chan func()
}

type subscriptionEventKind int

const (
	subscriptionEventKindUnknown subscriptionEventKind = iota
	subscriptionEventKindTriggerUpdate
	subscriptionEventKindTriggerDone
	subscriptionEventKindAddSubscription
	subscriptionEventKindRemoveSubscription
	subscriptionEventKindRemoveClient
	subscriptionEventKindTriggerInitialized
	subscriptionEventKindTriggerShutdown
)

type SubscriptionUpdater interface {
	// Update sends an update to the client. It is not guaranteed that the update is sent immediately.
	Update(data []byte)
	// Done also takes care of cleaning up the trigger and all subscriptions. No more updates should be sent after calling Done.
	Done()
}<|MERGE_RESOLUTION|>--- conflicted
+++ resolved
@@ -430,9 +430,14 @@
 			fmt.Printf("resolver:heartbeat:subscription:%d\n", s.id.SubscriptionID)
 		}
 
-<<<<<<< HEAD
 		s.mux.Lock()
 		if _, err := s.writer.Write(data); err != nil {
+			if errors.Is(err, context.Canceled) {
+				// client disconnected
+				s.mux.Unlock()
+				_ = r.AsyncUnsubscribeSubscription(s.id)
+				return
+			}
 			r.asyncErrorWriter.WriteError(c, err, nil, s.writer)
 		}
 		err := s.writer.Flush()
@@ -448,32 +453,6 @@
 		if r.reporter != nil {
 			r.reporter.SubscriptionUpdateSent()
 		}
-=======
-			s.mux.Lock()
-			if _, err := s.writer.Write(data); err != nil {
-				if errors.Is(err, context.Canceled) {
-					// client disconnected
-					s.mux.Unlock()
-					_ = r.AsyncUnsubscribeSubscription(s.id)
-					return
-				}
-				r.asyncErrorWriter.WriteError(c, err, nil, s.writer)
-			}
-			err := s.writer.Flush()
-			s.mux.Unlock()
-			if err != nil {
-				// client disconnected
-				_ = r.AsyncUnsubscribeSubscription(s.id)
-				return
-			}
-			if r.options.Debug {
-				fmt.Printf("resolver:heartbeat:subscription:flushed:%d\n", s.id.SubscriptionID)
-			}
-			if r.reporter != nil {
-				r.reporter.SubscriptionUpdateSent()
-			}
-		}()
->>>>>>> 3cbb4b50
 	}
 }
 
