//go:generate mockgen -self_package=github.com/wundergraph/graphql-go-tools/v2/pkg/engine/resolve -destination=resolve_mock_test.go -package=resolve . DataSource

package resolve

import (
	"bytes"
	"context"
	"fmt"
	"io"
	"time"

	"github.com/buger/jsonparser"
	"github.com/pkg/errors"
	"go.uber.org/atomic"

	"github.com/wundergraph/graphql-go-tools/v2/pkg/internal/xcontext"
	"github.com/wundergraph/graphql-go-tools/v2/pkg/pool"
)

const (
	DefaultHeartbeatInterval = 5 * time.Second
)

// ConnectionIDs is used to create unique connection IDs for each subscription
// Whenever a new connection is created, use this to generate a new ID
// It is public because it can be used in more high level packages to instantiate a new connection
var ConnectionIDs = atomic.NewInt64(0)

type Reporter interface {
	// SubscriptionUpdateSent called when a new subscription update is sent
	SubscriptionUpdateSent()
	// SubscriptionCountInc increased when a new subscription is added to a trigger, this includes inflight subscriptions
	SubscriptionCountInc(count int)
	// SubscriptionCountDec decreased when a subscription is removed from a trigger e.g. on shutdown
	SubscriptionCountDec(count int)
	// TriggerCountInc increased when a new trigger is added e.g. when a trigger is started and initialized
	TriggerCountInc(count int)
	// TriggerCountDec decreased when a trigger is removed e.g. when a trigger is shutdown
	TriggerCountDec(count int)
}

type AsyncErrorWriter interface {
	WriteError(ctx *Context, err error, res *GraphQLResponse, w io.Writer)
}

// Resolver is a single threaded event loop that processes all events on a single goroutine.
// It is absolutely critical to ensure that all events are processed quickly to prevent blocking
// and that resolver modifications are done on the event loop goroutine. Long-running operations
// should be offloaded to the subscription worker goroutine. If a different goroutine needs to emit
// an event, it should be done through the events channel to avoid race conditions.
type Resolver struct {
	ctx            context.Context
	options        ResolverOptions
	maxConcurrency chan struct{}

	triggers         map[uint64]*trigger
	events           chan subscriptionEvent
	triggerUpdateBuf *bytes.Buffer

	allowedErrorExtensionFields map[string]struct{}
	allowedErrorFields          map[string]struct{}

	reporter         Reporter
	asyncErrorWriter AsyncErrorWriter

	propagateSubgraphErrors      bool
	propagateSubgraphStatusCodes bool
	// Subscription heartbeat interval
	heartbeatInterval time.Duration
	// maxSubscriptionFetchTimeout defines the maximum time a subscription fetch can take before it is considered timed out
	maxSubscriptionFetchTimeout time.Duration
}

func (r *Resolver) SetAsyncErrorWriter(w AsyncErrorWriter) {
	r.asyncErrorWriter = w
}

type tools struct {
	resolvable *Resolvable
	loader     *Loader
}

type SubgraphErrorPropagationMode int

const (
	// SubgraphErrorPropagationModeWrapped collects all errors and exposes them as a list of errors on the extensions field "errors" of the gateway error.
	SubgraphErrorPropagationModeWrapped SubgraphErrorPropagationMode = iota
	// SubgraphErrorPropagationModePassThrough propagates all errors as root errors as they are.
	SubgraphErrorPropagationModePassThrough
)

type ResolverOptions struct {
	// MaxConcurrency limits the number of concurrent tool calls which is used to resolve operations.
	// The limit is only applied to getToolsWithLimit() calls. Intentionally, we don't use this limit for
	// subscription updates to prevent blocking the subscription during a network collapse because a one-to-one
	// relation is not given as in the case of single http request. We already enforce concurrency limits through
	// the MaxSubscriptionWorkers option that is a semaphore to limit the number of concurrent subscription updates.
	//
	// If set to 0, no limit is applied
	// It is advised to set this to a reasonable value to prevent excessive memory usage
	// Each concurrent resolve operation allocates ~50kb of memory
	// In addition, there's a limit of how many concurrent requests can be efficiently resolved
	// This depends on the number of CPU cores available, the complexity of the operations, and the origin services
	MaxConcurrency int

	Debug bool

	Reporter         Reporter
	AsyncErrorWriter AsyncErrorWriter

	// PropagateSubgraphErrors adds Subgraph Errors to the response
	PropagateSubgraphErrors bool

	// PropagateSubgraphStatusCodes adds the status code of the Subgraph to the extensions field of a Subgraph Error
	PropagateSubgraphStatusCodes bool

	// SubgraphErrorPropagationMode defines how Subgraph Errors are propagated
	// SubgraphErrorPropagationModeWrapped wraps Subgraph Errors in a Subgraph Error to prevent leaking internal information
	// SubgraphErrorPropagationModePassThrough passes Subgraph Errors through without modification
	SubgraphErrorPropagationMode SubgraphErrorPropagationMode

	// RewriteSubgraphErrorPaths rewrites the paths of Subgraph Errors to match the path of the field from the perspective of the client
	// This means that nested entity requests will have their paths rewritten from e.g. "_entities.foo.bar" to "person.foo.bar" if the root field above is "person"
	RewriteSubgraphErrorPaths bool

	// OmitSubgraphErrorLocations omits the locations field of Subgraph Errors
	OmitSubgraphErrorLocations bool

	// OmitSubgraphErrorExtensions omits the extensions field of Subgraph Errors
	OmitSubgraphErrorExtensions bool

	// AllowAllErrorExtensionFields allows all fields in the extensions field of a root subgraph error
	AllowAllErrorExtensionFields bool

	// AllowedErrorExtensionFields defines which fields are allowed in the extensions field of a root subgraph error
	AllowedErrorExtensionFields []string

	// AttachServiceNameToErrorExtensions attaches the service name to the extensions field of a root subgraph error
	AttachServiceNameToErrorExtensions bool

	// DefaultErrorExtensionCode is the default error code to use for subgraph errors if no code is provided
	DefaultErrorExtensionCode string

	// MaxRecyclableParserSize limits the size of the Parser that can be recycled back into the Pool.
	// If set to 0, no limit is applied
	// This helps keep the Heap size more maintainable if you regularly perform large queries.
	MaxRecyclableParserSize int

	// ResolvableOptions are configuration options for the Resolvable struct
	ResolvableOptions ResolvableOptions

	// AllowedCustomSubgraphErrorFields defines which fields are allowed in the subgraph error when in passthrough mode
	AllowedSubgraphErrorFields []string

	// SubscriptionHeartbeatInterval defines the interval in which a heartbeat is sent to all subscriptions (whether or not this does anything is determined by the subscription response writer)
	SubscriptionHeartbeatInterval time.Duration

	// MaxSubscriptionFetchTimeout defines the maximum time a subscription fetch can take before it is considered timed out
	MaxSubscriptionFetchTimeout time.Duration

	// ApolloRouterCompatibilitySubrequestHTTPError is a compatibility flag for Apollo Router, it is used to handle HTTP errors in subrequests differently
	ApolloRouterCompatibilitySubrequestHTTPError bool

<<<<<<< HEAD
	Caches map[string]LoaderCache
=======
	// PropagateFetchReasons enables adding the "fetch_reasons" extension to
	// upstream subgraph requests. This extension explains why each field was requested.
	// This flag does not expose the data to clients.
	PropagateFetchReasons bool
>>>>>>> 8686cb46
}

// New returns a new Resolver. ctx.Done() is used to cancel all active subscriptions and streams.
func New(ctx context.Context, options ResolverOptions) *Resolver {
	// options.Debug = true
	if options.MaxConcurrency <= 0 {
		options.MaxConcurrency = 32
	}

	if options.SubscriptionHeartbeatInterval <= 0 {
		options.SubscriptionHeartbeatInterval = DefaultHeartbeatInterval
	}

	// We transform the allowed fields into a map for faster lookups
	allowedExtensionFields := make(map[string]struct{}, len(options.AllowedErrorExtensionFields))
	for _, field := range options.AllowedErrorExtensionFields {
		allowedExtensionFields[field] = struct{}{}
	}

	// always allow "message" and "path"
	allowedErrorFields := map[string]struct{}{
		"message": {},
		"path":    {},
	}

	if options.MaxSubscriptionFetchTimeout == 0 {
		options.MaxSubscriptionFetchTimeout = 30 * time.Second
	}

	if !options.OmitSubgraphErrorExtensions {
		allowedErrorFields["extensions"] = struct{}{}
	}

	if !options.OmitSubgraphErrorLocations {
		allowedErrorFields["locations"] = struct{}{}
	}

	for _, field := range options.AllowedSubgraphErrorFields {
		allowedErrorFields[field] = struct{}{}
	}

	resolver := &Resolver{
		ctx:                          ctx,
		options:                      options,
		propagateSubgraphErrors:      options.PropagateSubgraphErrors,
		propagateSubgraphStatusCodes: options.PropagateSubgraphStatusCodes,
		events:                       make(chan subscriptionEvent),
		triggers:                     make(map[uint64]*trigger),
		reporter:                     options.Reporter,
		asyncErrorWriter:             options.AsyncErrorWriter,
		triggerUpdateBuf:             bytes.NewBuffer(make([]byte, 0, 1024)),
		allowedErrorExtensionFields:  allowedExtensionFields,
		allowedErrorFields:           allowedErrorFields,
		heartbeatInterval:            options.SubscriptionHeartbeatInterval,
		maxSubscriptionFetchTimeout:  options.MaxSubscriptionFetchTimeout,
	}
	resolver.maxConcurrency = make(chan struct{}, options.MaxConcurrency)
	for i := 0; i < options.MaxConcurrency; i++ {
		resolver.maxConcurrency <- struct{}{}
	}

	go resolver.processEvents()

	return resolver
}

func newTools(options ResolverOptions, allowedExtensionFields map[string]struct{}, allowedErrorFields map[string]struct{}) *tools {
	return &tools{
		resolvable: NewResolvable(options.ResolvableOptions),
		loader: &Loader{
			propagateSubgraphErrors:                      options.PropagateSubgraphErrors,
			propagateSubgraphStatusCodes:                 options.PropagateSubgraphStatusCodes,
			subgraphErrorPropagationMode:                 options.SubgraphErrorPropagationMode,
			rewriteSubgraphErrorPaths:                    options.RewriteSubgraphErrorPaths,
			omitSubgraphErrorLocations:                   options.OmitSubgraphErrorLocations,
			omitSubgraphErrorExtensions:                  options.OmitSubgraphErrorExtensions,
			allowedErrorExtensionFields:                  allowedExtensionFields,
			attachServiceNameToErrorExtension:            options.AttachServiceNameToErrorExtensions,
			defaultErrorExtensionCode:                    options.DefaultErrorExtensionCode,
			allowedSubgraphErrorFields:                   allowedErrorFields,
			allowAllErrorExtensionFields:                 options.AllowAllErrorExtensionFields,
			apolloRouterCompatibilitySubrequestHTTPError: options.ApolloRouterCompatibilitySubrequestHTTPError,
<<<<<<< HEAD
			caches: options.Caches,
=======
			propagateFetchReasons:                        options.PropagateFetchReasons,
>>>>>>> 8686cb46
		},
	}
}

type GraphQLResolveInfo struct {
	ResolveAcquireWaitTime time.Duration
}

func (r *Resolver) ResolveGraphQLResponse(ctx *Context, response *GraphQLResponse, data []byte, writer io.Writer) (*GraphQLResolveInfo, error) {
	resp := &GraphQLResolveInfo{}

	start := time.Now()
	<-r.maxConcurrency
	resp.ResolveAcquireWaitTime = time.Since(start)
	defer func() {
		r.maxConcurrency <- struct{}{}
	}()

	t := newTools(r.options, r.allowedErrorExtensionFields, r.allowedErrorFields)

	err := t.resolvable.Init(ctx, data, response.Info.OperationType)
	if err != nil {
		return nil, err
	}

	if !ctx.ExecutionOptions.SkipLoader {
		err = t.loader.LoadGraphQLResponseData(ctx, response, t.resolvable)
		if err != nil {
			return nil, err
		}
	}

	err = t.resolvable.Resolve(ctx.ctx, response.Data, response.Fetches, writer)
	if err != nil {
		return nil, err
	}

	return resp, err
}

type trigger struct {
	id            uint64
	cancel        context.CancelFunc
	subscriptions map[*Context]*sub
	// initialized is set to true when the trigger is started and initialized
	initialized bool
}

// workItem is used to encapsulate a function that needs to be
// executed in the worker goroutine. fn will be executed, and if
// final is true the worker will be stopped after fn is executed.
type workItem struct {
	fn    func()
	final bool
}

type sub struct {
	resolve   *GraphQLSubscription
	resolver  *Resolver
	ctx       *Context
	writer    SubscriptionResponseWriter
	id        SubscriptionIdentifier
	heartbeat bool
	completed chan struct{}
	// workChan is used to send work to the writer goroutine. All work is processed sequentially.
	workChan chan workItem
}

// startWorker runs in its own goroutine to process fetches and write data to the client synchronously
// it also takes care of sending heartbeats to the client but only if the subscription supports it
// TODO implement a goroutine pool that is sharded by the subscription id to avoid creating a new goroutine for each subscription
func (s *sub) startWorker() {
	if s.heartbeat {
		s.startWorkerWithHeartbeat()
		return
	}
	s.startWorkerWithoutHeartbeat()
}

// startWorkerWithHeartbeat is similar to startWorker but sends heartbeats to the client when enabled.
// It sends a heartbeat to the client every heartbeatInterval. Heartbeats are handled by the SubscriptionResponseWriter interface.
// TODO: Implement a shared timer implementation to avoid creating a new ticker for each subscription.
func (s *sub) startWorkerWithHeartbeat() {
	heartbeatTicker := time.NewTicker(s.resolver.heartbeatInterval)
	defer heartbeatTicker.Stop()

	for {
		select {
		case <-s.ctx.ctx.Done():
			// Complete when the client request context is done for synchronous subscriptions
			s.close(SubscriptionCloseKindGoingAway)

			return
		case <-s.resolver.ctx.Done():
			// Abort immediately if the resolver is shutting down
			s.close(SubscriptionCloseKindGoingAway)

			return
		case <-heartbeatTicker.C:
			s.resolver.handleHeartbeat(s)
		case work := <-s.workChan:
			work.fn()

			if work.final {
				return
			}

			// Reset the heartbeat ticker after each write to avoid sending unnecessary heartbeats
			heartbeatTicker.Reset(s.resolver.heartbeatInterval)
		}
	}
}

func (s *sub) startWorkerWithoutHeartbeat() {
	for {
		select {
		case <-s.ctx.ctx.Done():
			// Complete when the client request context is done for synchronous subscriptions
			s.close(SubscriptionCloseKindGoingAway)

			return
		case <-s.resolver.ctx.Done():
			// Abort immediately if the resolver is shutting down
			s.close(SubscriptionCloseKindGoingAway)

			return
		case work := <-s.workChan:
			work.fn()

			if work.final {
				return
			}
		}
	}
}

// Called when subgraph indicates a "complete" subscription
func (s *sub) complete() {
	// The channel is used to communicate that the subscription is done
	// It is used only in the synchronous subscription case and to avoid sending events
	// to a subscription that is already done.
	defer close(s.completed)

	s.writer.Complete()
}

// Called when subgraph becomes unreachable or closes the connection without a "complete" event
func (s *sub) close(kind SubscriptionCloseKind) {
	// The channel is used to communicate that the subscription is done
	// It is used only in the synchronous subscription case and to avoid sending events
	// to a subscription that is already done.
	defer close(s.completed)

	s.writer.Close(kind)
}

func (r *Resolver) executeSubscriptionUpdate(resolveCtx *Context, sub *sub, sharedInput []byte) {
	if r.options.Debug {
		fmt.Printf("resolver:trigger:subscription:update:%d\n", sub.id.SubscriptionID)
	}

	ctx, cancel := context.WithTimeout(resolveCtx.ctx, r.maxSubscriptionFetchTimeout)
	defer cancel()

	resolveCtx = resolveCtx.WithContext(ctx)

	// Copy the input.
	input := make([]byte, len(sharedInput))
	copy(input, sharedInput)

	t := newTools(r.options, r.allowedErrorExtensionFields, r.allowedErrorFields)

	if err := t.resolvable.InitSubscription(resolveCtx, input, sub.resolve.Trigger.PostProcessing); err != nil {
		r.asyncErrorWriter.WriteError(resolveCtx, err, sub.resolve.Response, sub.writer)
		if r.options.Debug {
			fmt.Printf("resolver:trigger:subscription:init:failed:%d\n", sub.id.SubscriptionID)
		}
		if r.reporter != nil {
			r.reporter.SubscriptionUpdateSent()
		}
		return
	}

	if err := t.loader.LoadGraphQLResponseData(resolveCtx, sub.resolve.Response, t.resolvable); err != nil {
		r.asyncErrorWriter.WriteError(resolveCtx, err, sub.resolve.Response, sub.writer)
		if r.options.Debug {
			fmt.Printf("resolver:trigger:subscription:load:failed:%d\n", sub.id.SubscriptionID)
		}
		if r.reporter != nil {
			r.reporter.SubscriptionUpdateSent()
		}
		return
	}

	if err := t.resolvable.Resolve(resolveCtx.ctx, sub.resolve.Response.Data, sub.resolve.Response.Fetches, sub.writer); err != nil {
		r.asyncErrorWriter.WriteError(resolveCtx, err, sub.resolve.Response, sub.writer)
		if r.options.Debug {
			fmt.Printf("resolver:trigger:subscription:resolve:failed:%d\n", sub.id.SubscriptionID)
		}
		if r.reporter != nil {
			r.reporter.SubscriptionUpdateSent()
		}
		return
	}

	if err := sub.writer.Flush(); err != nil {
		// If flush fails (e.g. client disconnected), remove the subscription.
		_ = r.AsyncUnsubscribeSubscription(sub.id)
		return
	}

	if r.options.Debug {
		fmt.Printf("resolver:trigger:subscription:flushed:%d\n", sub.id.SubscriptionID)
	}
	if r.reporter != nil {
		r.reporter.SubscriptionUpdateSent()
	}

	if t.resolvable.WroteErrorsWithoutData() && r.options.Debug {
		fmt.Printf("resolver:trigger:subscription:completing:errors_without_data:%d\n", sub.id.SubscriptionID)
	}
}

// processEvents maintains the single threaded event loop that processes all events
func (r *Resolver) processEvents() {
	done := r.ctx.Done()

	// events channel can't be closed here because producers are
	// sending events across multiple goroutines

	for {
		select {
		case <-done:
			r.handleShutdown()
			return
		case event := <-r.events:
			r.handleEvent(event)
		}
	}
}

// handleEvent is a single threaded function that processes events from the events channel
// All events are processed in the order they are received and need to be processed quickly
// to prevent blocking the event loop and any other events from being processed.
// TODO: consider using a worker pool that distributes events from different triggers to different workers
// to avoid blocking the event loop and improve performance.
func (r *Resolver) handleEvent(event subscriptionEvent) {
	switch event.kind {
	case subscriptionEventKindAddSubscription:
		r.handleAddSubscription(event.triggerID, event.addSubscription)
	case subscriptionEventKindRemoveSubscription:
		r.handleRemoveSubscription(event.id)
	case subscriptionEventKindCompleteSubscription:
		r.handleCompleteSubscription(event.id)
	case subscriptionEventKindRemoveClient:
		r.handleRemoveClient(event.id.ConnectionID)
	case subscriptionEventKindTriggerUpdate:
		r.handleTriggerUpdate(event.triggerID, event.data)
	case subscriptionEventKindTriggerComplete:
		r.handleTriggerComplete(event.triggerID)
	case subscriptionEventKindTriggerInitialized:
		r.handleTriggerInitialized(event.triggerID)
	case subscriptionEventKindTriggerClose:
		r.handleTriggerClose(event)
	case subscriptionEventKindUnknown:
		panic("unknown event")
	}
}

// handleHeartbeat sends a heartbeat to the client. It needs to be executed on the same goroutine as the writer.
func (r *Resolver) handleHeartbeat(sub *sub) {
	if r.options.Debug {
		fmt.Printf("resolver:heartbeat\n")
	}

	if r.ctx.Err() != nil {
		return
	}

	if sub.ctx.Context().Err() != nil {
		return
	}

	if r.options.Debug {
		fmt.Printf("resolver:heartbeat:subscription:%d\n", sub.id.SubscriptionID)
	}

	if err := sub.writer.Heartbeat(); err != nil {
		// If heartbeat fails (e.g. client disconnected), remove the subscription.
		_ = r.AsyncUnsubscribeSubscription(sub.id)
		return
	}

	if r.options.Debug {
		fmt.Printf("resolver:heartbeat:subscription:done:%d\n", sub.id.SubscriptionID)
	}

	if r.reporter != nil {
		r.reporter.SubscriptionUpdateSent()
	}
}

func (r *Resolver) handleTriggerClose(s subscriptionEvent) {
	if r.options.Debug {
		fmt.Printf("resolver:trigger:shutdown:%d:%d\n", s.triggerID, s.id.SubscriptionID)
	}

	r.closeTrigger(s.triggerID, s.closeKind)
}

func (r *Resolver) handleTriggerInitialized(triggerID uint64) {
	trig, ok := r.triggers[triggerID]
	if !ok {
		return
	}
	trig.initialized = true

	if r.reporter != nil {
		r.reporter.TriggerCountInc(1)
	}
}

func (r *Resolver) handleTriggerComplete(triggerID uint64) {
	if r.options.Debug {
		fmt.Printf("resolver:trigger:complete:%d\n", triggerID)
	}

	r.completeTrigger(triggerID)
}

func (r *Resolver) handleAddSubscription(triggerID uint64, add *addSubscription) {
	var (
		err error
	)
	if r.options.Debug {
		fmt.Printf("resolver:trigger:subscription:add:%d:%d\n", triggerID, add.id.SubscriptionID)
	}
	s := &sub{
		ctx:       add.ctx,
		resolve:   add.resolve,
		writer:    add.writer,
		id:        add.id,
		completed: add.completed,
		workChan:  make(chan workItem, 32),
		resolver:  r,
	}

	if add.ctx.ExecutionOptions.SendHeartbeat {
		s.heartbeat = true
	}

	// Start the dedicated worker goroutine where the subscription updates are processed
	// and writes are written to the client in a single threaded manner
	go s.startWorker()

	trig, ok := r.triggers[triggerID]
	if ok {
		trig.subscriptions[add.ctx] = s
		if r.reporter != nil {
			r.reporter.SubscriptionCountInc(1)
		}
		if r.options.Debug {
			fmt.Printf("resolver:trigger:subscription:added:%d:%d\n", triggerID, add.id.SubscriptionID)
		}
		return
	}

	if r.options.Debug {
		fmt.Printf("resolver:create:trigger:%d\n", triggerID)
	}
	ctx, cancel := context.WithCancel(xcontext.Detach(add.ctx.Context()))
	updater := &subscriptionUpdater{
		debug:     r.options.Debug,
		triggerID: triggerID,
		ch:        r.events,
		ctx:       ctx,
	}
	cloneCtx := add.ctx.clone(ctx)
	trig = &trigger{
		id:            triggerID,
		subscriptions: make(map[*Context]*sub),
		cancel:        cancel,
	}
	r.triggers[triggerID] = trig
	trig.subscriptions[add.ctx] = s

	if r.reporter != nil {
		r.reporter.SubscriptionCountInc(1)
	}

	var asyncDataSource AsyncSubscriptionDataSource

	if async, ok := add.resolve.Trigger.Source.(AsyncSubscriptionDataSource); ok {
		trig.cancel = func() {
			cancel()
			async.AsyncStop(triggerID)
		}
		asyncDataSource = async
	}

	go func() {
		if r.options.Debug {
			fmt.Printf("resolver:trigger:start:%d\n", triggerID)
		}
		if asyncDataSource != nil {
			err = asyncDataSource.AsyncStart(cloneCtx, triggerID, add.input, updater)
		} else {
			err = add.resolve.Trigger.Source.Start(cloneCtx, add.input, updater)
		}
		if err != nil {
			if r.options.Debug {
				fmt.Printf("resolver:trigger:failed:%d\n", triggerID)
			}
			r.asyncErrorWriter.WriteError(add.ctx, err, add.resolve.Response, add.writer)
			_ = r.emitTriggerClose(triggerID)
			return
		}

		_ = r.emitTriggerInitialized(triggerID)

		if r.options.Debug {
			fmt.Printf("resolver:trigger:started:%d\n", triggerID)
		}
	}()

}

func (r *Resolver) emitTriggerClose(triggerID uint64) error {
	if r.options.Debug {
		fmt.Printf("resolver:trigger:shutdown:%d\n", triggerID)
	}

	select {
	case <-r.ctx.Done():
		return r.ctx.Err()
	case r.events <- subscriptionEvent{
		triggerID: triggerID,
		kind:      subscriptionEventKindTriggerClose,
		closeKind: SubscriptionCloseKindNormal,
	}:
	}

	return nil
}

func (r *Resolver) emitTriggerInitialized(triggerID uint64) error {
	if r.options.Debug {
		fmt.Printf("resolver:trigger:initialized:%d\n", triggerID)
	}

	select {
	case <-r.ctx.Done():
		return r.ctx.Err()
	case r.events <- subscriptionEvent{
		triggerID: triggerID,
		kind:      subscriptionEventKindTriggerInitialized,
	}:
	}

	return nil
}

func (r *Resolver) handleCompleteSubscription(id SubscriptionIdentifier) {
	if r.options.Debug {
		fmt.Printf("resolver:trigger:subscription:remove:%d:%d\n", id.ConnectionID, id.SubscriptionID)
	}
	removed := 0
	for u := range r.triggers {
		trig := r.triggers[u]
		removed += r.completeTriggerSubscriptions(u, func(sID SubscriptionIdentifier) bool {
			return sID == id
		})
		if len(trig.subscriptions) == 0 {
			r.completeTrigger(trig.id)
		}
	}
	if r.reporter != nil {
		r.reporter.SubscriptionCountDec(removed)
	}
}

func (r *Resolver) handleRemoveSubscription(id SubscriptionIdentifier) {
	if r.options.Debug {
		fmt.Printf("resolver:trigger:subscription:remove:%d:%d\n", id.ConnectionID, id.SubscriptionID)
	}
	removed := 0
	for u := range r.triggers {
		trig := r.triggers[u]
		removed += r.closeTriggerSubscriptions(u, SubscriptionCloseKindNormal, func(sID SubscriptionIdentifier) bool {
			return sID == id
		})
		if len(trig.subscriptions) == 0 {
			r.closeTrigger(trig.id, SubscriptionCloseKindNormal)
		}
	}
	if r.reporter != nil {
		r.reporter.SubscriptionCountDec(removed)
	}
}

func (r *Resolver) handleRemoveClient(id int64) {
	if r.options.Debug {
		fmt.Printf("resolver:trigger:subscription:remove:client:%d\n", id)
	}
	removed := 0
	for u := range r.triggers {
		removed += r.closeTriggerSubscriptions(u, SubscriptionCloseKindNormal, func(sID SubscriptionIdentifier) bool {
			return sID.ConnectionID == id
		})
		if len(r.triggers[u].subscriptions) == 0 {
			r.closeTrigger(r.triggers[u].id, SubscriptionCloseKindNormal)
		}
	}
	if r.reporter != nil {
		r.reporter.SubscriptionCountDec(removed)
	}
}

func (r *Resolver) handleTriggerUpdate(id uint64, data []byte) {
	trig, ok := r.triggers[id]
	if !ok {
		return
	}
	if r.options.Debug {
		fmt.Printf("resolver:trigger:update:%d\n", id)
	}

	for c, s := range trig.subscriptions {
		c, s := c, s
		if err := c.ctx.Err(); err != nil {
			continue // no need to schedule an event update when the client already disconnected
		}
		skip, err := s.resolve.Filter.SkipEvent(c, data, r.triggerUpdateBuf)
		if err != nil {
			r.asyncErrorWriter.WriteError(c, err, s.resolve.Response, s.writer)
			continue
		}
		if skip {
			continue
		}

		fn := func() {
			r.executeSubscriptionUpdate(c, s, data)
		}

		select {
		case <-r.ctx.Done():
			// Skip sending all events if the resolver is shutting down
			return
		case <-c.ctx.Done():
			// Skip sending the event if the client disconnected
		case s.workChan <- workItem{fn, false}:
			// Send the event to the subscription worker
		}
	}
}

func (r *Resolver) closeTrigger(id uint64, kind SubscriptionCloseKind) {
	if r.options.Debug {
		fmt.Printf("resolver:trigger:close:%d\n", id)
	}
	trig, ok := r.triggers[id]
	if !ok {
		return
	}

	removed := r.closeTriggerSubscriptions(id, kind, nil)

	// Cancels the async datasource and cleanup the connection
	trig.cancel()

	delete(r.triggers, id)

	if r.reporter != nil {
		r.reporter.SubscriptionCountDec(removed)
		if trig.initialized {
			r.reporter.TriggerCountDec(1)
		}
	}
}

func (r *Resolver) completeTrigger(id uint64) {
	if r.options.Debug {
		fmt.Printf("resolver:trigger:complete:%d\n", id)
	}

	trig, ok := r.triggers[id]
	if !ok {
		return
	}

	removed := r.completeTriggerSubscriptions(id, nil)

	// Cancels the async datasource and cleanup the connection
	trig.cancel()

	delete(r.triggers, id)

	if r.reporter != nil {
		r.reporter.SubscriptionCountDec(removed)
		if trig.initialized {
			r.reporter.TriggerCountDec(1)
		}
	}
}

func (r *Resolver) completeTriggerSubscriptions(id uint64, completeMatcher func(a SubscriptionIdentifier) bool) int {
	trig, ok := r.triggers[id]
	if !ok {
		return 0
	}
	removed := 0
	for c, s := range trig.subscriptions {
		if completeMatcher != nil && !completeMatcher(s.id) {
			continue
		}

		// Send a work item to complete the subscription
		s.workChan <- workItem{s.complete, true}

		// Because the event loop is single threaded, we can safely close the channel from this sender
		// The subscription worker will finish processing all events before the channel is closed.
		close(s.workChan)

		// Important because we remove the subscription from the trigger on the same goroutine
		// as we send work to the subscription worker. We can ensure that no new work is sent to the worker after this point.
		delete(trig.subscriptions, c)

		if r.options.Debug {
			fmt.Printf("resolver:trigger:subscription:closed:%d:%d\n", trig.id, s.id.SubscriptionID)
		}

		removed++
	}
	return removed
}

func (r *Resolver) closeTriggerSubscriptions(id uint64, closeKind SubscriptionCloseKind, closeMatcher func(a SubscriptionIdentifier) bool) int {
	trig, ok := r.triggers[id]
	if !ok {
		return 0
	}
	removed := 0
	for c, s := range trig.subscriptions {
		if closeMatcher != nil && !closeMatcher(s.id) {
			continue
		}

		// Send a work item to close the subscription
		s.workChan <- workItem{func() { s.close(closeKind) }, true}

		// Because the event loop is single threaded, we can safely close the channel from this sender
		// The subscription worker will finish processing all events before the channel is closed.
		close(s.workChan)

		// Important because we remove the subscription from the trigger on the same goroutine
		// as we send work to the subscription worker. We can ensure that no new work is sent to the worker after this point.
		delete(trig.subscriptions, c)

		if r.options.Debug {
			fmt.Printf("resolver:trigger:subscription:closed:%d:%d\n", trig.id, s.id.SubscriptionID)
		}

		removed++
	}
	return removed
}

func (r *Resolver) handleShutdown() {
	if r.options.Debug {
		fmt.Printf("resolver:trigger:shutdown\n")
	}
	for id := range r.triggers {
		r.closeTrigger(id, SubscriptionCloseKindGoingAway)
	}
	if r.options.Debug {
		fmt.Printf("resolver:trigger:shutdown:done\n")
	}
	r.triggers = make(map[uint64]*trigger)
}

type SubscriptionIdentifier struct {
	ConnectionID   int64
	SubscriptionID int64
}

func (r *Resolver) AsyncCompleteSubscription(id SubscriptionIdentifier) error {
	select {
	case <-r.ctx.Done():
		return r.ctx.Err()
	case r.events <- subscriptionEvent{
		id:   id,
		kind: subscriptionEventKindCompleteSubscription,
	}:
	}
	return nil
}

func (r *Resolver) AsyncUnsubscribeSubscription(id SubscriptionIdentifier) error {
	select {
	case <-r.ctx.Done():
		return r.ctx.Err()
	case r.events <- subscriptionEvent{
		id:   id,
		kind: subscriptionEventKindRemoveSubscription,
	}:
	}
	return nil
}

func (r *Resolver) AsyncUnsubscribeClient(connectionID int64) error {
	select {
	case <-r.ctx.Done():
		return r.ctx.Err()
	case r.events <- subscriptionEvent{
		id: SubscriptionIdentifier{
			ConnectionID: connectionID,
		},
		kind: subscriptionEventKindRemoveClient,
	}:
	}
	return nil
}

func (r *Resolver) ResolveGraphQLSubscription(ctx *Context, subscription *GraphQLSubscription, writer SubscriptionResponseWriter) error {
	if subscription.Trigger.Source == nil {
		return errors.New("no data source found")
	}
	input, err := r.subscriptionInput(ctx, subscription)
	if err != nil {
		msg := []byte(`{"errors":[{"message":"invalid input"}]}`)
		return writeFlushComplete(writer, msg)
	}

	// If SkipLoader is enabled, we skip retrieving actual data. For example, this is useful when requesting a query plan.
	// By returning early, we avoid starting a subscription and resolve with empty data instead.
	if ctx.ExecutionOptions.SkipLoader {
		t := newTools(r.options, r.allowedErrorExtensionFields, r.allowedErrorFields)

		err = t.resolvable.InitSubscription(ctx, nil, subscription.Trigger.PostProcessing)
		if err != nil {
			return err
		}

		buf := &bytes.Buffer{}
		err = t.resolvable.Resolve(ctx.ctx, subscription.Response.Data, subscription.Response.Fetches, buf)
		if err != nil {
			return err
		}

		if _, err = writer.Write(buf.Bytes()); err != nil {
			return err
		}
		if err = writer.Flush(); err != nil {
			return err
		}
		writer.Complete()

		return nil
	}

	xxh := pool.Hash64.Get()
	defer pool.Hash64.Put(xxh)
	err = subscription.Trigger.Source.UniqueRequestID(ctx, input, xxh)
	if err != nil {
		msg := []byte(`{"errors":[{"message":"unable to resolve"}]}`)
		return writeFlushComplete(writer, msg)
	}
	uniqueID := xxh.Sum64()
	id := SubscriptionIdentifier{
		ConnectionID:   ConnectionIDs.Inc(),
		SubscriptionID: 0,
	}
	if r.options.Debug {
		fmt.Printf("resolver:trigger:subscribe:sync:%d:%d\n", uniqueID, id.SubscriptionID)
	}

	completed := make(chan struct{})

	select {
	case <-r.ctx.Done():
		// Stop processing if the resolver is shutting down
		return r.ctx.Err()
	case r.events <- subscriptionEvent{
		triggerID: uniqueID,
		kind:      subscriptionEventKindAddSubscription,
		addSubscription: &addSubscription{
			ctx:       ctx,
			input:     input,
			resolve:   subscription,
			writer:    writer,
			id:        id,
			completed: completed,
		},
	}:
	}

	// This will immediately block until one of the following conditions is met:
	select {
	case <-ctx.ctx.Done():
		// Client disconnected, request context canceled.
		// We will ignore the error and remove the subscription in the next step.

		select {
		case <-completed:
			// Wait for the subscription to be completed to avoid race conditions
			// with go sdk request shutdown.
		case <-r.ctx.Done():
			// Resolver shutdown, no way to gracefully shut down the subscription
			return r.ctx.Err()
		}
	case <-r.ctx.Done():
		// Resolver shutdown, no way to gracefully shut down the subscription
		// because the event loop is not running anymore and shutdown all triggers + subscriptions
		return r.ctx.Err()
	case <-completed:
	}

	if r.options.Debug {
		fmt.Printf("resolver:trigger:unsubscribe:sync:%d:%d\n", uniqueID, id.SubscriptionID)
	}

	// Remove the subscription when the client disconnects.

	r.events <- subscriptionEvent{
		triggerID: uniqueID,
		kind:      subscriptionEventKindRemoveSubscription,
		id:        id,
	}

	return nil
}

func (r *Resolver) AsyncResolveGraphQLSubscription(ctx *Context, subscription *GraphQLSubscription, writer SubscriptionResponseWriter, id SubscriptionIdentifier) (err error) {
	if subscription.Trigger.Source == nil {
		return errors.New("no data source found")
	}
	input, err := r.subscriptionInput(ctx, subscription)
	if err != nil {
		msg := []byte(`{"errors":[{"message":"invalid input"}]}`)
		return writeFlushComplete(writer, msg)
	}

	// If SkipLoader is enabled, we skip retrieving actual data. For example, this is useful when requesting a query plan.
	// By returning early, we avoid starting a subscription and resolve with empty data instead.
	if ctx.ExecutionOptions.SkipLoader {
		t := newTools(r.options, r.allowedErrorExtensionFields, r.allowedErrorFields)

		err = t.resolvable.InitSubscription(ctx, nil, subscription.Trigger.PostProcessing)
		if err != nil {
			return err
		}

		buf := &bytes.Buffer{}
		err = t.resolvable.Resolve(ctx.ctx, subscription.Response.Data, subscription.Response.Fetches, buf)
		if err != nil {
			return err
		}

		if _, err = writer.Write(buf.Bytes()); err != nil {
			return err
		}
		if err = writer.Flush(); err != nil {
			return err
		}
		writer.Complete()

		return nil
	}

	xxh := pool.Hash64.Get()
	defer pool.Hash64.Put(xxh)
	err = subscription.Trigger.Source.UniqueRequestID(ctx, input, xxh)
	if err != nil {
		msg := []byte(`{"errors":[{"message":"unable to resolve"}]}`)
		return writeFlushComplete(writer, msg)
	}

	event := subscriptionEvent{
		triggerID: xxh.Sum64(),
		kind:      subscriptionEventKindAddSubscription,
		addSubscription: &addSubscription{
			ctx:       ctx,
			input:     input,
			resolve:   subscription,
			writer:    writer,
			id:        id,
			completed: make(chan struct{}),
		},
	}

	select {
	case <-r.ctx.Done():
		// Stop resolving if the resolver is shutting down
		return r.ctx.Err()
	case r.events <- event:
	}
	return nil
}

func (r *Resolver) subscriptionInput(ctx *Context, subscription *GraphQLSubscription) (input []byte, err error) {
	buf := new(bytes.Buffer)
	err = subscription.Trigger.InputTemplate.Render(ctx, nil, buf)
	if err != nil {
		return nil, err
	}
	input = buf.Bytes()
	if len(ctx.InitialPayload) > 0 {
		input, err = jsonparser.Set(input, ctx.InitialPayload, "initial_payload")
		if err != nil {
			return nil, err
		}
	}
	if ctx.Extensions != nil {
		input, err = jsonparser.Set(input, ctx.Extensions, "body", "extensions")
		if err != nil {
			return nil, err
		}
	}
	return input, nil
}

type subscriptionUpdater struct {
	debug     bool
	triggerID uint64
	ch        chan subscriptionEvent
	ctx       context.Context
}

func (s *subscriptionUpdater) Update(data []byte) {
	if s.debug {
		fmt.Printf("resolver:subscription_updater:update:%d\n", s.triggerID)
	}

	select {
	case <-s.ctx.Done():
		// Skip sending events if trigger is already done
		return
	case s.ch <- subscriptionEvent{
		triggerID: s.triggerID,
		kind:      subscriptionEventKindTriggerUpdate,
		data:      data,
	}:
	}
}

func (s *subscriptionUpdater) Complete() {
	if s.debug {
		fmt.Printf("resolver:subscription_updater:complete:%d\n", s.triggerID)
	}

	select {
	case <-s.ctx.Done():
		// Skip sending events if trigger is already done
		if s.debug {
			fmt.Printf("resolver:subscription_updater:complete:skip:%d\n", s.triggerID)
		}
		return
	case s.ch <- subscriptionEvent{
		triggerID: s.triggerID,
		kind:      subscriptionEventKindTriggerComplete,
	}:
		if s.debug {
			fmt.Printf("resolver:subscription_updater:complete:sent_event:%d\n", s.triggerID)
		}
	}
}

func (s *subscriptionUpdater) Close(kind SubscriptionCloseKind) {
	if s.debug {
		fmt.Printf("resolver:subscription_updater:close:%d\n", s.triggerID)
	}

	select {
	case <-s.ctx.Done():
		// Skip sending events if trigger is already done
		if s.debug {
			fmt.Printf("resolver:subscription_updater:close:skip:%d\n", s.triggerID)
		}
		return
	case s.ch <- subscriptionEvent{
		triggerID: s.triggerID,
		kind:      subscriptionEventKindTriggerClose,
		closeKind: kind,
	}:
		if s.debug {
			fmt.Printf("resolver:subscription_updater:close:sent_event:%d\n", s.triggerID)
		}
	}
}

type subscriptionEvent struct {
	triggerID       uint64
	id              SubscriptionIdentifier
	kind            subscriptionEventKind
	data            []byte
	addSubscription *addSubscription
	closeKind       SubscriptionCloseKind
}

type addSubscription struct {
	ctx       *Context
	input     []byte
	resolve   *GraphQLSubscription
	writer    SubscriptionResponseWriter
	id        SubscriptionIdentifier
	completed chan struct{}
}

type subscriptionEventKind int

const (
	subscriptionEventKindUnknown subscriptionEventKind = iota
	subscriptionEventKindTriggerUpdate
	subscriptionEventKindTriggerComplete
	subscriptionEventKindAddSubscription
	subscriptionEventKindRemoveSubscription
	subscriptionEventKindCompleteSubscription
	subscriptionEventKindRemoveClient
	subscriptionEventKindTriggerInitialized
	subscriptionEventKindTriggerClose
)

type SubscriptionUpdater interface {
	// Update sends an update to the client. It is not guaranteed that the update is sent immediately.
	Update(data []byte)
	// Complete also takes care of cleaning up the trigger and all subscriptions. No more updates should be sent after calling Complete.
	Complete()
	// Close closes the subscription and cleans up the trigger and all subscriptions. No more updates should be sent after calling Close.
	Close(kind SubscriptionCloseKind)
}<|MERGE_RESOLUTION|>--- conflicted
+++ resolved
@@ -161,14 +161,12 @@
 	// ApolloRouterCompatibilitySubrequestHTTPError is a compatibility flag for Apollo Router, it is used to handle HTTP errors in subrequests differently
 	ApolloRouterCompatibilitySubrequestHTTPError bool
 
-<<<<<<< HEAD
-	Caches map[string]LoaderCache
-=======
 	// PropagateFetchReasons enables adding the "fetch_reasons" extension to
 	// upstream subgraph requests. This extension explains why each field was requested.
 	// This flag does not expose the data to clients.
 	PropagateFetchReasons bool
->>>>>>> 8686cb46
+
+	Caches map[string]LoaderCache
 }
 
 // New returns a new Resolver. ctx.Done() is used to cancel all active subscriptions and streams.
@@ -251,11 +249,8 @@
 			allowedSubgraphErrorFields:                   allowedErrorFields,
 			allowAllErrorExtensionFields:                 options.AllowAllErrorExtensionFields,
 			apolloRouterCompatibilitySubrequestHTTPError: options.ApolloRouterCompatibilitySubrequestHTTPError,
-<<<<<<< HEAD
+			propagateFetchReasons:                        options.PropagateFetchReasons,
 			caches: options.Caches,
-=======
-			propagateFetchReasons:                        options.PropagateFetchReasons,
->>>>>>> 8686cb46
 		},
 	}
 }
