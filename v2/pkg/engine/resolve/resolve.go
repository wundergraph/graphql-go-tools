//go:generate mockgen --build_flags=--mod=mod -self_package=github.com/wundergraph/graphql-go-tools/v2/pkg/engine/resolve -destination=resolve_mock_test.go -package=resolve . DataSource,BeforeFetchHook,AfterFetchHook

package resolve

import (
	"bytes"
	"context"
	"fmt"
	"io"
	"strconv"
	"sync"

	"github.com/buger/jsonparser"
	"github.com/pkg/errors"
	"github.com/tidwall/gjson"
	"github.com/wundergraph/graphql-go-tools/v2/pkg/ast"
	"golang.org/x/sync/singleflight"

	"github.com/wundergraph/graphql-go-tools/v2/pkg/fastbuffer"
	"github.com/wundergraph/graphql-go-tools/v2/pkg/pool"
)

type Resolver struct {
	ctx                      context.Context
	enableSingleFlightLoader bool
	sf                       *singleflight.Group
	toolPool                 sync.Pool
}

type tools struct {
	resolvable *Resolvable
	loader     *V2Loader
}

// New returns a new Resolver, ctx.Done() is used to cancel all active subscriptions & streams
func New(ctx context.Context, enableSingleFlightLoader bool) *Resolver {
	return &Resolver{
		ctx:                      ctx,
		enableSingleFlightLoader: enableSingleFlightLoader,
		sf:                       &singleflight.Group{},
		toolPool: sync.Pool{
			New: func() interface{} {
				return &tools{
					resolvable: NewResolvable(),
					loader:     &V2Loader{},
				}
			},
		},
	}
}

func (r *Resolver) getTools() *tools {
	t := r.toolPool.Get().(*tools)
	t.loader.sf = r.sf
	t.loader.enableSingleFlight = r.enableSingleFlightLoader
	return t
}

func (r *Resolver) putTools(t *tools) {
	t.loader.Free()
	t.resolvable.Reset()
	r.toolPool.Put(t)
}

func (r *Resolver) resolveNode(ctx *Context, node Node, data []byte, bufPair *BufPair) (err error) {
	switch n := node.(type) {
	case *Object:
		return r.resolveObject(ctx, n, data, bufPair)
	case *Array:
		return r.resolveArray(ctx, n, data, bufPair)
	case *Null:
		r.resolveNull(bufPair.Data)
		return
	case *String:
		return r.resolveString(ctx, n, data, bufPair)
	case *Boolean:
		return r.resolveBoolean(ctx, n, data, bufPair)
	case *Integer:
		return r.resolveInteger(ctx, n, data, bufPair)
	case *Float:
		return r.resolveFloat(ctx, n, data, bufPair)
	case *BigInt:
		return r.resolveBigInt(ctx, n, data, bufPair)
	case *Scalar:
		return r.resolveScalar(ctx, n, data, bufPair)
	case *EmptyObject:
		r.resolveEmptyObject(bufPair.Data)
		return
	case *EmptyArray:
		r.resolveEmptyArray(bufPair.Data)
		return
	case *CustomNode:
		return r.resolveCustom(ctx, n, data, bufPair)
	default:
		return
	}
}

func (r *Resolver) ResolveGraphQLResponse(ctx *Context, response *GraphQLResponse, data []byte, writer io.Writer) (err error) {

	if response.Info == nil {
		response.Info = &GraphQLResponseInfo{
			OperationType: ast.OperationTypeQuery,
		}
	}

	t := r.getTools()
	defer r.putTools(t)
	err = t.resolvable.Init(ctx, data, response.Info.OperationType)
	if err != nil {
		return err
	}

	err = t.loader.LoadGraphQLResponseData(ctx, response, t.resolvable)
	if err != nil {
		return err
	}

	return t.resolvable.Resolve(response.Data, writer)
}

func (r *Resolver) ResolveGraphQLSubscription(ctx *Context, subscription *GraphQLSubscription, writer FlushWriter) error {

	if subscription.Trigger.Source == nil {
		msg := []byte(`{"errors":[{"message":"no data source found"}]}`)
		return writeAndFlush(writer, msg)
	}

	buf := pool.BytesBuffer.Get()
	defer pool.BytesBuffer.Put(buf)
	if err := subscription.Trigger.InputTemplate.Render(ctx, nil, buf); err != nil {
		return err
	}
	rendered := buf.Bytes()
	subscriptionInput := make([]byte, len(rendered))
	copy(subscriptionInput, rendered)

	c, cancel := context.WithCancel(ctx.Context())
	defer cancel()
	resolverDone := r.ctx.Done()

	next := make(chan []byte)

	cancellableContext := ctx.WithContext(c)

	if err := subscription.Trigger.Source.Start(cancellableContext, subscriptionInput, next); err != nil {
		if errors.Is(err, ErrUnableToResolve) {
			msg := []byte(`{"errors":[{"message":"unable to resolve"}]}`)
			return writeAndFlush(writer, msg)
		}
		return err
	}

	t := r.getTools()
	defer r.putTools(t)

	for {
		select {
		case <-resolverDone:
			return nil
		default:
			data, ok := <-next
			if !ok {
				return nil
			}
<<<<<<< HEAD
			responseBuf.Reset()
			extractResponse(data, responseBuf, subscription.Trigger.PostProcessing)
			if err := r.resolveGraphQLSubscriptionResponse(ctx, subscription.Response, responseBuf, writer); err != nil {
=======
			t.resolvable.Reset()
			err = t.resolvable.InitSubscription(ctx, data, subscription.Trigger.PostProcessing)
			if err != nil {
				return err
			}
			err = t.loader.LoadGraphQLResponseData(ctx, subscription.Response, t.resolvable)
			if err != nil {
				return err
			}
			err = t.resolvable.Resolve(subscription.Response.Data, writer)
			if err != nil {
>>>>>>> 25af8cf3
				return err
			}
			writer.Flush()
		}
	}
}

func (r *Resolver) resolveEmptyArray(b *fastbuffer.FastBuffer) {
	b.WriteBytes(lBrack)
	b.WriteBytes(rBrack)
}

func (r *Resolver) resolveEmptyObject(b *fastbuffer.FastBuffer) {
	b.WriteBytes(lBrace)
	b.WriteBytes(rBrace)
}

func (r *Resolver) resolveArray(ctx *Context, array *Array, data []byte, arrayBuf *BufPair) (parentErr error) {
	if len(array.Path) != 0 {
		data, _, _, _ = jsonparser.Get(data, array.Path...)
	}

	if bytes.Equal(data, emptyArray) {
		r.resolveEmptyArray(arrayBuf.Data)
		return
	}

	itemBuf := r.getBufPair()
	defer r.freeBufPair(itemBuf)

	reset := arrayBuf.Data.Len()
	i := 0
	hasData := false
	resolveArrayAsNull := false

	_, err := jsonparser.ArrayEach(data, func(value []byte, dataType jsonparser.ValueType, offset int, err error) {
		if parentErr != nil {
			return
		}
		if err == nil && dataType == jsonparser.String {
			value = data[offset-2 : offset+len(value)] // add quotes to string values
		}
		itemBuf.Reset()
		ctx.addIntegerPathElement(i)
		err = r.resolveNode(ctx, array.Item, value, itemBuf)
		ctx.removeLastPathElement()
		if err != nil {
			if errors.Is(err, errNonNullableFieldValueIsNull) && array.Nullable {
				resolveArrayAsNull = true
				return
			}
			parentErr = err
			return
		}
		if !hasData {
			arrayBuf.Data.WriteBytes(lBrack)
		}
		r.MergeBufPairs(itemBuf, arrayBuf, hasData)
		hasData = true
		i++
	})
	if err != nil {
		if array.Nullable {
			arrayBuf.Data.Reslice(0, reset)
			r.resolveNull(arrayBuf.Data)
			return nil
		}
		return errNonNullableFieldValueIsNull
	}
	if resolveArrayAsNull {
		arrayBuf.Data.Reslice(0, reset)
		r.resolveNull(arrayBuf.Data)
		return nil
	}
	if hasData {
		arrayBuf.Data.WriteBytes(rBrack)
	}
	return
}

func (r *Resolver) resolveArraySynchronous(ctx *Context, array *Array, arrayItems *[][]byte, arrayBuf *BufPair) (err error) {
	arrayBuf.Data.WriteBytes(lBrack)
	start := arrayBuf.Data.Len()

	itemBuf := r.getBufPair()
	defer r.freeBufPair(itemBuf)

	for i := range *arrayItems {
		ctx.addIntegerPathElement(i)
		if arrayBuf.Data.Len() > start {
			arrayBuf.Data.WriteBytes(comma)
		}
		err = r.resolveNode(ctx, array.Item, (*arrayItems)[i], arrayBuf)
		ctx.removeLastPathElement()
		if err != nil {
			if errors.Is(err, errNonNullableFieldValueIsNull) && array.Nullable {
				arrayBuf.Data.Reset()
				r.resolveNull(arrayBuf.Data)
				return nil
			}
			if errors.Is(err, errTypeNameSkipped) {
				err = nil
				continue
			}
			return
		}
	}

	arrayBuf.Data.WriteBytes(rBrack)
	return
}

func (r *Resolver) exportField(ctx *Context, export *FieldExport, value []byte) {
	if export == nil {
		return
	}
	if export.AsString {
		value = append(quote, append(value, quote...)...)
	}
	ctx.Variables, _ = jsonparser.Set(ctx.Variables, value, export.Path...)
}

func (r *Resolver) resolveInteger(ctx *Context, integer *Integer, data []byte, integerBuf *BufPair) error {
	value, dataType, _, err := jsonparser.Get(data, integer.Path...)
	if err != nil || dataType != jsonparser.Number {
		if !integer.Nullable {
			return errNonNullableFieldValueIsNull
		}
		r.resolveNull(integerBuf.Data)
		return nil
	}
	integerBuf.Data.WriteBytes(value)
	r.exportField(ctx, integer.Export, value)
	return nil
}

func (r *Resolver) resolveFloat(ctx *Context, floatValue *Float, data []byte, floatBuf *BufPair) error {
	value, dataType, _, err := jsonparser.Get(data, floatValue.Path...)
	if err != nil || dataType != jsonparser.Number {
		if !floatValue.Nullable {
			return errNonNullableFieldValueIsNull
		}
		r.resolveNull(floatBuf.Data)
		return nil
	}
	floatBuf.Data.WriteBytes(value)
	r.exportField(ctx, floatValue.Export, value)
	return nil
}

func (r *Resolver) resolveBigInt(ctx *Context, bigIntValue *BigInt, data []byte, bigIntBuf *BufPair) error {
	value, valueType, _, err := jsonparser.Get(data, bigIntValue.Path...)
	switch {
	case err != nil, valueType == jsonparser.Null:
		if !bigIntValue.Nullable {
			return errNonNullableFieldValueIsNull
		}
		r.resolveNull(bigIntBuf.Data)
		return nil
	case valueType == jsonparser.Number:
		bigIntBuf.Data.WriteBytes(value)
	case valueType == jsonparser.String:
		bigIntBuf.Data.WriteBytes(quote)
		bigIntBuf.Data.WriteBytes(value)
		bigIntBuf.Data.WriteBytes(quote)
	default:
		return fmt.Errorf("invalid value type '%s' for path %s, expecting number or string, got: %v", valueType, string(ctx.path()), string(value))

	}
	r.exportField(ctx, bigIntValue.Export, value)
	return nil
}

func (r *Resolver) resolveScalar(ctx *Context, scalarValue *Scalar, data []byte, scalarBuf *BufPair) error {
	value, valueType, _, err := jsonparser.Get(data, scalarValue.Path...)
	switch {
	case err != nil, valueType == jsonparser.Null:
		if !scalarValue.Nullable {
			return errNonNullableFieldValueIsNull
		}
		r.resolveNull(scalarBuf.Data)
		return nil
	case valueType == jsonparser.String:
		scalarBuf.Data.WriteBytes(quote)
		scalarBuf.Data.WriteBytes(value)
		scalarBuf.Data.WriteBytes(quote)
	default:
		scalarBuf.Data.WriteBytes(value)
	}
	r.exportField(ctx, scalarValue.Export, value)
	return nil
}

func (r *Resolver) resolveCustom(ctx *Context, customValue *CustomNode, data []byte, customBuf *BufPair) error {
	value, dataType, _, _ := jsonparser.Get(data, customValue.Path...)
	if dataType == jsonparser.Null && !customValue.Nullable {
		return errNonNullableFieldValueIsNull
	}
	resolvedValue, err := customValue.Resolve(value)
	if err != nil {
		return fmt.Errorf("failed to resolve value type %s for path %s via custom resolver", dataType, string(ctx.path()))
	}
	customBuf.Data.WriteBytes(resolvedValue)
	return nil
}

func (r *Resolver) resolveBoolean(ctx *Context, boolean *Boolean, data []byte, booleanBuf *BufPair) error {
	value, valueType, _, err := jsonparser.Get(data, boolean.Path...)
	if err != nil || valueType != jsonparser.Boolean {
		if !boolean.Nullable {
			return errNonNullableFieldValueIsNull
		}
		r.resolveNull(booleanBuf.Data)
		return nil
	}
	booleanBuf.Data.WriteBytes(value)
	r.exportField(ctx, boolean.Export, value)
	return nil
}

func (r *Resolver) resolveString(ctx *Context, str *String, data []byte, stringBuf *BufPair) error {
	var (
		value     []byte
		valueType jsonparser.ValueType
		err       error
	)

	value, valueType, _, err = jsonparser.Get(data, str.Path...)
	if err != nil || valueType != jsonparser.String {
		if err == nil && str.UnescapeResponseJson {
			switch valueType {
			case jsonparser.Object, jsonparser.Array, jsonparser.Boolean, jsonparser.Number, jsonparser.Null:
				stringBuf.Data.WriteBytes(value)
				return nil
			}
		}
		if value != nil && valueType != jsonparser.Null {
			return fmt.Errorf("invalid value type '%s' for path %s, expecting string, got: %v. You can fix this by configuring this field as Int/Float/JSON Scalar", valueType, string(ctx.path()), string(value))
		}
		if !str.Nullable {
			return errNonNullableFieldValueIsNull
		}
		r.resolveNull(stringBuf.Data)
		return nil
	}

	if value == nil && !str.Nullable {
		return errNonNullableFieldValueIsNull
	}

	if str.UnescapeResponseJson {
		value = bytes.ReplaceAll(value, []byte(`\"`), []byte(`"`))

		// Do not modify values which was strings
		// When the original value from upstream response was a plain string value `"hello"`, `"true"`, `"1"`, `"2.0"`,
		// after getting it via jsonparser.Get we will get unquoted values `hello`, `true`, `1`, `2.0`
		// which is not string anymore, so we need to quote it again
		if !(bytes.ContainsAny(value, `{}[]`) && gjson.ValidBytes(value)) {
			// wrap value in quotes to make it valid json
			value = append(quote, append(value, quote...)...)
		}

		stringBuf.Data.WriteBytes(value)
		r.exportField(ctx, str.Export, value)
		return nil
	}

	value = r.renameTypeName(ctx, str, value)

	stringBuf.Data.WriteBytes(quote)
	stringBuf.Data.WriteBytes(value)
	stringBuf.Data.WriteBytes(quote)
	r.exportField(ctx, str.Export, value)
	return nil
}

func (r *Resolver) renameTypeName(ctx *Context, str *String, typeName []byte) []byte {
	if !str.IsTypeName {
		return typeName
	}
	for i := range ctx.RenameTypeNames {
		if bytes.Equal(ctx.RenameTypeNames[i].From, typeName) {
			return ctx.RenameTypeNames[i].To
		}
	}
	return typeName
}

func (r *Resolver) resolveNull(b *fastbuffer.FastBuffer) {
	b.WriteBytes(null)
}

func (r *Resolver) addResolveError(ctx *Context, objectBuf *BufPair) {
	locations, path := pool.BytesBuffer.Get(), pool.BytesBuffer.Get()
	defer pool.BytesBuffer.Put(locations)
	defer pool.BytesBuffer.Put(path)

	var pathBytes []byte

	locations.Write(lBrack)
	locations.Write(lBrace)
	locations.Write(quote)
	locations.Write(literalLine)
	locations.Write(quote)
	locations.Write(colon)
	locations.Write([]byte(strconv.Itoa(int(ctx.position.Line))))
	locations.Write(comma)
	locations.Write(quote)
	locations.Write(literalColumn)
	locations.Write(quote)
	locations.Write(colon)
	locations.Write([]byte(strconv.Itoa(int(ctx.position.Column))))
	locations.Write(rBrace)
	locations.Write(rBrack)

	if len(ctx.pathElements) > 0 {
		path.Write(lBrack)
		path.Write(quote)
		path.Write(bytes.Join(ctx.pathElements, quotedComma))
		path.Write(quote)
		path.Write(rBrack)

		pathBytes = path.Bytes()
	}

	objectBuf.WriteErr(unableToResolveMsg, locations.Bytes(), pathBytes, nil)
}

func (r *Resolver) resolveObject(ctx *Context, object *Object, data []byte, parentBuf *BufPair) (err error) {
	if len(object.Path) != 0 {
		data, _, _, _ = jsonparser.Get(data, object.Path...)
		if len(data) == 0 || bytes.Equal(data, null) {
			if object.Nullable {
				r.resolveNull(parentBuf.Data)
				return
			}

			r.addResolveError(ctx, parentBuf)
			return errNonNullableFieldValueIsNull
		}
	}

	if object.UnescapeResponseJson {
		data = bytes.ReplaceAll(data, []byte(`\"`), []byte(`"`))
	}

	fieldBuf := r.getBufPair()
	defer r.freeBufPair(fieldBuf)

	typeNameSkip := false
	first := true
	skipCount := 0
	for i := range object.Fields {
		if object.Fields[i].SkipDirectiveDefined {
			skip, err := jsonparser.GetBoolean(ctx.Variables, object.Fields[i].SkipVariableName)
			if err == nil && skip {
				skipCount++
				continue
			}
		}

		if object.Fields[i].IncludeDirectiveDefined {
			include, err := jsonparser.GetBoolean(ctx.Variables, object.Fields[i].IncludeVariableName)
			if err != nil || !include {
				skipCount++
				continue
			}
		}

		if object.Fields[i].OnTypeNames != nil {
			typeName, _, _, _ := jsonparser.Get(data, "__typename")
			hasMatch := false
			for _, onTypeName := range object.Fields[i].OnTypeNames {
				if bytes.Equal(typeName, onTypeName) {
					hasMatch = true
					break
				}
			}
			if !hasMatch {
				typeNameSkip = true
				continue
			}
		}

		if first {
			fieldBuf.Data.WriteBytes(lBrace)
			first = false
		} else {
			fieldBuf.Data.WriteBytes(comma)
		}
		fieldBuf.Data.WriteBytes(quote)
		fieldBuf.Data.WriteBytes(object.Fields[i].Name)
		fieldBuf.Data.WriteBytes(quote)
		fieldBuf.Data.WriteBytes(colon)
		ctx.addPathElement(object.Fields[i].Name)
		ctx.setPosition(object.Fields[i].Position)
		err = r.resolveNode(ctx, object.Fields[i].Value, data, fieldBuf)
		ctx.removeLastPathElement()
		if err != nil {
			if errors.Is(err, errTypeNameSkipped) {
				fieldBuf.Data.Reset()
				r.resolveEmptyObject(parentBuf.Data)
				return nil
			}
			if errors.Is(err, errNonNullableFieldValueIsNull) {
				fieldBuf.Data.Reset()
				r.MergeBufPairErrors(fieldBuf, parentBuf)

				if object.Nullable {
					r.resolveNull(parentBuf.Data)
					return nil
				}

				// if field is of object type than we should not add resolve error here
				if _, ok := object.Fields[i].Value.(*Object); !ok {
					r.addResolveError(ctx, parentBuf)
				}
			}

			return
		}
		r.MergeBufPairs(fieldBuf, parentBuf, false)
	}
	allSkipped := len(object.Fields) != 0 && len(object.Fields) == skipCount
	if allSkipped {
		// return empty object if all fields have been skipped
		r.resolveEmptyObject(parentBuf.Data)
		return
	}
	if first {
		if typeNameSkip {
			r.resolveEmptyObject(parentBuf.Data)
			return
		}
		if !object.Nullable {
			r.addResolveError(ctx, parentBuf)
			return errNonNullableFieldValueIsNull
		}
		r.resolveNull(parentBuf.Data)
		return
	}
	parentBuf.Data.WriteBytes(rBrace)
	return
}

func (r *Resolver) MergeBufPairs(from, to *BufPair, prefixDataWithComma bool) {
	r.MergeBufPairData(from, to, prefixDataWithComma)
	r.MergeBufPairErrors(from, to)
}

func (r *Resolver) MergeBufPairData(from, to *BufPair, prefixDataWithComma bool) {
	if !from.HasData() {
		return
	}
	if prefixDataWithComma {
		to.Data.WriteBytes(comma)
	}
	to.Data.WriteBytes(from.Data.Bytes())
	from.Data.Reset()
}

func (r *Resolver) MergeBufPairErrors(from, to *BufPair) {
	if !from.HasErrors() {
		return
	}
	if to.HasErrors() {
		to.Errors.WriteBytes(comma)
	}
	to.Errors.WriteBytes(from.Errors.Bytes())
	from.Errors.Reset()
}

func (r *Resolver) getBufPair() *BufPair {
	return nil
}

func (r *Resolver) freeBufPair(pair *BufPair) {}

func (r *Resolver) getBufPairSlice() *[]*BufPair {
	return nil
}

func (r *Resolver) freeBufPairSlice(slice *[]*BufPair) {}

func (r *Resolver) getErrChan() chan error {
	return nil
}

func (r *Resolver) freeErrChan(ch chan error) {}

func (r *Resolver) getWaitGroup() *sync.WaitGroup {
	return nil
}

func (r *Resolver) freeWaitGroup(wg *sync.WaitGroup) {}<|MERGE_RESOLUTION|>--- conflicted
+++ resolved
@@ -163,23 +163,14 @@
 			if !ok {
 				return nil
 			}
-<<<<<<< HEAD
-			responseBuf.Reset()
-			extractResponse(data, responseBuf, subscription.Trigger.PostProcessing)
-			if err := r.resolveGraphQLSubscriptionResponse(ctx, subscription.Response, responseBuf, writer); err != nil {
-=======
 			t.resolvable.Reset()
-			err = t.resolvable.InitSubscription(ctx, data, subscription.Trigger.PostProcessing)
-			if err != nil {
+			if err := t.resolvable.InitSubscription(ctx, data, subscription.Trigger.PostProcessing); err != nil {
 				return err
 			}
-			err = t.loader.LoadGraphQLResponseData(ctx, subscription.Response, t.resolvable)
-			if err != nil {
+			if err := t.loader.LoadGraphQLResponseData(ctx, subscription.Response, t.resolvable); err != nil {
 				return err
 			}
-			err = t.resolvable.Resolve(subscription.Response.Data, writer)
-			if err != nil {
->>>>>>> 25af8cf3
+			if err := t.resolvable.Resolve(subscription.Response.Data, writer); err != nil {
 				return err
 			}
 			writer.Flush()
