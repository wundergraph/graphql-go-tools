package resolve

import (
	"bytes"
	"context"
	"errors"
	"fmt"
	"io"
	"net"
	"net/http"
	"sync"
	"sync/atomic"
	"testing"
	"time"

	"github.com/cespare/xxhash/v2"
	"github.com/golang/mock/gomock"
	"github.com/stretchr/testify/assert"
	"github.com/stretchr/testify/require"
	"github.com/wundergraph/astjson"

	"github.com/wundergraph/graphql-go-tools/v2/pkg/ast"

	"github.com/wundergraph/graphql-go-tools/v2/pkg/engine/datasource/httpclient"
	"github.com/wundergraph/graphql-go-tools/v2/pkg/testing/flags"
)

type _fakeDataSource struct {
	t                 TestingTB
	input             []byte
	data              []byte
	artificialLatency time.Duration
}

func (f *_fakeDataSource) Load(ctx context.Context, input []byte, out *bytes.Buffer) (err error) {
	if f.artificialLatency != 0 {
		time.Sleep(f.artificialLatency)
	}
	if f.input != nil {
		if !bytes.Equal(f.input, input) {
			require.Equal(f.t, string(f.input), string(input), "input mismatch")
		}
	}
	_, err = out.Write(f.data)
	return
}

func (f *_fakeDataSource) LoadWithFiles(ctx context.Context, input []byte, files []httpclient.File, out *bytes.Buffer) (err error) {
	if f.artificialLatency != 0 {
		time.Sleep(f.artificialLatency)
	}
	if f.input != nil {
		if !bytes.Equal(f.input, input) {
			require.Equal(f.t, string(f.input), string(input), "input mismatch")
		}
	}
	_, err = out.Write(f.data)
	return
}

func FakeDataSource(data string) *_fakeDataSource {
	return &_fakeDataSource{
		data: []byte(data),
	}
}

func fakeDataSourceWithInputCheck(t TestingTB, input []byte, data []byte) *_fakeDataSource {
	return &_fakeDataSource{
		t:     t,
		input: input,
		data:  data,
	}
}

type TestErrorWriter struct {
}

func (t *TestErrorWriter) WriteError(ctx *Context, err error, res *GraphQLResponse, w io.Writer) {
	_, err = w.Write([]byte(fmt.Sprintf(`{"errors":[{"message":"%s"}],"data":null}`, err.Error())))
	if err != nil {
		panic(err)
	}
	err = w.(*SubscriptionRecorder).Flush()
	if err != nil {
		panic(err)
	}
}

func newResolver(ctx context.Context) *Resolver {
	return New(ctx, ResolverOptions{
		MaxConcurrency:               1024,
		Debug:                        false,
		PropagateSubgraphErrors:      true,
		PropagateSubgraphStatusCodes: true,
		AsyncErrorWriter:             &TestErrorWriter{},
	})
}

type customResolver struct{}

func (customResolver) Resolve(_ *Context, value []byte) ([]byte, error) {
	return value, nil
}

type customErrResolve struct{}

func (customErrResolve) Resolve(_ *Context, value []byte) ([]byte, error) {
	return nil, errors.New("custom error")
}

func TestResolver_ResolveNode(t *testing.T) {
	testFn := func(enableSingleFlight bool, fn func(t *testing.T, ctrl *gomock.Controller) (response *GraphQLResponse, ctx Context, expectedOutput string)) func(t *testing.T) {
		ctrl := gomock.NewController(t)
		rCtx, cancel := context.WithCancel(context.Background())
		defer cancel()
		r := newResolver(rCtx)
		response, ctx, expectedOutput := fn(t, ctrl)
		if t.Skipped() {
			return func(t *testing.T) {}
		}

		if response.Info == nil {
			response.Info = &GraphQLResponseInfo{
				OperationType: ast.OperationTypeQuery,
			}
		}

		return func(t *testing.T) {
			buf := &bytes.Buffer{}
			_, err := r.ResolveGraphQLResponse(&ctx, response, nil, buf)
			assert.NoError(t, err)
			assert.Equal(t, expectedOutput, buf.String())
			ctrl.Finish()
		}
	}

	testGraphQLErrFn := func(fn func(t *testing.T, r *Resolver, ctrl *gomock.Controller) (response *GraphQLResponse, ctx Context, expectedErr string)) func(t *testing.T) {
		t.Helper()

		ctrl := gomock.NewController(t)
		c, cancel := context.WithCancel(context.Background())
		defer cancel()
		r := newResolver(c)
		response, ctx, expectedErr := fn(t, r, ctrl)

		if response.Info == nil {
			response.Info = &GraphQLResponseInfo{
				OperationType: ast.OperationTypeQuery,
			}
		}

		return func(t *testing.T) {
			t.Helper()
			buf := &bytes.Buffer{}
			_, err := r.ResolveGraphQLResponse(&ctx, response, nil, buf)
			assert.NoError(t, err)
			assert.Equal(t, expectedErr, buf.String())
			ctrl.Finish()
		}
	}

	t.Run("Nullable empty object", testFn(false, func(t *testing.T, ctrl *gomock.Controller) (response *GraphQLResponse, ctx Context, expectedOutput string) {
		return &GraphQLResponse{
			Data: &Object{
				Nullable: true,
			},
		}, Context{ctx: context.Background()}, `{"data":{}}`
	}))
	t.Run("empty object", testFn(false, func(t *testing.T, ctrl *gomock.Controller) (response *GraphQLResponse, ctx Context, expectedOutput string) {
		return &GraphQLResponse{
			Data: &Object{},
		}, Context{ctx: context.Background()}, `{"data":{}}`
	}))
	t.Run("BigInt", testFn(false, func(t *testing.T, ctrl *gomock.Controller) (response *GraphQLResponse, ctx Context, expectedOutput string) {
		return &GraphQLResponse{
			Fetches: Single(&SingleFetch{
				FetchConfiguration: FetchConfiguration{
					DataSource: FakeDataSource(`{"n": 12345, "ns_small": "12346", "ns_big": "1152921504606846976"}`),
				},
			}),
			Data: &Object{
				Fields: []*Field{
					{
						Name: []byte("n"),
						Value: &BigInt{
							Path:     []string{"n"},
							Nullable: false,
						},
					},
					{
						Name: []byte("ns_small"),
						Value: &BigInt{
							Path:     []string{"ns_small"},
							Nullable: false,
						},
					},
					{
						Name: []byte("ns_big"),
						Value: &BigInt{
							Path:     []string{"ns_big"},
							Nullable: false,
						},
					},
				},
			},
		}, Context{ctx: context.Background()}, `{"data":{"n":12345,"ns_small":"12346","ns_big":"1152921504606846976"}}`
	}))
	t.Run("Scalar", testFn(false, func(t *testing.T, ctrl *gomock.Controller) (response *GraphQLResponse, ctx Context, expectedOutput string) {
		return &GraphQLResponse{
			Fetches: Single(&SingleFetch{
				FetchConfiguration: FetchConfiguration{DataSource: FakeDataSource(`{"int": 12345, "float": 3.5, "int_str": "12346", "bigint_str": "1152921504606846976", "str":"value", "object":{"foo": "bar"}, "encoded_object": "{\"foo\": \"bar\"}"}`)},
			}),
			Data: &Object{
				Fields: []*Field{
					{
						Name: []byte("int"),
						Value: &Scalar{
							Path:     []string{"int"},
							Nullable: false,
						},
					},
					{
						Name: []byte("float"),
						Value: &Scalar{
							Path:     []string{"float"},
							Nullable: false,
						},
					},
					{
						Name: []byte("int_str"),
						Value: &Scalar{
							Path:     []string{"int_str"},
							Nullable: false,
						},
					},
					{
						Name: []byte("bigint_str"),
						Value: &Scalar{
							Path:     []string{"bigint_str"},
							Nullable: false,
						},
					},
					{
						Name: []byte("str"),
						Value: &Scalar{
							Path:     []string{"str"},
							Nullable: false,
						},
					},
					{
						Name: []byte("object"),
						Value: &Scalar{
							Path:     []string{"object"},
							Nullable: false,
						},
					},
					{
						Name: []byte("encoded_object"),
						Value: &Scalar{
							Path:     []string{"encoded_object"},
							Nullable: false,
						},
					},
				},
			},
		}, Context{ctx: context.Background()}, `{"data":{"int":12345,"float":3.5,"int_str":"12346","bigint_str":"1152921504606846976","str":"value","object":{"foo":"bar"},"encoded_object":"{\"foo\": \"bar\"}"}}`
	}))
	t.Run("object with null field", testFn(false, func(t *testing.T, ctrl *gomock.Controller) (response *GraphQLResponse, ctx Context, expectedOutput string) {
		return &GraphQLResponse{
			Data: &Object{
				Fields: []*Field{
					{
						Name:  []byte("foo"),
						Value: &Null{},
					},
				},
			},
		}, Context{ctx: context.Background()}, `{"data":{"foo":null}}`
	}))
	t.Run("default graphql object", testFn(false, func(t *testing.T, ctrl *gomock.Controller) (response *GraphQLResponse, ctx Context, expectedOutput string) {
		return &GraphQLResponse{
			Data: &Object{
				Fields: []*Field{
					{
						Name:  []byte("data"),
						Value: &Null{},
					},
				},
			},
		}, Context{ctx: context.Background()}, `{"data":{"data":null}}`
	}))
	t.Run("graphql object with simple data source", testFn(false, func(t *testing.T, ctrl *gomock.Controller) (response *GraphQLResponse, ctx Context, expectedOutput string) {
		return &GraphQLResponse{
			Fetches: Single(&SingleFetch{
				FetchConfiguration: FetchConfiguration{DataSource: FakeDataSource(`{"id":"1","name":"Jens","registered":true,"pet":{"name":"Barky","kind":"Dog"}}`)},
			}),
			Data: &Object{
				Fields: []*Field{
					{
						Name: []byte("user"),
						Value: &Object{
							Fields: []*Field{
								{
									Name: []byte("id"),
									Value: &String{
										Path: []string{"id"},
									},
								},
								{
									Name: []byte("name"),
									Value: &String{
										Path: []string{"name"},
									},
								},
								{
									Name: []byte("registered"),
									Value: &Boolean{
										Path: []string{"registered"},
									},
								},
								{
									Name: []byte("pet"),
									Value: &Object{
										Path: []string{"pet"},
										Fields: []*Field{
											{
												Name: []byte("name"),
												Value: &String{
													Path: []string{"name"},
												},
											},
											{
												Name: []byte("kind"),
												Value: &String{
													Path: []string{"kind"},
												},
											},
										},
									},
								},
							},
						},
					},
				},
			},
		}, Context{ctx: context.Background()}, `{"data":{"user":{"id":"1","name":"Jens","registered":true,"pet":{"name":"Barky","kind":"Dog"}}}}`
	}))
	t.Run("fetch with context variable resolver", testFn(true, func(t *testing.T, ctrl *gomock.Controller) (response *GraphQLResponse, ctx Context, expectedOutput string) {
		mockDataSource := NewMockDataSource(ctrl)
		mockDataSource.EXPECT().
			Load(gomock.Any(), []byte(`{"id":1}`), gomock.AssignableToTypeOf(&bytes.Buffer{})).
			Do(func(ctx context.Context, input []byte, w *bytes.Buffer) (err error) {
				_, err = w.Write([]byte(`{"name":"Jens"}`))
				return
			}).
			Return(nil)
		return &GraphQLResponse{
			Fetches: Single(&SingleFetch{
				FetchConfiguration: FetchConfiguration{
					DataSource: mockDataSource,
					Input:      `{"id":$$0$$}`,
					Variables: NewVariables(&ContextVariable{
						Path: []string{"id"},
					}),
				},
				InputTemplate: InputTemplate{
					Segments: []TemplateSegment{
						{
							SegmentType: StaticSegmentType,
							Data:        []byte(`{"id":`),
						},
						{
							SegmentType:        VariableSegmentType,
							VariableKind:       ContextVariableKind,
							VariableSourcePath: []string{"id"},
							Renderer:           NewPlainVariableRenderer(),
						},
						{
							SegmentType: StaticSegmentType,
							Data:        []byte(`}`),
						},
					},
				},
			}),
			Data: &Object{
				Fields: []*Field{
					{
						Name: []byte("name"),
						Value: &String{
							Path: []string{"name"},
						},
					},
				},
			},
		}, Context{ctx: context.Background(), Variables: astjson.MustParseBytes([]byte(`{"id":1}`))}, `{"data":{"name":"Jens"}}`
	}))
	t.Run("resolve array of strings", testFn(false, func(t *testing.T, ctrl *gomock.Controller) (response *GraphQLResponse, ctx Context, expectedOutput string) {
		return &GraphQLResponse{
			Fetches: Single(&SingleFetch{
				FetchConfiguration: FetchConfiguration{DataSource: FakeDataSource(`{"strings": ["Alex", "true", "123"]}`)},
			}),
			Data: &Object{
				Fields: []*Field{
					{
						Name: []byte("strings"),
						Value: &Array{
							Path: []string{"strings"},
							Item: &String{
								Nullable: false,
							},
						},
					},
				},
			},
		}, Context{ctx: context.Background()}, `{"data":{"strings":["Alex","true","123"]}}`
	}))
	t.Run("resolve array of mixed scalar types", testFn(false, func(t *testing.T, ctrl *gomock.Controller) (response *GraphQLResponse, ctx Context, expectedOutput string) {
		return &GraphQLResponse{
			Fetches: Single(&SingleFetch{
				FetchConfiguration: FetchConfiguration{DataSource: FakeDataSource(`{"strings": ["Alex", "true", 123]}`)},
			}),
			Data: &Object{
				Fields: []*Field{
					{
						Name: []byte("strings"),
						Value: &Array{
							Path: []string{"strings"},
							Item: &String{
								Nullable: false,
							},
						},
					},
				},
			},
		}, Context{ctx: context.Background()}, `{"errors":[{"message":"String cannot represent non-string value: \"123\"","path":["strings",2]}],"data":null}`
	}))
	t.Run("resolve array items", func(t *testing.T) {
		t.Run("with unescape json enabled", func(t *testing.T) {
			t.Run("json encoded input", testFn(false, func(t *testing.T, ctrl *gomock.Controller) (response *GraphQLResponse, ctx Context, expectedOutput string) {
				return &GraphQLResponse{
					Fetches: Single(&SingleFetch{
						FetchConfiguration: FetchConfiguration{DataSource: FakeDataSource(`{"jsonList":["{\"field\":\"value\"}"]}`)},
					}),
					Data: &Object{
						Fields: []*Field{
							{
								Name: []byte("jsonList"),
								Value: &Array{
									Path: []string{"jsonList"},
									Item: &String{
										Nullable:             false,
										UnescapeResponseJson: true,
									},
								},
							},
						},
					},
				}, Context{ctx: context.Background()}, `{"data":{"jsonList":[{"field":"value"}]}}`
			}))
		})
		t.Run("with unescape json disabled", func(t *testing.T) {
			t.Run("json encoded input", testFn(false, func(t *testing.T, ctrl *gomock.Controller) (response *GraphQLResponse, ctx Context, expectedOutput string) {
				return &GraphQLResponse{
					Fetches: Single(&SingleFetch{
						FetchConfiguration: FetchConfiguration{DataSource: FakeDataSource(`{"jsonList":["{\"field\":\"value\"}"]}`)},
					}),
					Data: &Object{
						Fields: []*Field{
							{
								Name: []byte("jsonList"),
								Value: &Array{
									Path: []string{"jsonList"},
									Item: &String{
										Nullable:             false,
										UnescapeResponseJson: false,
									},
								},
							},
						},
					},
				}, Context{ctx: context.Background()}, `{"data":{"jsonList":["{\"field\":\"value\"}"]}}`
			}))
		})
	})
	t.Run("resolve arrays", testFn(false, func(t *testing.T, ctrl *gomock.Controller) (response *GraphQLResponse, ctx Context, expectedOutput string) {
		return &GraphQLResponse{
			Fetches: Single(&SingleFetch{
				FetchConfiguration: FetchConfiguration{DataSource: FakeDataSource(`{"friends":[{"id":1,"name":"Alex"},{"id":2,"name":"Patric"}],"strings":["foo","bar","baz"],"integers":[123,456,789],"floats":[1.2,3.4,5.6],"booleans":[true,false,true]}`)},
			}),
			Data: &Object{
				Fields: []*Field{
					{
						Name: []byte("synchronousFriends"),
						Value: &Array{
							Path:     []string{"friends"},
							Nullable: true,
							Item: &Object{
								Fields: []*Field{
									{
										Name: []byte("id"),
										Value: &Integer{
											Path: []string{"id"},
										},
									},
									{
										Name: []byte("name"),
										Value: &String{
											Path: []string{"name"},
										},
									},
								},
							},
						},
					},
					{
						Name: []byte("asynchronousFriends"),
						Value: &Array{
							Path:     []string{"friends"},
							Nullable: true,
							Item: &Object{
								Fields: []*Field{
									{
										Name: []byte("id"),
										Value: &Integer{
											Path: []string{"id"},
										},
									},
									{
										Name: []byte("name"),
										Value: &String{
											Path: []string{"name"},
										},
									},
								},
							},
						},
					},
					{
						Name: []byte("nullableFriends"),
						Value: &Array{
							Path:     []string{"nonExistingField"},
							Nullable: true,
							Item:     &Object{},
						},
					},
					{
						Name: []byte("strings"),
						Value: &Array{
							Path:     []string{"strings"},
							Nullable: true,
							Item: &String{
								Nullable: false,
							},
						},
					},
					{
						Name: []byte("integers"),
						Value: &Array{
							Path:     []string{"integers"},
							Nullable: true,
							Item: &Integer{
								Nullable: false,
							},
						},
					},
					{
						Name: []byte("floats"),
						Value: &Array{
							Path:     []string{"floats"},
							Nullable: true,
							Item: &Float{
								Nullable: false,
							},
						},
					},
					{
						Name: []byte("booleans"),
						Value: &Array{
							Path:     []string{"booleans"},
							Nullable: true,
							Item: &Boolean{
								Nullable: false,
							},
						},
					},
				},
			},
		}, Context{ctx: context.Background()}, `{"data":{"synchronousFriends":[{"id":1,"name":"Alex"},{"id":2,"name":"Patric"}],"asynchronousFriends":[{"id":1,"name":"Alex"},{"id":2,"name":"Patric"}],"nullableFriends":null,"strings":["foo","bar","baz"],"integers":[123,456,789],"floats":[1.2,3.4,5.6],"booleans":[true,false,true]}}`
	}))
	t.Run("array response from data source", testFn(false, func(t *testing.T, ctrl *gomock.Controller) (response *GraphQLResponse, ctx Context, expectedOutput string) {
		return &GraphQLResponse{
				Fetches: Single(&SingleFetch{
					FetchConfiguration: FetchConfiguration{
						DataSource: FakeDataSource(`{"data":{"pets":[{"__typename":"Dog","name":"Woofie"},{"__typename":"Cat","name":"Mietzie"}]}}`),
						PostProcessing: PostProcessingConfiguration{
							SelectResponseDataPath: []string{"data"},
						},
					},
				}),
				Data: &Object{
					Fields: []*Field{
						{
							Name: []byte("pets"),
							Value: &Array{
								Path: []string{"pets"},
								Item: &Object{
									Fields: []*Field{
										{
											OnTypeNames: [][]byte{[]byte("Dog")},
											Name:        []byte("name"),
											Value: &String{
												Path: []string{"name"},
											},
										},
									},
								},
							},
						},
					},
				},
			}, Context{ctx: context.Background()},
			`{"data":{"pets":[{"name":"Woofie"},{}]}}`
	}))
	t.Run("non null object with field condition can be null", testFn(false, func(t *testing.T, ctrl *gomock.Controller) (response *GraphQLResponse, ctx Context, expectedOutput string) {
		return &GraphQLResponse{
				Fetches: Single(&SingleFetch{
					FetchConfiguration: FetchConfiguration{DataSource: FakeDataSource(`{"__typename":"Dog","name":"Woofie"}`)},
				}),
				Data: &Object{
					Fields: []*Field{
						{
							Name: []byte("cat"),
							Value: &Object{
								Nullable: false,
								Fields: []*Field{
									{
										OnTypeNames: [][]byte{[]byte("Cat")},
										Name:        []byte("name"),
										Value: &String{
											Path: []string{"name"},
										},
									},
								},
							},
						},
					},
				},
			}, Context{ctx: context.Background()},
			`{"data":{"cat":{}}}`
	}))
	t.Run("object with multiple type conditions", testFn(false, func(t *testing.T, ctrl *gomock.Controller) (response *GraphQLResponse, ctx Context, expectedOutput string) {
		return &GraphQLResponse{
				Fetches: Single(&SingleFetch{
					FetchConfiguration: FetchConfiguration{DataSource: FakeDataSource(`{"namespaceCreate":{"__typename":"Error","code":"UserAlreadyHasPersonalNamespace","message":""}}`)},
				}),
				Data: &Object{
					Fields: []*Field{
						{
							Name: []byte("namespaceCreate"),
							Value: &Object{
								Path: []string{"namespaceCreate"},
								Fields: []*Field{
									{
										Name:        []byte("namespace"),
										OnTypeNames: [][]byte{[]byte("NamespaceCreated")},
										Value: &Object{
											Path:     []string{"namespace"},
											Nullable: false,
											Fields: []*Field{
												{
													Name: []byte("id"),
													Value: &String{
														Nullable: false,
														Path:     []string{"id"},
													},
												},
												{
													Name: []byte("name"),
													Value: &String{
														Nullable: false,
														Path:     []string{"name"},
													},
												},
											},
										},
									},
									{
										Name:        []byte("code"),
										OnTypeNames: [][]byte{[]byte("Error")},
										Value: &String{
											Nullable: false,
											Path:     []string{"code"},
										},
									},
									{
										Name:        []byte("message"),
										OnTypeNames: [][]byte{[]byte("Error")},
										Value: &String{
											Nullable: false,
											Path:     []string{"message"},
										},
									},
								},
							},
						},
					},
				},
			}, Context{ctx: context.Background()},
			`{"data":{"namespaceCreate":{"code":"UserAlreadyHasPersonalNamespace","message":""}}}`
	}))
	t.Run("resolve fieldsets based on __typename", testFn(false, func(t *testing.T, ctrl *gomock.Controller) (response *GraphQLResponse, ctx Context, expectedOutput string) {
		return &GraphQLResponse{
				Fetches: Single(&SingleFetch{
					FetchConfiguration: FetchConfiguration{DataSource: FakeDataSource(`{"pets":[{"__typename":"Dog","name":"Woofie"},{"__typename":"Cat","name":"Mietzie"}]}`)},
				}),
				Data: &Object{
					Fields: []*Field{
						{
							Name: []byte("pets"),
							Value: &Array{
								Path: []string{"pets"},
								Item: &Object{
									Fields: []*Field{
										{
											OnTypeNames: [][]byte{[]byte("Dog")},
											Name:        []byte("name"),
											Value: &String{
												Path: []string{"name"},
											},
										},
									},
								},
							},
						},
					},
				},
			}, Context{ctx: context.Background()},
			`{"data":{"pets":[{"name":"Woofie"},{}]}}`
	}))

	t.Run("resolve fieldsets based on __typename when field is Nullable", testFn(false, func(t *testing.T, ctrl *gomock.Controller) (response *GraphQLResponse, ctx Context, expectedOutput string) {
		return &GraphQLResponse{
				Fetches: Single(&SingleFetch{
					FetchConfiguration: FetchConfiguration{DataSource: FakeDataSource(`{"pet":{"id": "1", "detail": null}}`)},
				}),
				Data: &Object{
					Fields: []*Field{
						{
							Name: []byte("pet"),
							Value: &Object{
								Path: []string{"pet"},
								Fields: []*Field{
									{
										Name: []byte("id"),
										Value: &String{
											Path: []string{"id"},
										},
									},
									{
										Name: []byte("detail"),
										Value: &Object{
											Path:     []string{"detail"},
											Nullable: true,
											Fields: []*Field{
												{
													OnTypeNames: [][]byte{[]byte("Dog")},
													Name:        []byte("name"),
													Value: &String{
														Path: []string{"name"},
													},
												},
											},
										},
									},
								},
							},
						},
					},
				},
			}, Context{ctx: context.Background()},
			`{"data":{"pet":{"id":"1","detail":null}}}`
	}))

	t.Run("resolve fieldsets asynchronous based on __typename", testFn(false, func(t *testing.T, ctrl *gomock.Controller) (response *GraphQLResponse, ctx Context, expectedOutput string) {
		return &GraphQLResponse{
				Fetches: Single(&SingleFetch{
					FetchConfiguration: FetchConfiguration{DataSource: FakeDataSource(`{"pets":[{"__typename":"Dog","name":"Woofie"},{"__typename":"Cat","name":"Mietzie"}]}`)},
				}),
				Data: &Object{
					Fields: []*Field{
						{
							Name: []byte("pets"),
							Value: &Array{
								Path: []string{"pets"},
								Item: &Object{
									Fields: []*Field{
										{
											OnTypeNames: [][]byte{[]byte("Dog")},
											Name:        []byte("name"),
											Value: &String{
												Path: []string{"name"},
											},
										},
									},
								},
							},
						},
					},
				},
			}, Context{ctx: context.Background()},
			`{"data":{"pets":[{"name":"Woofie"},{}]}}`
	}))
	t.Run("with unescape json enabled", func(t *testing.T) {
		t.Run("json object within a string", testFn(false, func(t *testing.T, ctrl *gomock.Controller) (response *GraphQLResponse, ctx Context, expectedOutput string) {
			return &GraphQLResponse{
				Fetches: Single(&SingleFetch{
					// Datasource returns a JSON object within a string
					FetchConfiguration: FetchConfiguration{DataSource: FakeDataSource(`{"data":"{\"hello\":\"world\",\"numberAsString\":\"1\",\"number\":1,\"bool\":true,\"null\":null,\"array\":[1,2,3],\"object\":{\"key\":\"value\"}}"}`)},
				}),
				Data: &Object{
					Nullable: false,
					Fields: []*Field{
						{
							Name: []byte("data"),
							// Value is a string and unescape json is enabled
							Value: &String{
								Path:                 []string{"data"},
								Nullable:             true,
								UnescapeResponseJson: true,
								IsTypeName:           false,
							},
							Position: Position{
								Line:   2,
								Column: 3,
							},
						},
					},
					// expected output is a JSON object
				},
			}, Context{ctx: context.Background()}, `{"data":{"data":{"hello":"world","numberAsString":"1","number":1,"bool":true,"null":null,"array":[1,2,3],"object":{"key":"value"}}}}`
		}))
		t.Run("json array within a string", testFn(false, func(t *testing.T, ctrl *gomock.Controller) (response *GraphQLResponse, ctx Context, expectedOutput string) {
			return &GraphQLResponse{
				Fetches: Single(&SingleFetch{
					// Datasource returns a JSON array within a string
					FetchConfiguration: FetchConfiguration{DataSource: FakeDataSource(`{"data":"[1,2,3]"}`)},
				}),
				Data: &Object{
					Nullable: false,
					Fields: []*Field{
						{
							Name: []byte("data"),
							// Value is a string and unescape json is enabled
							Value: &String{
								Path:                 []string{"data"},
								Nullable:             true,
								UnescapeResponseJson: true,
								IsTypeName:           false,
							},
							Position: Position{
								Line:   2,
								Column: 3,
							},
						},
					},
					// expected output is a JSON array
				},
			}, Context{ctx: context.Background()}, `{"data":{"data":[1,2,3]}}`
		}))
		t.Run("plain scalar values within a string", func(t *testing.T) {
			t.Run("boolean", testFn(false, func(t *testing.T, ctrl *gomock.Controller) (response *GraphQLResponse, ctx Context, expectedOutput string) {
				return &GraphQLResponse{
					Fetches: Single(&SingleFetch{
						// Datasource returns a JSON boolean within a string
						FetchConfiguration: FetchConfiguration{DataSource: FakeDataSource(`{"data":"true"}`)},
					}),
					Data: &Object{
						Nullable: false,
						Fields: []*Field{
							{
								Name: []byte("data"),
								// Value is a string and unescape json is enabled
								Value: &String{
									Path:                 []string{"data"},
									Nullable:             true,
									UnescapeResponseJson: true,
									IsTypeName:           false,
								},
							},
						},
						// expected output is a string
					},
				}, Context{ctx: context.Background()}, `{"data":{"data":true}}`
			}))
			t.Run("int", testFn(false, func(t *testing.T, ctrl *gomock.Controller) (response *GraphQLResponse, ctx Context, expectedOutput string) {
				return &GraphQLResponse{
					Fetches: Single(&SingleFetch{
						// Datasource returns a JSON number within a string
						FetchConfiguration: FetchConfiguration{DataSource: FakeDataSource(`{"data": "1"}`)},
					}),
					Data: &Object{
						Nullable: false,
						Fields: []*Field{
							{
								Name: []byte("data"),
								// Value is a string and unescape json is enabled
								Value: &String{
									Path:                 []string{"data"},
									Nullable:             true,
									UnescapeResponseJson: true,
									IsTypeName:           false,
								},
								Position: Position{
									Line:   2,
									Column: 3,
								},
							},
						},
						// expected output is a string
					},
				}, Context{ctx: context.Background()}, `{"data":{"data":1}}`
			}))
			t.Run("float", testFn(false, func(t *testing.T, ctrl *gomock.Controller) (response *GraphQLResponse, ctx Context, expectedOutput string) {
				return &GraphQLResponse{
					Fetches: Single(&SingleFetch{
						// Datasource returns a JSON number within a string
						FetchConfiguration: FetchConfiguration{DataSource: FakeDataSource(`{"data": "2.0"}`)},
					}),
					Data: &Object{
						Nullable: false,
						Fields: []*Field{
							{
								Name: []byte("data"),
								// Value is a string and unescape json is enabled
								Value: &String{
									Path:                 []string{"data"},
									Nullable:             true,
									UnescapeResponseJson: true,
									IsTypeName:           false,
								},
								Position: Position{
									Line:   2,
									Column: 3,
								},
							},
						},
						// expected output is a string
					},
				}, Context{ctx: context.Background()}, `{"data":{"data":2.0}}`
			}))
			t.Run("null", testFn(false, func(t *testing.T, ctrl *gomock.Controller) (response *GraphQLResponse, ctx Context, expectedOutput string) {
				return &GraphQLResponse{
					Fetches: Single(&SingleFetch{
						// Datasource returns a JSON number within a string
						FetchConfiguration: FetchConfiguration{DataSource: FakeDataSource(`{"data": "null"}`)},
					}),
					Data: &Object{
						Nullable: false,
						Fields: []*Field{
							{
								Name: []byte("data"),
								// Value is a string and unescape json is enabled
								Value: &String{
									Path:                 []string{"data"},
									Nullable:             true,
									UnescapeResponseJson: true,
									IsTypeName:           false,
								},
								Position: Position{
									Line:   2,
									Column: 3,
								},
							},
						},
						// expected output is a string
					},
				}, Context{ctx: context.Background()}, `{"data":{"data":null}}`
			}))
			t.Run("string", testFn(false, func(t *testing.T, ctrl *gomock.Controller) (response *GraphQLResponse, ctx Context, expectedOutput string) {
				return &GraphQLResponse{
					Fetches: Single(&SingleFetch{
						FetchConfiguration: FetchConfiguration{DataSource: FakeDataSource(`{"data": "hello world"}`)},
					}),
					Data: &Object{
						Nullable: false,
						Fields: []*Field{
							{
								Name: []byte("data"),
								// Value is a string and unescape json is enabled
								Value: &String{
									Path:                 []string{"data"},
									Nullable:             true,
									UnescapeResponseJson: true,
									IsTypeName:           false,
								},
								Position: Position{
									Line:   2,
									Column: 3,
								},
							},
						},
						// expect data value to be valid JSON string
					},
				}, Context{ctx: context.Background()}, `{"data":{"data":"hello world"}}`
			}))
		})
	})

	t.Run("custom", testFn(false, func(t *testing.T, ctrl *gomock.Controller) (response *GraphQLResponse, ctx Context, expectedOutput string) {
		return &GraphQLResponse{
			Fetches: Single(&SingleFetch{
				FetchConfiguration: FetchConfiguration{DataSource: FakeDataSource(`{"id": "1"}`)},
			}),
			Data: &Object{
				Fields: []*Field{
					{
						Name: []byte("id"),
						Value: &CustomNode{
							CustomResolve: customResolver{},
							Path:          []string{"id"},
						},
					},
				},
			},
		}, Context{ctx: context.Background()}, `{"data":{"id":"1"}}`
	}))
	t.Run("custom nullable", testGraphQLErrFn(func(t *testing.T, r *Resolver, ctrl *gomock.Controller) (response *GraphQLResponse, ctx Context, expectedErr string) {
		return &GraphQLResponse{
			Fetches: Single(&SingleFetch{
				FetchConfiguration: FetchConfiguration{DataSource: FakeDataSource(`{"id": null}`)},
			}),
			Data: &Object{
				Fields: []*Field{
					{
						Name: []byte("id"),
						Value: &CustomNode{
							CustomResolve: customErrResolve{},
							Path:          []string{"id"},
							Nullable:      false,
						},
					},
				},
			},
		}, Context{ctx: context.Background()}, `{"errors":[{"message":"Cannot return null for non-nullable field 'Query.id'.","path":["id"]}],"data":null}`
	}))
	t.Run("custom error", testFn(false, func(t *testing.T, ctrl *gomock.Controller) (response *GraphQLResponse, ctx Context, expectedOut string) {
		return &GraphQLResponse{
			Fetches: Single(&SingleFetch{
				FetchConfiguration: FetchConfiguration{DataSource: FakeDataSource(`{"id": "1"}`)},
			}),
			Data: &Object{
				Fields: []*Field{
					{
						Name: []byte("id"),
						Value: &CustomNode{
							CustomResolve: customErrResolve{},
							Path:          []string{"id"},
						},
					},
				},
			},
		}, Context{ctx: context.Background()}, `{"errors":[{"message":"custom error","path":["id"]}],"data":null}`
	}))
}

func testFn(fn func(t *testing.T, ctrl *gomock.Controller) (node *GraphQLResponse, ctx Context, expectedOutput string)) func(t *testing.T) {
	return func(t *testing.T) {
		t.Helper()

		ctrl := gomock.NewController(t)
		rCtx, cancel := context.WithCancel(context.Background())
		defer cancel()
		r := newResolver(rCtx)
		node, ctx, expectedOutput := fn(t, ctrl)

		if node.Info == nil {
			node.Info = &GraphQLResponseInfo{
				OperationType: ast.OperationTypeQuery,
			}
		}

		if t.Skipped() {
			return
		}

		buf := &bytes.Buffer{}
		_, err := r.ResolveGraphQLResponse(&ctx, node, nil, buf)
		assert.NoError(t, err)
		assert.Equal(t, expectedOutput, buf.String())
		ctrl.Finish()
	}
}

type apolloCompatibilityOptions struct {
	valueCompletion     bool
	suppressFetchErrors bool
}

func testFnApolloCompatibility(fn func(t *testing.T, ctrl *gomock.Controller) (node *GraphQLResponse, ctx Context, expectedOutput string), options *apolloCompatibilityOptions) func(t *testing.T) {
	return func(t *testing.T) {
		t.Helper()

		ctrl := gomock.NewController(t)
		rCtx, cancel := context.WithCancel(context.Background())
		defer cancel()
		resolvableOptions := ResolvableOptions{
			ApolloCompatibilityValueCompletionInExtensions: true,
			ApolloCompatibilitySuppressFetchErrors:         false,
		}
		if options != nil {
			resolvableOptions.ApolloCompatibilityValueCompletionInExtensions = options.valueCompletion
			resolvableOptions.ApolloCompatibilitySuppressFetchErrors = options.suppressFetchErrors
		}
		r := New(rCtx, ResolverOptions{
			MaxConcurrency:               1024,
			Debug:                        false,
			PropagateSubgraphErrors:      true,
			SubgraphErrorPropagationMode: SubgraphErrorPropagationModePassThrough,
			PropagateSubgraphStatusCodes: true,
			AsyncErrorWriter:             &TestErrorWriter{},
			ResolvableOptions:            resolvableOptions,
		})
		node, ctx, expectedOutput := fn(t, ctrl)

		if node.Info == nil {
			node.Info = &GraphQLResponseInfo{
				OperationType: ast.OperationTypeQuery,
			}
		}

		if t.Skipped() {
			return
		}

		buf := &bytes.Buffer{}
		_, err := r.ResolveGraphQLResponse(&ctx, node, nil, buf)
		assert.NoError(t, err)
		assert.Equal(t, expectedOutput, buf.String())
		ctrl.Finish()
	}
}

func testFnSubgraphErrorsPassthrough(fn func(t *testing.T, ctrl *gomock.Controller) (node *GraphQLResponse, ctx Context, expectedOutput string)) func(t *testing.T) {
	return func(t *testing.T) {
		t.Helper()

		ctrl := gomock.NewController(t)
		rCtx, cancel := context.WithCancel(context.Background())
		defer cancel()
		r := New(rCtx, ResolverOptions{
			MaxConcurrency:               1024,
			Debug:                        false,
			PropagateSubgraphErrors:      true,
			PropagateSubgraphStatusCodes: true,
			SubgraphErrorPropagationMode: SubgraphErrorPropagationModePassThrough,
		})
		node, ctx, expectedOutput := fn(t, ctrl)

		if node.Info == nil {
			node.Info = &GraphQLResponseInfo{
				OperationType: ast.OperationTypeQuery,
			}
		}

		if t.Skipped() {
			return
		}

		buf := &bytes.Buffer{}
		_, err := r.ResolveGraphQLResponse(&ctx, node, nil, buf)
		assert.NoError(t, err)
		assert.Equal(t, expectedOutput, buf.String())
		ctrl.Finish()
	}
}

func testFnSubgraphErrorsWithExtensionFieldCode(fn func(t *testing.T, ctrl *gomock.Controller) (node *GraphQLResponse, ctx Context, expectedOutput string)) func(t *testing.T) {
	return func(t *testing.T) {
		t.Helper()

		ctrl := gomock.NewController(t)
		rCtx, cancel := context.WithCancel(context.Background())
		defer cancel()
		r := New(rCtx, ResolverOptions{
			MaxConcurrency:               1024,
			Debug:                        false,
			PropagateSubgraphErrors:      true,
			PropagateSubgraphStatusCodes: true,
			AllowedErrorExtensionFields:  []string{"code"},
			SubgraphErrorPropagationMode: SubgraphErrorPropagationModePassThrough,
		})
		node, ctx, expectedOutput := fn(t, ctrl)

		if node.Info == nil {
			node.Info = &GraphQLResponseInfo{
				OperationType: ast.OperationTypeQuery,
			}
		}

		if t.Skipped() {
			return
		}

		buf := &bytes.Buffer{}
		_, err := r.ResolveGraphQLResponse(&ctx, node, nil, buf)
		assert.NoError(t, err)
		assert.Equal(t, expectedOutput, buf.String())
		ctrl.Finish()
	}
}

func testFnSubgraphErrorsWithExtensionFieldServiceName(fn func(t *testing.T, ctrl *gomock.Controller) (node *GraphQLResponse, ctx Context, expectedOutput string)) func(t *testing.T) {
	return func(t *testing.T) {
		t.Helper()

		ctrl := gomock.NewController(t)
		rCtx, cancel := context.WithCancel(context.Background())
		defer cancel()
		r := New(rCtx, ResolverOptions{
			MaxConcurrency:                     1024,
			Debug:                              false,
			PropagateSubgraphErrors:            true,
			PropagateSubgraphStatusCodes:       true,
			AttachServiceNameToErrorExtensions: true,
			AllowedErrorExtensionFields:        []string{"code"},
			DefaultErrorExtensionCode:          "DOWNSTREAM_SERVICE_ERROR",
			SubgraphErrorPropagationMode:       SubgraphErrorPropagationModePassThrough,
		})
		node, ctx, expectedOutput := fn(t, ctrl)

		if node.Info == nil {
			node.Info = &GraphQLResponseInfo{
				OperationType: ast.OperationTypeQuery,
			}
		}

		if t.Skipped() {
			return
		}

		buf := &bytes.Buffer{}
		_, err := r.ResolveGraphQLResponse(&ctx, node, nil, buf)
		assert.NoError(t, err)
		assert.Equal(t, expectedOutput, buf.String())
		ctrl.Finish()
	}
}

func testFnSubgraphErrorsWithExtensionDefaultCode(fn func(t *testing.T, ctrl *gomock.Controller) (node *GraphQLResponse, ctx Context, expectedOutput string)) func(t *testing.T) {
	return func(t *testing.T) {
		t.Helper()

		ctrl := gomock.NewController(t)
		rCtx, cancel := context.WithCancel(context.Background())
		defer cancel()
		r := New(rCtx, ResolverOptions{
			MaxConcurrency:               1024,
			Debug:                        false,
			PropagateSubgraphErrors:      true,
			PropagateSubgraphStatusCodes: true,
			AllowedErrorExtensionFields:  []string{"code"},
			SubgraphErrorPropagationMode: SubgraphErrorPropagationModePassThrough,
			DefaultErrorExtensionCode:    "DOWNSTREAM_SERVICE_ERROR",
		})
		node, ctx, expectedOutput := fn(t, ctrl)

		if node.Info == nil {
			node.Info = &GraphQLResponseInfo{
				OperationType: ast.OperationTypeQuery,
			}
		}

		if t.Skipped() {
			return
		}

		buf := &bytes.Buffer{}
		_, err := r.ResolveGraphQLResponse(&ctx, node, nil, buf)
		assert.NoError(t, err)
		assert.Equal(t, expectedOutput, buf.String())
		ctrl.Finish()
	}
}

func testFnNoSubgraphErrorForwarding(fn func(t *testing.T, ctrl *gomock.Controller) (node *GraphQLResponse, ctx Context, expectedOutput string)) func(t *testing.T) {
	return func(t *testing.T) {
		t.Helper()

		ctrl := gomock.NewController(t)
		rCtx, cancel := context.WithCancel(context.Background())
		defer cancel()
		r := New(rCtx, ResolverOptions{
			MaxConcurrency:               1024,
			Debug:                        false,
			PropagateSubgraphErrors:      false,
			PropagateSubgraphStatusCodes: false,
		})
		node, ctx, expectedOutput := fn(t, ctrl)

		if node.Info == nil {
			node.Info = &GraphQLResponseInfo{
				OperationType: ast.OperationTypeQuery,
			}
		}

		if t.Skipped() {
			return
		}

		buf := &bytes.Buffer{}
		_, err := r.ResolveGraphQLResponse(&ctx, node, nil, buf)
		assert.NoError(t, err)
		assert.Equal(t, expectedOutput, buf.String())
		ctrl.Finish()
	}
}

func testFnWithPostEvaluation(fn func(t *testing.T, ctrl *gomock.Controller) (node *GraphQLResponse, ctx *Context, expectedOutput string, postEvaluation func(t *testing.T))) func(t *testing.T) {
	return func(t *testing.T) {
		t.Helper()

		ctrl := gomock.NewController(t)
		rCtx, cancel := context.WithCancel(context.Background())
		defer cancel()
		r := newResolver(rCtx)
		node, ctx, expectedOutput, postEvaluation := fn(t, ctrl)

		if t.Skipped() {
			return
		}

		buf := &bytes.Buffer{}
		_, err := r.ResolveGraphQLResponse(ctx, node, nil, buf)
		assert.NoError(t, err)
		assert.Equal(t, expectedOutput, buf.String())
		ctrl.Finish()
		postEvaluation(t)
	}
}

func testFnWithError(fn func(t *testing.T, ctrl *gomock.Controller) (node *GraphQLResponse, ctx Context, expectedErrorMessage string)) func(t *testing.T) {
	return func(t *testing.T) {
		t.Helper()

		ctrl := gomock.NewController(t)
		rCtx, cancel := context.WithCancel(context.Background())
		defer cancel()
		r := newResolver(rCtx)
		node, ctx, expectedOutput := fn(t, ctrl)

		if t.Skipped() {
			return
		}

		buf := &bytes.Buffer{}
		_, err := r.ResolveGraphQLResponse(&ctx, node, nil, buf)
		assert.Error(t, err, expectedOutput)
		ctrl.Finish()
	}
}

func testFnSubgraphErrorsPassthroughAndOmitCustomFields(fn func(t *testing.T, ctrl *gomock.Controller) (node *GraphQLResponse, ctx Context, expectedOutput string)) func(t *testing.T) {
	return func(t *testing.T) {
		t.Helper()

		ctrl := gomock.NewController(t)
		rCtx, cancel := context.WithCancel(context.Background())
		defer cancel()
		r := New(rCtx, ResolverOptions{
			MaxConcurrency:               1024,
			Debug:                        false,
			PropagateSubgraphErrors:      true,
			PropagateSubgraphStatusCodes: true,
			SubgraphErrorPropagationMode: SubgraphErrorPropagationModePassThrough,
			AllowedErrorExtensionFields:  []string{"code"},
		})
		node, ctx, expectedOutput := fn(t, ctrl)

		if t.Skipped() {
			return
		}

		buf := &bytes.Buffer{}
		_, err := r.ResolveGraphQLResponse(&ctx, node, nil, buf)
		assert.NoError(t, err)
		assert.Equal(t, expectedOutput, buf.String())
		ctrl.Finish()
	}
}

func TestResolver_ResolveGraphQLResponse(t *testing.T) {

	t.Run("empty graphql response", testFn(func(t *testing.T, ctrl *gomock.Controller) (node *GraphQLResponse, ctx Context, expectedOutput string) {
		return &GraphQLResponse{
			Data: &Object{
				Nullable: true,
			},
		}, Context{ctx: context.Background()}, `{"data":{}}`
	}))
	t.Run("__typename without renaming", testFn(func(t *testing.T, ctrl *gomock.Controller) (node *GraphQLResponse, ctx Context, expectedOutput string) {
		return &GraphQLResponse{
			Fetches: Single(&SingleFetch{
				FetchConfiguration: FetchConfiguration{DataSource: FakeDataSource(`{"id":1,"name":"Jannik","__typename":"User","rewritten":"User"}`)},
			}),
			Data: &Object{
				Fields: []*Field{
					{
						Name: []byte("user"),
						Value: &Object{
							Fields: []*Field{
								{
									Name: []byte("id"),
									Value: &Integer{
										Path:     []string{"id"},
										Nullable: false,
									},
								},
								{
									Name: []byte("name"),
									Value: &String{
										Path:     []string{"name"},
										Nullable: false,
									},
								},
								{
									Name: []byte("__typename"),
									Value: &String{
										Path:       []string{"__typename"},
										Nullable:   false,
										IsTypeName: true,
									},
								},
								{
									Name: []byte("aliased"),
									Value: &String{
										Path:       []string{"__typename"},
										Nullable:   false,
										IsTypeName: true,
									},
								},
								{
									Name: []byte("rewritten"),
									Value: &String{
										Path:       []string{"rewritten"},
										Nullable:   false,
										IsTypeName: true,
									},
								},
							},
						},
					},
				},
			},
		}, Context{ctx: context.Background()}, `{"data":{"user":{"id":1,"name":"Jannik","__typename":"User","aliased":"User","rewritten":"User"}}}`
	}))
	t.Run("__typename checks", testFn(func(t *testing.T, ctrl *gomock.Controller) (node *GraphQLResponse, ctx Context, expectedOutput string) {
		return &GraphQLResponse{
			Fetches: Single(&SingleFetch{
				FetchConfiguration: FetchConfiguration{DataSource: FakeDataSource(`{"id":1,"name":"Jannik","__typename":"NotUser","rewritten":"User"}`)},
			}),
			Data: &Object{
				Fields: []*Field{
					{
						Name: []byte("user"),
						Value: &Object{
							TypeName:      "User",
							PossibleTypes: map[string]struct{}{"User": {}},
							SourceName:    "Users",
							Fields: []*Field{
								{
									Name: []byte("id"),
									Value: &Integer{
										Path:     []string{"id"},
										Nullable: false,
									},
								},
								{
									Name: []byte("name"),
									Value: &String{
										Path:     []string{"name"},
										Nullable: false,
									},
								},
								{
									Name: []byte("__typename"),
									Value: &String{
										Path:       []string{"__typename"},
										Nullable:   false,
										IsTypeName: true,
									},
								},
								{
									Name: []byte("aliased"),
									Value: &String{
										Path:       []string{"__typename"},
										Nullable:   false,
										IsTypeName: true,
									},
								},
								{
									Name: []byte("rewritten"),
									Value: &String{
										Path:       []string{"rewritten"},
										Nullable:   false,
										IsTypeName: true,
									},
								},
							},
						},
					},
				},
			},
		}, Context{ctx: context.Background()}, `{"errors":[{"message":"Subgraph 'Users' returned invalid value 'NotUser' for __typename field.","extensions":{"code":"INVALID_GRAPHQL"}}],"data":null}`
	}))
	t.Run("__typename checks apollo compatibility object", testFnApolloCompatibility(func(t *testing.T, ctrl *gomock.Controller) (node *GraphQLResponse, ctx Context, expectedOutput string) {
		return &GraphQLResponse{
			Fetches: Single(&SingleFetch{
				FetchConfiguration: FetchConfiguration{DataSource: FakeDataSource(`{"data":{"user":{"id":1,"name":"Jannik","__typename":"NotUser","rewritten":"User"}}}`), PostProcessing: PostProcessingConfiguration{
					SelectResponseDataPath: []string{"data"},
				}},
			}),
			Data: &Object{
				Fields: []*Field{
					{
						Name: []byte("user"),
						Value: &Object{
							Path:          []string{"user"},
							TypeName:      "User",
							PossibleTypes: map[string]struct{}{"User": {}},
							SourceName:    "Users",
							Fields: []*Field{
								{
									Name: []byte("id"),
									Value: &Integer{
										Path:     []string{"id"},
										Nullable: false,
									},
								},
								{
									Name: []byte("name"),
									Value: &String{
										Path:     []string{"name"},
										Nullable: false,
									},
								},
								{
									Name: []byte("__typename"),
									Value: &String{
										Path:       []string{"__typename"},
										Nullable:   false,
										IsTypeName: true,
									},
								},
								{
									Name: []byte("aliased"),
									Value: &String{
										Path:       []string{"__typename"},
										Nullable:   false,
										IsTypeName: true,
									},
								},
								{
									Name: []byte("rewritten"),
									Value: &String{
										Path:       []string{"rewritten"},
										Nullable:   false,
										IsTypeName: true,
									},
								},
							},
						},
					},
				},
			},
		}, Context{ctx: context.Background()}, `{"data":null,"extensions":{"valueCompletion":[{"message":"Invalid __typename found for object at field Query.user.","path":["user"],"extensions":{"code":"INVALID_GRAPHQL"}}]}}`
	}, nil))
	t.Run("__typename checks apollo compatibility array", testFnApolloCompatibility(func(t *testing.T, ctrl *gomock.Controller) (node *GraphQLResponse, ctx Context, expectedOutput string) {
		return &GraphQLResponse{
			Fetches: Single(&SingleFetch{
				FetchConfiguration: FetchConfiguration{DataSource: FakeDataSource(`{"data":{"users":[{"id":1,"name":"Jannik","__typename":"NotUser","rewritten":"User"}]}}`), PostProcessing: PostProcessingConfiguration{
					SelectResponseDataPath: []string{"data"},
				}},
			}),
			Data: &Object{
				Fields: []*Field{
					{
						Name: []byte("users"),
						Value: &Array{
							Path: []string{"users"},
							Item: &Object{
								TypeName:      "User",
								PossibleTypes: map[string]struct{}{"User": {}},
								SourceName:    "Users",
								Fields: []*Field{
									{
										Name: []byte("id"),
										Value: &Integer{
											Path:     []string{"id"},
											Nullable: false,
										},
									},
									{
										Name: []byte("name"),
										Value: &String{
											Path:     []string{"name"},
											Nullable: false,
										},
									},
									{
										Name: []byte("__typename"),
										Value: &String{
											Path:       []string{"__typename"},
											Nullable:   false,
											IsTypeName: true,
										},
									},
									{
										Name: []byte("aliased"),
										Value: &String{
											Path:       []string{"__typename"},
											Nullable:   false,
											IsTypeName: true,
										},
									},
									{
										Name: []byte("rewritten"),
										Value: &String{
											Path:       []string{"rewritten"},
											Nullable:   false,
											IsTypeName: true,
										},
									},
								},
							},
						},
					},
				},
			},
		}, Context{ctx: context.Background()}, `{"data":null,"extensions":{"valueCompletion":[{"message":"Invalid __typename found for object at array element of type User at index 0.","path":["users",0],"extensions":{"code":"INVALID_GRAPHQL"}}]}}`
	}, nil))
	t.Run("__typename with renaming", testFn(func(t *testing.T, ctrl *gomock.Controller) (node *GraphQLResponse, ctx Context, expectedOutput string) {
		return &GraphQLResponse{
				Fetches: Single(&SingleFetch{
					FetchConfiguration: FetchConfiguration{DataSource: FakeDataSource(`{"id":1,"name":"Jannik","__typename":"User","rewritten":"User"}`)},
				}),
				Data: &Object{
					Fields: []*Field{
						{
							Name: []byte("user"),
							Value: &Object{
								Fields: []*Field{
									{
										Name: []byte("id"),
										Value: &Integer{
											Path:     []string{"id"},
											Nullable: false,
										},
									},
									{
										Name: []byte("name"),
										Value: &String{
											Path:     []string{"name"},
											Nullable: false,
										},
									},
									{
										Name: []byte("__typename"),
										Value: &String{
											Path:       []string{"__typename"},
											Nullable:   false,
											IsTypeName: true,
										},
									},
									{
										Name: []byte("aliased"),
										Value: &String{
											Path:       []string{"__typename"},
											Nullable:   false,
											IsTypeName: true,
										},
									},
									{
										Name: []byte("rewritten"),
										Value: &String{
											Path:       []string{"rewritten"},
											Nullable:   false,
											IsTypeName: true,
										},
									},
								},
							},
						},
					},
				},
			}, Context{
				ctx: context.Background(),
				RenameTypeNames: []RenameTypeName{
					{
						From: []byte("User"),
						To:   []byte("namespaced_User"),
					},
				},
			}, `{"data":{"user":{"id":1,"name":"Jannik","__typename":"namespaced_User","aliased":"namespaced_User","rewritten":"namespaced_User"}}}`
	}))
	t.Run("empty graphql response for non-nullable object query field", testFn(func(t *testing.T, ctrl *gomock.Controller) (node *GraphQLResponse, ctx Context, expectedOutput string) {
		return &GraphQLResponse{
			Data: &Object{
				Nullable: false,
				Fields: []*Field{
					{
						Name: []byte("country"),
						Position: Position{
							Line:   3,
							Column: 4,
						},
						Value: &Object{
							Nullable: false,
							Path:     []string{"country"},
							Fields: []*Field{
								{
									Name: []byte("name"),
									Value: &String{
										Nullable: true,
										Path:     []string{"name"},
									},
									Position: Position{
										Line:   4,
										Column: 5,
									},
								},
							},
						},
					},
				},
			},
		}, Context{ctx: context.Background()}, `{"errors":[{"message":"Cannot return null for non-nullable field 'Query.country'.","path":["country"]}],"data":null}`
	}))
	t.Run("empty graphql response for non-nullable array query field", testFn(func(t *testing.T, ctrl *gomock.Controller) (node *GraphQLResponse, ctx Context, expectedOutput string) {
		return &GraphQLResponse{
			Data: &Object{
				Nullable: false,
				Fields: []*Field{
					{
						Name: []byte("countries"),
						Value: &Array{
							Path: []string{"countries"},
							Item: &Object{
								Fields: []*Field{
									{
										Name: []byte("name"),
										Value: &String{
											Nullable: true,
											Path:     []string{"name"},
										},
									},
								},
							},
						},
					},
				},
			},
		}, Context{ctx: context.Background()}, `{"errors":[{"message":"Cannot return null for non-nullable field 'Query.countries'.","path":["countries"]}],"data":null}`
	}))
	t.Run("fetch with simple error without datasource ID", testFn(func(t *testing.T, ctrl *gomock.Controller) (node *GraphQLResponse, ctx Context, expectedOutput string) {
		mockDataSource := NewMockDataSource(ctrl)
		mockDataSource.EXPECT().
			Load(gomock.Any(), gomock.Any(), gomock.AssignableToTypeOf(&bytes.Buffer{})).
			DoAndReturn(func(ctx context.Context, input []byte, w io.Writer) (err error) {
				pair := NewBufPair()
				pair.WriteErr([]byte("errorMessage"), nil, nil, nil)
				return writeGraphqlResponse(pair, w, false)
			})
		return &GraphQLResponse{
			Fetches: SingleWithPath(&SingleFetch{
				FetchConfiguration: FetchConfiguration{
					DataSource: mockDataSource,
					PostProcessing: PostProcessingConfiguration{
						SelectResponseErrorsPath: []string{"errors"},
					},
				},
			}, ""),
			Data: &Object{
				Nullable: false,
				Fields: []*Field{
					{
						Name: []byte("name"),
						Value: &String{
							Path:     []string{"name"},
							Nullable: true,
						},
					},
				},
			},
		}, Context{ctx: context.Background()}, `{"errors":[{"message":"Failed to fetch from Subgraph.","extensions":{"errors":[{"message":"errorMessage"}]}}],"data":{"name":null}}`
	}))
	t.Run("fetch with simple error without datasource ID no subgraph error forwarding", testFnNoSubgraphErrorForwarding(func(t *testing.T, ctrl *gomock.Controller) (node *GraphQLResponse, ctx Context, expectedOutput string) {
		mockDataSource := NewMockDataSource(ctrl)
		mockDataSource.EXPECT().
			Load(gomock.Any(), gomock.Any(), gomock.AssignableToTypeOf(&bytes.Buffer{})).
			DoAndReturn(func(ctx context.Context, input []byte, w io.Writer) (err error) {
				pair := NewBufPair()
				pair.WriteErr([]byte("errorMessage"), nil, nil, nil)
				return writeGraphqlResponse(pair, w, false)
			})
		return &GraphQLResponse{
			Fetches: SingleWithPath(&SingleFetch{
				FetchConfiguration: FetchConfiguration{
					DataSource: mockDataSource,
					PostProcessing: PostProcessingConfiguration{
						SelectResponseErrorsPath: []string{"errors"},
					},
				},
			}, "query"),
			Data: &Object{
				Nullable: false,
				Fields: []*Field{
					{
						Name: []byte("name"),
						Value: &String{
							Path:     []string{"name"},
							Nullable: true,
						},
					},
				},
			},
		}, Context{ctx: context.Background()}, `{"errors":[{"message":"Failed to fetch from Subgraph at Path 'query'."}],"data":{"name":null}}`
	}))
	t.Run("fetch with simple error", testFn(func(t *testing.T, ctrl *gomock.Controller) (node *GraphQLResponse, ctx Context, expectedOutput string) {
		mockDataSource := NewMockDataSource(ctrl)
		mockDataSource.EXPECT().
			Load(gomock.Any(), gomock.Any(), gomock.AssignableToTypeOf(&bytes.Buffer{})).
			DoAndReturn(func(ctx context.Context, input []byte, w io.Writer) (err error) {
				pair := NewBufPair()
				pair.WriteErr([]byte("errorMessage"), nil, nil, nil)
				return writeGraphqlResponse(pair, w, false)
			})
		return &GraphQLResponse{
			Fetches: SingleWithPath(&SingleFetch{
				FetchConfiguration: FetchConfiguration{
					DataSource: mockDataSource,
					PostProcessing: PostProcessingConfiguration{
						SelectResponseErrorsPath: []string{"errors"},
					},
				},
				Info: &FetchInfo{
					DataSourceID:   "Users",
					DataSourceName: "Users",
				},
			}, "query"),
			Data: &Object{
				Nullable: false,
				Fields: []*Field{
					{
						Name: []byte("name"),
						Value: &String{
							Path:     []string{"name"},
							Nullable: true,
						},
					},
				},
			},
		}, Context{ctx: context.Background()}, `{"errors":[{"message":"Failed to fetch from Subgraph 'Users' at Path 'query'.","extensions":{"errors":[{"message":"errorMessage"}]}}],"data":{"name":null}}`
	}))
	t.Run("fetch with simple error in pass through Subgraph Error Mode", testFnSubgraphErrorsPassthrough(func(t *testing.T, ctrl *gomock.Controller) (node *GraphQLResponse, ctx Context, expectedOutput string) {
		mockDataSource := NewMockDataSource(ctrl)
		mockDataSource.EXPECT().
			Load(gomock.Any(), gomock.Any(), gomock.AssignableToTypeOf(&bytes.Buffer{})).
			DoAndReturn(func(ctx context.Context, input []byte, w io.Writer) (err error) {
				pair := NewBufPair()
				pair.WriteErr([]byte("errorMessage"), nil, nil, nil)
				return writeGraphqlResponse(pair, w, false)
			})
		return &GraphQLResponse{
			Fetches: Single(&SingleFetch{
				FetchConfiguration: FetchConfiguration{
					DataSource: mockDataSource,
					PostProcessing: PostProcessingConfiguration{
						SelectResponseErrorsPath: []string{"errors"},
					},
				},
				Info: &FetchInfo{
					DataSourceID:   "Users",
					DataSourceName: "Users",
				},
			}),
			Data: &Object{
				Nullable: false,
				Fields: []*Field{
					{
						Name: []byte("name"),
						Value: &String{
							Path:     []string{"name"},
							Nullable: true,
						},
					},
				},
			},
		}, Context{ctx: context.Background()}, `{"errors":[{"message":"errorMessage"}],"data":{"name":null}}`
	}))
	t.Run("fetch with pass through mode and omit custom fields", testFnSubgraphErrorsPassthroughAndOmitCustomFields(func(t *testing.T, ctrl *gomock.Controller) (node *GraphQLResponse, ctx Context, expectedOutput string) {
		mockDataSource := NewMockDataSource(ctrl)
		mockDataSource.EXPECT().
			Load(gomock.Any(), gomock.Any(), gomock.AssignableToTypeOf(&bytes.Buffer{})).
			DoAndReturn(func(ctx context.Context, input []byte, w io.Writer) error {
				_, err := w.Write([]byte(`{"errors":[{"message":"errorMessage","longMessage":"This is a long message","extensions":{"code":"GRAPHQL_VALIDATION_FAILED"}}],"data":{"name":null}}`))
				return err
			})
		return &GraphQLResponse{
			Info: &GraphQLResponseInfo{
				OperationType: ast.OperationTypeQuery,
			},
			Fetches: SingleWithPath(&SingleFetch{
				FetchConfiguration: FetchConfiguration{
					DataSource: mockDataSource,
					PostProcessing: PostProcessingConfiguration{
						SelectResponseErrorsPath: []string{"errors"},
					},
				},
				Info: &FetchInfo{
					DataSourceID:   "Users",
					DataSourceName: "Users",
				},
			}, "query"),
			Data: &Object{
				Nullable: false,
				Fields: []*Field{
					{
						Name: []byte("name"),
						Value: &String{
							Path:     []string{"name"},
							Nullable: true,
						},
					},
				},
			},
		}, Context{ctx: context.Background()}, `{"errors":[{"message":"errorMessage","extensions":{"code":"GRAPHQL_VALIDATION_FAILED"}}],"data":{"name":null}}`
	}))
	t.Run("fetch with returned err (with DataSourceID)", testFn(func(t *testing.T, ctrl *gomock.Controller) (node *GraphQLResponse, ctx Context, expectedOutput string) {
		mockDataSource := NewMockDataSource(ctrl)
		mockDataSource.EXPECT().
			Load(gomock.Any(), gomock.Any(), gomock.AssignableToTypeOf(&bytes.Buffer{})).
			DoAndReturn(func(ctx context.Context, input []byte, w io.Writer) (err error) {
				return &net.AddrError{}
			})
		return &GraphQLResponse{
			Fetches: SingleWithPath(&SingleFetch{
				FetchConfiguration: FetchConfiguration{
					DataSource: mockDataSource,
					PostProcessing: PostProcessingConfiguration{
						SelectResponseErrorsPath: []string{"errors"},
					},
				},
				Info: &FetchInfo{
					DataSourceID:   "Users",
					DataSourceName: "Users",
				},
			}, "query"),
			Data: &Object{
				Nullable: false,
				Fields: []*Field{
					{
						Name: []byte("name"),
						Value: &String{
							Path:     []string{"name"},
							Nullable: true,
						},
					},
				},
			},
		}, Context{ctx: context.Background()}, `{"errors":[{"message":"Failed to fetch from Subgraph 'Users' at Path 'query'."}],"data":{"name":null}}`
	}))
	t.Run("fetch with returned err (no DataSourceID)", testFn(func(t *testing.T, ctrl *gomock.Controller) (node *GraphQLResponse, ctx Context, expectedOutput string) {
		mockDataSource := NewMockDataSource(ctrl)
		mockDataSource.EXPECT().
			Load(gomock.Any(), gomock.Any(), gomock.AssignableToTypeOf(&bytes.Buffer{})).
			DoAndReturn(func(ctx context.Context, input []byte, w io.Writer) (err error) {
				return &net.AddrError{}
			})
		return &GraphQLResponse{
			Fetches: SingleWithPath(&SingleFetch{
				FetchConfiguration: FetchConfiguration{
					DataSource: mockDataSource,
					PostProcessing: PostProcessingConfiguration{
						SelectResponseErrorsPath: []string{"errors"},
					},
				},
			}, "query"),
			Data: &Object{
				Nullable: false,
				Fields: []*Field{
					{
						Name: []byte("name"),
						Value: &String{
							Path:     []string{"name"},
							Nullable: true,
						},
					},
				},
			},
		}, Context{ctx: context.Background()}, `{"errors":[{"message":"Failed to fetch from Subgraph at Path 'query'."}],"data":{"name":null}}`
	}))
	t.Run("fetch with returned err and non-nullable root field", testFn(func(t *testing.T, ctrl *gomock.Controller) (node *GraphQLResponse, ctx Context, expectedOutput string) {
		mockDataSource := NewMockDataSource(ctrl)
		mockDataSource.EXPECT().
			Load(gomock.Any(), gomock.Any(), gomock.AssignableToTypeOf(&bytes.Buffer{})).
			DoAndReturn(func(ctx context.Context, input []byte, w io.Writer) (err error) {
				return &net.AddrError{}
			})
		return &GraphQLResponse{
			Fetches: SingleWithPath(&SingleFetch{
				FetchConfiguration: FetchConfiguration{
					DataSource: mockDataSource,
					PostProcessing: PostProcessingConfiguration{
						SelectResponseErrorsPath: []string{"errors"},
					},
				},
				Info: &FetchInfo{
					DataSourceID:   "Users",
					DataSourceName: "Users",
				},
			}, "query"),
			Data: &Object{
				Nullable: false,
				Fields: []*Field{
					{
						Name: []byte("name"),
						Value: &String{
							Path:     []string{"name"},
							Nullable: false,
						},
					},
				},
			},
		}, Context{ctx: context.Background()}, `{"errors":[{"message":"Failed to fetch from Subgraph 'Users' at Path 'query'."}],"data":null}`
	}))
	t.Run("root field with nested non-nullable fields returns null", testFn(func(t *testing.T, ctrl *gomock.Controller) (node *GraphQLResponse, ctx Context, expectedOutput string) {
		return &GraphQLResponse{
			Fetches: Single(&SingleFetch{
				FetchConfiguration: FetchConfiguration{DataSource: FakeDataSource(`{"user":{"name":null,"age":1}}`)},
			}),
			Data: &Object{
				Nullable: false,
				Fields: []*Field{
					{
						Name: []byte("user"),
						Value: &Object{
							Path:     []string{"user"},
							Nullable: true,
							Fields: []*Field{
								{
									Name: []byte("name"),
									Value: &String{
										Path:     []string{"name"},
										Nullable: false,
									},
								},
								{
									Name: []byte("age"),
									Value: &Integer{
										Path:     []string{"age"},
										Nullable: false,
									},
								},
							},
						},
					},
				},
			},
		}, Context{ctx: context.Background()}, `{"errors":[{"message":"Cannot return null for non-nullable field 'Query.user.name'.","path":["user","name"]}],"data":{"user":null}}`
	}))
	t.Run("multiple root fields with nested non-nullable fields each return null", testFn(func(t *testing.T, ctrl *gomock.Controller) (node *GraphQLResponse, ctx Context, expectedOutput string) {
		return &GraphQLResponse{
			Fetches: Single(&SingleFetch{
				FetchConfiguration: FetchConfiguration{DataSource: FakeDataSource(`{"one":{"name":null,"age":1},"two":{"name":"user:","age":null}}`)},
			}),
			Data: &Object{
				Nullable: false,
				Fields: []*Field{
					{
						Name: []byte("one"),
						Value: &Object{
							Path:     []string{"one"},
							Nullable: true,
							Fields: []*Field{
								{
									Name: []byte("name"),
									Value: &String{
										Path:     []string{"name"},
										Nullable: false,
									},
								},
								{
									Name: []byte("age"),
									Value: &Integer{
										Path:     []string{"age"},
										Nullable: false,
									},
								},
							},
						},
					},
					{
						Name: []byte("two"),
						Value: &Object{
							Path:     []string{"two"},
							Nullable: true,
							Fields: []*Field{
								{
									Name: []byte("name"),
									Value: &String{
										Path:     []string{"name"},
										Nullable: false,
									},
								},
								{
									Name: []byte("age"),
									Value: &Integer{
										Path:     []string{"age"},
										Nullable: false,
									},
								},
							},
						},
					},
				},
			},
		}, Context{ctx: context.Background()}, `{"errors":[{"message":"Cannot return null for non-nullable field 'Query.one.name'.","path":["one","name"]},{"message":"Cannot return null for non-nullable field 'Query.two.age'.","path":["two","age"]}],"data":{"one":null,"two":null}}`
	}))
	t.Run("root field with double nested non-nullable field returns partial data", testFn(func(t *testing.T, ctrl *gomock.Controller) (node *GraphQLResponse, ctx Context, expectedOutput string) {
		return &GraphQLResponse{
			Fetches: Single(&SingleFetch{
				FetchConfiguration: FetchConfiguration{DataSource: FakeDataSource(`{"user":{"nested":{"name":null,"age":1},"age":1}}`)},
			}),
			Data: &Object{
				Nullable: false,
				Fields: []*Field{
					{
						Name: []byte("user"),
						Value: &Object{
							Path:     []string{"user"},
							Nullable: true,
							Fields: []*Field{
								{
									Name: []byte("nested"),
									Value: &Object{
										Path:     []string{"nested"},
										Nullable: true,
										Fields: []*Field{
											{
												Name: []byte("name"),
												Value: &String{
													Path:     []string{"name"},
													Nullable: false,
												},
											},
											{
												Name: []byte("age"),
												Value: &Integer{
													Path:     []string{"age"},
													Nullable: false,
												},
											},
										},
									},
								},
								{
									Name: []byte("age"),
									Value: &Integer{
										Path:     []string{"age"},
										Nullable: false,
									},
								},
							},
						},
					},
				},
			},
		}, Context{ctx: context.Background()}, `{"errors":[{"message":"Cannot return null for non-nullable field 'Query.user.nested.name'.","path":["user","nested","name"]}],"data":{"user":{"nested":null,"age":1}}}`
	}))
	t.Run("fetch with two Errors", testFn(func(t *testing.T, ctrl *gomock.Controller) (node *GraphQLResponse, ctx Context, expectedOutput string) {
		mockDataSource := NewMockDataSource(ctrl)
		mockDataSource.EXPECT().
			Load(gomock.Any(), gomock.Any(), gomock.AssignableToTypeOf(&bytes.Buffer{})).
			Do(func(ctx context.Context, input []byte, w io.Writer) (err error) {
				pair := NewBufPair()
				pair.WriteErr([]byte("errorMessage1"), nil, nil, nil)
				pair.WriteErr([]byte("errorMessage2"), nil, nil, nil)
				return writeGraphqlResponse(pair, w, false)
			}).
			Return(nil)
		return &GraphQLResponse{
			Fetches: SingleWithPath(&SingleFetch{
				FetchConfiguration: FetchConfiguration{
					DataSource: mockDataSource,
					PostProcessing: PostProcessingConfiguration{
						SelectResponseErrorsPath: []string{"errors"},
					},
				},
			}, "query"),
			Data: &Object{
				Fields: []*Field{
					{
						Name: []byte("name"),
						Value: &String{
							Path:     []string{"name"},
							Nullable: true,
						},
					},
				},
			},
		}, Context{ctx: context.Background()}, `{"errors":[{"message":"Failed to fetch from Subgraph at Path 'query'.","extensions":{"errors":[{"message":"errorMessage1"},{"message":"errorMessage2"}]}}],"data":{"name":null}}`
	}))
	t.Run("non-nullable object in nullable field", testFn(func(t *testing.T, ctrl *gomock.Controller) (node *GraphQLResponse, ctx Context, expectedOutput string) {
		return &GraphQLResponse{
			Fetches: SingleWithPath(&SingleFetch{
				FetchConfiguration: FetchConfiguration{DataSource: FakeDataSource(`{"nullable_field": null}`)},
			}, "query"),
			Data: &Object{
				Nullable: false,
				Fields: []*Field{
					{
						Name: []byte("nullableField"),
						Value: &Object{
							Nullable: true,
							Path:     []string{"nullable_field"},
							Fields: []*Field{
								{
									Name: []byte("notNullableField"),
									Value: &Object{
										Nullable: false,
										Path:     []string{"not_nullable_field"},
										Fields: []*Field{
											{
												Name: []byte("someField"),
												Value: &String{
													Nullable: false,
													Path:     []string{"some_field"},
												},
											},
										},
									},
								},
							},
						},
					},
				},
			},
		}, Context{ctx: context.Background()}, `{"data":{"nullableField":null}}`
	}))

	t.Run("interface response", func(t *testing.T) {
		t.Run("fields nullable", func(t *testing.T) {
			obj := func(fakeData string) *GraphQLResponse {
				return &GraphQLResponse{
					Fetches: Single(&SingleFetch{
						FetchConfiguration: FetchConfiguration{
							DataSource: FakeDataSource(fakeData),
							Input:      `{"method":"POST","url":"https://swapi.com/graphql","body":{"query":"{thing {id abstractThing {__typename ... on ConcreteOne {name}}}}"}}`,
						},
						DataSourceIdentifier: []byte("graphql_datasource.Source"),
					}),
					Data: &Object{
						Fields: []*Field{
							{
								Name: []byte("thing"),
								Value: &Object{
									Path:     []string{"thing"},
									Nullable: true,
									Fields: []*Field{
										{
											Name: []byte("id"),
											Value: &String{
												Path: []string{"id"},
											},
										},
										{
											Name: []byte("abstractThing"),
											Value: &Object{
												Path:     []string{"abstractThing"},
												Nullable: true,
												Fields: []*Field{
													{
														Name: []byte("name"),
														Value: &String{
															Nullable: true,
															Path:     []string{"name"},
														},
														OnTypeNames: [][]byte{[]byte("ConcreteOne")},
													},
													{
														Name: []byte("__typename"),
														Value: &String{
															Nullable: true,
															Path:     []string{"__typename"},
														},
														OnTypeNames: [][]byte{[]byte("ConcreteOne")},
													},
												},
											},
										},
									},
								},
							},
						},
					},
				}
			}

			t.Run("interface response with matching type", testFn(func(t *testing.T, ctrl *gomock.Controller) (node *GraphQLResponse, ctx Context, expectedOutput string) {
				return obj(`{"thing":{"id":"1","abstractThing":{"__typename":"ConcreteOne","name":"foo"}}}`),
					Context{ctx: context.Background()},
					`{"data":{"thing":{"id":"1","abstractThing":{"name":"foo","__typename":"ConcreteOne"}}}}`
			}))

			t.Run("interface response with not matching type", testFn(func(t *testing.T, ctrl *gomock.Controller) (node *GraphQLResponse, ctx Context, expectedOutput string) {
				return obj(`{"thing":{"id":"1","abstractThing":{"__typename":"ConcreteTwo"}}}`),
					Context{ctx: context.Background()},
					`{"data":{"thing":{"id":"1","abstractThing":{}}}}`
			}))
		})

		t.Run("array of not nullable fields", func(t *testing.T) {
			obj := func(fakeData string) *GraphQLResponse {
				return &GraphQLResponse{
					Fetches: Single(&SingleFetch{
						DataSourceIdentifier: []byte("graphql_datasource.Source"),
						FetchConfiguration: FetchConfiguration{
							DataSource: FakeDataSource(fakeData),
							Input:      `{"method":"POST","url":"https://swapi.com/graphql","body":{"query":"{things {id abstractThing {__typename ... on ConcreteOne {name}}}}"}}`,
							PostProcessing: PostProcessingConfiguration{
								SelectResponseDataPath: []string{"data"},
							},
						},
					}),
					Data: &Object{
						Fields: []*Field{
							{
								Name: []byte("things"),
								Value: &Array{
									Path: []string{"things"},
									Item: &Object{
										Fields: []*Field{
											{
												Name: []byte("id"),
												Value: &String{
													Path: []string{"id"},
												},
											},
											{
												Name: []byte("abstractThing"),
												Value: &Object{
													Path: []string{"abstractThing"},
													Fields: []*Field{
														{
															Name: []byte("name"),
															Value: &String{
																Path: []string{"name"},
															},
															OnTypeNames: [][]byte{[]byte("ConcreteOne")},
														},
													},
												},
											},
										},
									},
								},
							},
						},
					},
				}
			}

			t.Run("interface response with matching type", testFn(func(t *testing.T, ctrl *gomock.Controller) (node *GraphQLResponse, ctx Context, expectedOutput string) {
				return obj(`{"data":{"things":[{"id":"1","abstractThing":{"__typename":"ConcreteOne","name":"foo"}}]}}`),
					Context{ctx: context.Background()},
					`{"data":{"things":[{"id":"1","abstractThing":{"name":"foo"}}]}}`
			}))

			t.Run("interface response with not matching type", testFn(func(t *testing.T, ctrl *gomock.Controller) (node *GraphQLResponse, ctx Context, expectedOutput string) {
				return obj(`{"data":{"things":[{"id":"1","abstractThing":{"__typename":"ConcreteTwo"}}]}}`),
					Context{ctx: context.Background()},
					`{"data":{"things":[{"id":"1","abstractThing":{}}]}}`
			}))
		})
	})

	t.Run("empty nullable array should resolve correctly", testFn(func(t *testing.T, ctrl *gomock.Controller) (node *GraphQLResponse, ctx Context, expectedOutput string) {
		return &GraphQLResponse{
			Fetches: Single(&SingleFetch{
				FetchConfiguration: FetchConfiguration{DataSource: FakeDataSource(`{"nullableArray": []}`)},
			}),
			Data: &Object{
				Nullable: true,
				Fields: []*Field{
					{
						Name: []byte("nullableArray"),
						Value: &Array{
							Path:     []string{"nullableArray"},
							Nullable: true,
							Item: &Object{
								Nullable: false,
								Fields: []*Field{
									{
										Name: []byte("foo"),
										Value: &String{
											Nullable: false,
										},
									},
								},
							},
						},
					},
				},
			},
		}, Context{ctx: context.Background()}, `{"data":{"nullableArray":[]}}`
	}))
	t.Run("empty not nullable array should resolve correctly", testFn(func(t *testing.T, ctrl *gomock.Controller) (node *GraphQLResponse, ctx Context, expectedOutput string) {
		return &GraphQLResponse{
			Fetches: Single(&SingleFetch{
				FetchConfiguration: FetchConfiguration{DataSource: FakeDataSource(`{"some_path": []}`)},
			}),
			Data: &Object{
				Nullable: false,
				Fields: []*Field{
					{
						Name: []byte("notNullableArray"),
						Value: &Array{
							Path:     []string{"some_path"},
							Nullable: false,
							Item: &Object{
								Nullable: false,
								Fields: []*Field{
									{
										Name: []byte("foo"),
										Value: &String{
											Nullable: false,
										},
									},
								},
							},
						},
					},
				},
			},
		}, Context{ctx: context.Background()}, `{"data":{"notNullableArray":[]}}`
	}))
	t.Run("when data null not nullable array should resolve to data null and errors", testFn(func(t *testing.T, ctrl *gomock.Controller) (node *GraphQLResponse, ctx Context, expectedOutput string) {
		return &GraphQLResponse{
			Fetches: SingleWithPath(&SingleFetch{
				FetchConfiguration: FetchConfiguration{
					DataSource: FakeDataSource(`{"data":null}`),
					PostProcessing: PostProcessingConfiguration{
						SelectResponseDataPath: []string{"data"},
					},
				},
			}, "query"),
			Data: &Object{
				Fields: []*Field{
					{
						Name: []byte("nonNullArray"),
						Value: &Array{
							Nullable: false,
							Path:     []string{"nonNullArray"},
							Item: &Object{
								Nullable: false,
								Fields: []*Field{
									{
										Name: []byte("foo"),
										Value: &String{
											Nullable: false,
											Path:     []string{"foo"},
										},
									},
								},
							},
						},
					},
					{
						Name: []byte("nullableArray"),
						Value: &Array{
							Nullable: true,
							Item: &Object{
								Nullable: false,
								Fields: []*Field{
									{
										Name: []byte("foo"),
										Value: &String{
											Nullable: false,
										},
									},
								},
							},
						},
					},
				},
			},
		}, Context{ctx: context.Background()}, `{"errors":[{"message":"Failed to fetch from Subgraph at Path 'query', Reason: no data or errors in response."}],"data":null}`
	}))
	t.Run("when data null and errors present not nullable array should result to null data upstream error and resolve error", testFn(func(t *testing.T, ctrl *gomock.Controller) (node *GraphQLResponse, ctx Context, expectedOutput string) {
		return &GraphQLResponse{
			Fetches: SingleWithPath(&SingleFetch{
				FetchConfiguration: FetchConfiguration{DataSource: FakeDataSource(
					`{"errors":[{"message":"Could not get name","locations":[{"line":3,"column":5}],"path":["todos","0","name"]}],"data":null}`),
					PostProcessing: PostProcessingConfiguration{
						SelectResponseDataPath:   []string{"data"},
						SelectResponseErrorsPath: []string{"errors"},
					},
				},
			}, "query"),
			Data: &Object{
				Nullable: false,
				Fields: []*Field{
					{
						Name: []byte("todos"),
						Value: &Array{
							Nullable: true,
							Path:     []string{"todos"},
							Item: &Object{
								Nullable: false,
								Fields: []*Field{
									{
										Name: []byte("name"),
										Value: &String{
											Nullable: false,
											Path:     []string{"name"},
										},
										Position: Position{
											Line:   100,
											Column: 777,
										},
									},
								},
							},
						},
					},
				},
			},
		}, Context{ctx: context.Background()}, `{"errors":[{"message":"Failed to fetch from Subgraph at Path 'query'.","extensions":{"errors":[{"message":"Could not get name","locations":[{"line":3,"column":5}],"path":["todos","0","name"]}]}}],"data":{"todos":null}}`
	}))
	t.Run("complex GraphQL Server plan", testFn(func(t *testing.T, ctrl *gomock.Controller) (node *GraphQLResponse, ctx Context, expectedOutput string) {
		serviceOne := NewMockDataSource(ctrl)
		serviceOne.EXPECT().
			Load(gomock.Any(), gomock.Any(), gomock.AssignableToTypeOf(&bytes.Buffer{})).
			DoAndReturn(func(ctx context.Context, input []byte, w io.Writer) (err error) {
				actual := string(input)
				expected := `{"url":"https://service.one","body":{"query":"query($firstArg: String, $thirdArg: Int){serviceOne(serviceOneArg: $firstArg){fieldOne} anotherServiceOne(anotherServiceOneArg: $thirdArg){fieldOne} reusingServiceOne(reusingServiceOneArg: $firstArg){fieldOne}}","variables":{"thirdArg":123,"firstArg":"firstArgValue"}}}`
				assert.Equal(t, expected, actual)
				pair := NewBufPair()
				pair.Data.WriteString(`{"serviceOne":{"fieldOne":"fieldOneValue"},"anotherServiceOne":{"fieldOne":"anotherFieldOneValue"},"reusingServiceOne":{"fieldOne":"reUsingFieldOneValue"}}`)
				return writeGraphqlResponse(pair, w, false)
			})

		serviceTwo := NewMockDataSource(ctrl)
		serviceTwo.EXPECT().
			Load(gomock.Any(), gomock.Any(), gomock.AssignableToTypeOf(&bytes.Buffer{})).
			DoAndReturn(func(ctx context.Context, input []byte, w io.Writer) (err error) {
				actual := string(input)
				expected := `{"url":"https://service.two","body":{"query":"query($secondArg: Boolean, $fourthArg: Float){serviceTwo(serviceTwoArg: $secondArg){fieldTwo} secondServiceTwo(secondServiceTwoArg: $fourthArg){fieldTwo}}","variables":{"fourthArg":12.34,"secondArg":true}}}`
				assert.Equal(t, expected, actual)

				pair := NewBufPair()
				pair.Data.WriteString(`{"serviceTwo":{"fieldTwo":"fieldTwoValue"},"secondServiceTwo":{"fieldTwo":"secondFieldTwoValue"}}`)
				return writeGraphqlResponse(pair, w, false)
			})

		nestedServiceOne := NewMockDataSource(ctrl)
		nestedServiceOne.EXPECT().
			Load(gomock.Any(), gomock.Any(), gomock.AssignableToTypeOf(&bytes.Buffer{})).
			DoAndReturn(func(ctx context.Context, input []byte, w io.Writer) (err error) {
				actual := string(input)
				expected := `{"url":"https://service.one","body":{"query":"{serviceOne {fieldOne}}"}}`
				assert.Equal(t, expected, actual)
				pair := NewBufPair()
				pair.Data.WriteString(`{"serviceOne":{"fieldOne":"fieldOneValue"}}`)
				return writeGraphqlResponse(pair, w, false)
			})

		return &GraphQLResponse{
			Fetches: Sequence(
				Parallel(
					SingleWithPath(&SingleFetch{
						InputTemplate: InputTemplate{
							Segments: []TemplateSegment{
								{
									SegmentType: StaticSegmentType,
									Data:        []byte(`{"url":"https://service.one","body":{"query":"query($firstArg: String, $thirdArg: Int){serviceOne(serviceOneArg: $firstArg){fieldOne} anotherServiceOne(anotherServiceOneArg: $thirdArg){fieldOne} reusingServiceOne(reusingServiceOneArg: $firstArg){fieldOne}}","variables":{"thirdArg":`),
								},
								{
									SegmentType:        VariableSegmentType,
									VariableKind:       ContextVariableKind,
									VariableSourcePath: []string{"thirdArg"},
									Renderer:           NewPlainVariableRenderer(),
								},
								{
									SegmentType: StaticSegmentType,
									Data:        []byte(`,"firstArg":"`),
								},
								{
									SegmentType:        VariableSegmentType,
									VariableKind:       ContextVariableKind,
									VariableSourcePath: []string{"firstArg"},
									Renderer:           NewPlainVariableRenderer(),
								},
								{
									SegmentType: StaticSegmentType,
									Data:        []byte(`"}}}`),
								},
							},
						},
						FetchConfiguration: FetchConfiguration{
							Input:      `{"url":"https://service.one","body":{"query":"query($firstArg: String, $thirdArg: Int){serviceOne(serviceOneArg: $firstArg){fieldOne} anotherServiceOne(anotherServiceOneArg: $thirdArg){fieldOne} reusingServiceOne(reusingServiceOneArg: $firstArg){fieldOne}}","variables":{"thirdArg":$$1$$,"firstArg":$$0$$}}}`,
							DataSource: serviceOne,
							Variables: NewVariables(
								&ContextVariable{
									Path: []string{"firstArg"},
								},
								&ContextVariable{
									Path: []string{"thirdArg"},
								},
							),
							PostProcessing: PostProcessingConfiguration{
								SelectResponseDataPath: []string{"data"},
							},
						},
					}, "query"),
					SingleWithPath(&SingleFetch{
						InputTemplate: InputTemplate{
							Segments: []TemplateSegment{
								{
									SegmentType: StaticSegmentType,
									Data:        []byte(`{"url":"https://service.two","body":{"query":"query($secondArg: Boolean, $fourthArg: Float){serviceTwo(serviceTwoArg: $secondArg){fieldTwo} secondServiceTwo(secondServiceTwoArg: $fourthArg){fieldTwo}}","variables":{"fourthArg":`),
								},
								{
									SegmentType:        VariableSegmentType,
									VariableKind:       ContextVariableKind,
									VariableSourcePath: []string{"fourthArg"},
									Renderer:           NewPlainVariableRenderer(),
								},
								{
									SegmentType: StaticSegmentType,
									Data:        []byte(`,"secondArg":`),
								},
								{
									SegmentType:        VariableSegmentType,
									VariableKind:       ContextVariableKind,
									VariableSourcePath: []string{"secondArg"},
									Renderer:           NewPlainVariableRenderer(),
								},
								{
									SegmentType: StaticSegmentType,
									Data:        []byte(`}}}`),
								},
							},
						},
						FetchConfiguration: FetchConfiguration{
							Input:      `{"url":"https://service.two","body":{"query":"query($secondArg: Boolean, $fourthArg: Float){serviceTwo(serviceTwoArg: $secondArg){fieldTwo} secondServiceTwo(secondServiceTwoArg: $fourthArg){fieldTwo}}","variables":{"fourthArg":$$1$$,"secondArg":$$0$$}}}`,
							DataSource: serviceTwo,
							Variables: NewVariables(
								&ContextVariable{
									Path: []string{"secondArg"},
								},
								&ContextVariable{
									Path: []string{"fourthArg"},
								},
							),
							PostProcessing: PostProcessingConfiguration{
								SelectResponseDataPath: []string{"data"},
							},
						},
					}, "query"),
				),
				SingleWithPath(&SingleFetch{
					InputTemplate: InputTemplate{
						Segments: []TemplateSegment{
							{
								SegmentType: StaticSegmentType,
								Data:        []byte(`{"url":"https://service.one","body":{"query":"{serviceOne {fieldOne}}"}}`),
							},
						},
					},
					FetchConfiguration: FetchConfiguration{
						Input:      `{"url":"https://service.one","body":{"query":"{serviceOne {fieldOne}}"}}`,
						DataSource: nestedServiceOne,
						Variables:  Variables{},
						PostProcessing: PostProcessingConfiguration{
							SelectResponseDataPath: []string{"data"},
						},
					},
				}, "query", ObjectPath("serviceTwo")),
			),
			Data: &Object{
				Fields: []*Field{
					{
						Name: []byte("serviceOne"),
						Value: &Object{
							Path: []string{"serviceOne"},
							Fields: []*Field{
								{
									Name: []byte("fieldOne"),
									Value: &String{
										Path: []string{"fieldOne"},
									},
								},
							},
						},
					},
					{
						Name: []byte("serviceTwo"),
						Value: &Object{
							Path: []string{"serviceTwo"},
							Fields: []*Field{
								{
									Name: []byte("fieldTwo"),
									Value: &String{
										Path: []string{"fieldTwo"},
									},
								},
								{
									Name: []byte("serviceOneResponse"),
									Value: &Object{
										Path: []string{"serviceOne"},
										Fields: []*Field{
											{
												Name: []byte("fieldOne"),
												Value: &String{
													Path: []string{"fieldOne"},
												},
											},
										},
									},
								},
							},
						},
					},
					{
						Name: []byte("anotherServiceOne"),
						Value: &Object{
							Path: []string{"anotherServiceOne"},
							Fields: []*Field{
								{
									Name: []byte("fieldOne"),
									Value: &String{
										Path: []string{"fieldOne"},
									},
								},
							},
						},
					},
					{
						Name: []byte("secondServiceTwo"),
						Value: &Object{
							Path: []string{"secondServiceTwo"},
							Fields: []*Field{
								{
									Name: []byte("fieldTwo"),
									Value: &String{
										Path: []string{"fieldTwo"},
									},
								},
							},
						},
					},
					{
						Name: []byte("reusingServiceOne"),
						Value: &Object{
							Path: []string{"reusingServiceOne"},
							Fields: []*Field{
								{
									Name: []byte("fieldOne"),
									Value: &String{
										Path: []string{"fieldOne"},
									},
								},
							},
						},
					},
				},
			},
		}, Context{ctx: context.Background(), Variables: astjson.MustParseBytes([]byte(`{"firstArg":"firstArgValue","thirdArg":123,"secondArg": true, "fourthArg": 12.34}`))}, `{"data":{"serviceOne":{"fieldOne":"fieldOneValue"},"serviceTwo":{"fieldTwo":"fieldTwoValue","serviceOneResponse":{"fieldOne":"fieldOneValue"}},"anotherServiceOne":{"fieldOne":"anotherFieldOneValue"},"secondServiceTwo":{"fieldTwo":"secondFieldTwoValue"},"reusingServiceOne":{"fieldOne":"reUsingFieldOneValue"}}}`
	}))
	t.Run("federation", func(t *testing.T) {
		t.Run("simple", testFn(func(t *testing.T, ctrl *gomock.Controller) (node *GraphQLResponse, ctx Context, expectedOutput string) {

			userService := NewMockDataSource(ctrl)
			userService.EXPECT().
				Load(gomock.Any(), gomock.Any(), gomock.AssignableToTypeOf(&bytes.Buffer{})).
				DoAndReturn(func(ctx context.Context, input []byte, w io.Writer) (err error) {
					actual := string(input)
					expected := `{"method":"POST","url":"http://localhost:4001","body":{"query":"{me {id username}}"}}`
					assert.Equal(t, expected, actual)
					pair := NewBufPair()
					pair.Data.WriteString(`{"me":{"id":"1234","username":"Me","__typename":"User"}}`)
					return writeGraphqlResponse(pair, w, false)
				})

			reviewsService := NewMockDataSource(ctrl)
			reviewsService.EXPECT().
				Load(gomock.Any(), gomock.Any(), gomock.AssignableToTypeOf(&bytes.Buffer{})).
				DoAndReturn(func(ctx context.Context, input []byte, w io.Writer) (err error) {
					actual := string(input)
					//           {"method":"POST","url":"http://localhost:4002","body":{"query":"query($representations: [_Any!]!){_entities(representations: $representations){... on User {reviews {body product {upc __typename}}}}}","variables":{"representations":["id":"1234","__typename":"User"]}}}
					expected := `{"method":"POST","url":"http://localhost:4002","body":{"query":"query($representations: [_Any!]!){_entities(representations: $representations){... on User {reviews {body product {upc __typename}}}}}","variables":{"representations":[{"id":"1234","__typename":"User"}]}}}`
					assert.Equal(t, expected, actual)
					pair := NewBufPair()
					pair.Data.WriteString(`{"_entities":[{"reviews":[{"body": "A highly effective form of birth control.","product": {"upc": "top-1","__typename": "Product"}},{"body": "Fedoras are one of the most fashionable hats around and can look great with a variety of outfits.","product": {"upc": "top-2","__typename": "Product"}}]}]}`)
					return writeGraphqlResponse(pair, w, false)
				})

			var productServiceCallCount atomic.Int64

			productService := NewMockDataSource(ctrl)
			productService.EXPECT().
				Load(gomock.Any(), gomock.Any(), gomock.AssignableToTypeOf(&bytes.Buffer{})).
				Do(func(ctx context.Context, input []byte, w io.Writer) (err error) {
					actual := string(input)
					productServiceCallCount.Add(1)
					switch actual {
					case `{"method":"POST","url":"http://localhost:4003","body":{"query":"query($representations: [_Any!]!){_entities(representations: $representations){... on Product {name}}}","variables":{"representations":[{"upc":"top-1","__typename":"Product"}]}}}`:
						pair := NewBufPair()
						pair.Data.WriteString(`{"_entities":[{"name": "Furby"}]}`)
						return writeGraphqlResponse(pair, w, false)
					case `{"method":"POST","url":"http://localhost:4003","body":{"query":"query($representations: [_Any!]!){_entities(representations: $representations){... on Product {name}}}","variables":{"representations":[{"upc":"top-2","__typename":"Product"}]}}}`:
						pair := NewBufPair()
						pair.Data.WriteString(`{"_entities":[{"name": "Trilby"}]}`)
						return writeGraphqlResponse(pair, w, false)
					default:
						t.Fatalf("unexpected request: %s", actual)
					}
					return
				}).
				Return(nil).Times(2)

			return &GraphQLResponse{
				Fetches: Sequence(
					SingleWithPath(&SingleFetch{
						InputTemplate: InputTemplate{
							Segments: []TemplateSegment{
								{
									Data:        []byte(`{"method":"POST","url":"http://localhost:4001","body":{"query":"{me {id username}}"}}`),
									SegmentType: StaticSegmentType,
								},
							},
						},
						FetchConfiguration: FetchConfiguration{
							DataSource: userService,
							PostProcessing: PostProcessingConfiguration{
								SelectResponseDataPath: []string{"data"},
							},
						},
					}, "query"),
					SingleWithPath(&SingleFetch{
						InputTemplate: InputTemplate{
							Segments: []TemplateSegment{
								{
									Data:        []byte(`{"method":"POST","url":"http://localhost:4002","body":{"query":"query($representations: [_Any!]!){_entities(representations: $representations){... on User {reviews {body product {upc __typename}}}}}","variables":{"representations":[`),
									SegmentType: StaticSegmentType,
								},
								{
									SegmentType:  VariableSegmentType,
									VariableKind: ResolvableObjectVariableKind,
									Renderer: NewGraphQLVariableResolveRenderer(&Object{
										Fields: []*Field{
											{
												Name: []byte("id"),
												Value: &String{
													Path: []string{"id"},
												},
											},
											{
												Name: []byte("__typename"),
												Value: &String{
													Path: []string{"__typename"},
												},
											},
										},
									}),
								},
								{
									Data:        []byte(`]}}}`),
									SegmentType: StaticSegmentType,
								},
							},
						},
						FetchConfiguration: FetchConfiguration{
							DataSource: reviewsService,
							PostProcessing: PostProcessingConfiguration{
								SelectResponseDataPath: []string{"data", "_entities", "0"},
							},
						},
					}, "query.me", ObjectPath("me")),
					SingleWithPath(&ParallelListItemFetch{
						Fetch: &SingleFetch{
							FetchConfiguration: FetchConfiguration{
								DataSource: productService,
								PostProcessing: PostProcessingConfiguration{
									SelectResponseDataPath: []string{"data", "_entities", "0"},
								},
							},
							InputTemplate: InputTemplate{
								Segments: []TemplateSegment{
									{
										Data:        []byte(`{"method":"POST","url":"http://localhost:4003","body":{"query":"query($representations: [_Any!]!){_entities(representations: $representations){... on Product {name}}}","variables":{"representations":[`),
										SegmentType: StaticSegmentType,
									},
									{
										SegmentType:  VariableSegmentType,
										VariableKind: ResolvableObjectVariableKind,
										Renderer: NewGraphQLVariableResolveRenderer(&Object{
											Fields: []*Field{
												{
													Name: []byte("upc"),
													Value: &String{
														Path: []string{"upc"},
													},
												},
												{
													Name: []byte("__typename"),
													Value: &String{
														Path: []string{"__typename"},
													},
												},
											},
										}),
									},
									{
										Data:        []byte(`]}}}`),
										SegmentType: StaticSegmentType,
									},
								},
							},
						},
					}, "query.me.reviews.@.product", ObjectPath("me"), ArrayPath("reviews"), ObjectPath("product")),
				),
				Data: &Object{
					Fields: []*Field{
						{
							Name: []byte("me"),
							Value: &Object{
								Path:     []string{"me"},
								Nullable: true,
								Fields: []*Field{
									{
										Name: []byte("id"),
										Value: &String{
											Path: []string{"id"},
										},
									},
									{
										Name: []byte("username"),
										Value: &String{
											Path: []string{"username"},
										},
									},
									{

										Name: []byte("reviews"),
										Value: &Array{
											Path:     []string{"reviews"},
											Nullable: true,
											Item: &Object{
												Nullable: true,
												Fields: []*Field{
													{
														Name: []byte("body"),
														Value: &String{
															Path: []string{"body"},
														},
													},
													{
														Name: []byte("product"),
														Value: &Object{
															Path: []string{"product"},
															Fields: []*Field{
																{
																	Name: []byte("upc"),
																	Value: &String{
																		Path: []string{"upc"},
																	},
																},
																{
																	Name: []byte("name"),
																	Value: &String{
																		Path: []string{"name"},
																	},
																},
															},
														},
													},
												},
											},
										},
									},
								},
							},
						},
					},
				},
			}, Context{ctx: context.Background(), Variables: nil}, `{"data":{"me":{"id":"1234","username":"Me","reviews":[{"body":"A highly effective form of birth control.","product":{"upc":"top-1","name":"Furby"}},{"body":"Fedoras are one of the most fashionable hats around and can look great with a variety of outfits.","product":{"upc":"top-2","name":"Trilby"}}]}}}`
		}))
		t.Run("federation with batch", testFn(func(t *testing.T, ctrl *gomock.Controller) (node *GraphQLResponse, ctx Context, expectedOutput string) {
			userService := NewMockDataSource(ctrl)
			userService.EXPECT().
				Load(gomock.Any(), gomock.Any(), gomock.AssignableToTypeOf(&bytes.Buffer{})).
				DoAndReturn(func(ctx context.Context, input []byte, w *bytes.Buffer) (err error) {
					actual := string(input)
					expected := `{"method":"POST","url":"http://localhost:4001","body":{"query":"{me {id username}}"}}`
					assert.Equal(t, expected, actual)
					pair := NewBufPair()
					pair.Data.WriteString(`{"me":{"id":"1234","username":"Me","__typename": "User"}}`)
					return writeGraphqlResponse(pair, w, false)
				})

			reviewsService := NewMockDataSource(ctrl)
			reviewsService.EXPECT().
				Load(gomock.Any(), gomock.Any(), gomock.AssignableToTypeOf(&bytes.Buffer{})).
				DoAndReturn(func(ctx context.Context, input []byte, w *bytes.Buffer) (err error) {
					actual := string(input)
					expected := `{"method":"POST","url":"http://localhost:4002","body":{"query":"query($representations: [_Any!]!){_entities(representations: $representations){... on User {reviews {body product {upc __typename}}}}}","variables":{"representations":[{"__typename":"User","id":"1234"}]}}}`
					assert.Equal(t, expected, actual)
					pair := NewBufPair()
					pair.Data.WriteString(`{"_entities": [{"__typename":"User","reviews": [{"body": "A highly effective form of birth control.","product": {"upc": "top-1","__typename": "Product"}},{"body": "Fedoras are one of the most fashionable hats around and can look great with a variety of outfits.","product": {"upc": "top-2","__typename": "Product"}}]}]}`)
					return writeGraphqlResponse(pair, w, false)
				})

			productService := NewMockDataSource(ctrl)
			productService.EXPECT().
				Load(gomock.Any(), gomock.Any(), gomock.AssignableToTypeOf(&bytes.Buffer{})).
				DoAndReturn(func(ctx context.Context, input []byte, w *bytes.Buffer) (err error) {
					actual := string(input)
					expected := `{"method":"POST","url":"http://localhost:4003","body":{"query":"query($representations: [_Any!]!){_entities(representations: $representations){... on Product {name}}}","variables":{"representations":[{"__typename":"Product","upc":"top-1"},{"__typename":"Product","upc":"top-2"}]}}}`
					assert.Equal(t, expected, actual)
					pair := NewBufPair()
					pair.Data.WriteString(`{"_entities": [{"name": "Trilby"},{"name": "Fedora"}]}`)
					return writeGraphqlResponse(pair, w, false)
				})

			return &GraphQLResponse{
				Fetches: Sequence(
					SingleWithPath(&SingleFetch{
						InputTemplate: InputTemplate{
							Segments: []TemplateSegment{
								{
									Data:        []byte(`{"method":"POST","url":"http://localhost:4001","body":{"query":"{me {id username}}"}}`),
									SegmentType: StaticSegmentType,
								},
							},
						},
						FetchConfiguration: FetchConfiguration{
							DataSource: userService,
							PostProcessing: PostProcessingConfiguration{
								SelectResponseDataPath: []string{"data"},
							},
						},
					}, "query"),
					SingleWithPath(&SingleFetch{
						InputTemplate: InputTemplate{
							Segments: []TemplateSegment{
								{
									Data:        []byte(`{"method":"POST","url":"http://localhost:4002","body":{"query":"query($representations: [_Any!]!){_entities(representations: $representations){... on User {reviews {body product {upc __typename}}}}}","variables":{"representations":[`),
									SegmentType: StaticSegmentType,
								},
								{
									SegmentType:  VariableSegmentType,
									VariableKind: ResolvableObjectVariableKind,
									Renderer: NewGraphQLVariableResolveRenderer(&Object{
										Fields: []*Field{
											{
												Name: []byte("__typename"),
												Value: &String{
													Path: []string{"__typename"},
												},
											},
											{
												Name: []byte("id"),
												Value: &String{
													Path: []string{"id"},
												},
											},
										},
									}),
								},
								{
									Data:        []byte(`]}}}`),
									SegmentType: StaticSegmentType,
								},
							},
						},
						FetchConfiguration: FetchConfiguration{
							DataSource: reviewsService,
							PostProcessing: PostProcessingConfiguration{
								SelectResponseDataPath: []string{"data", "_entities", "0"},
							},
						},
					}, "query.me", ObjectPath("me")),
					SingleWithPath(&SingleFetch{
						FetchConfiguration: FetchConfiguration{
							DataSource: productService,
							PostProcessing: PostProcessingConfiguration{
								SelectResponseDataPath: []string{"data", "_entities"},
							},
						},
						InputTemplate: InputTemplate{
							Segments: []TemplateSegment{
								{
									Data:        []byte(`{"method":"POST","url":"http://localhost:4003","body":{"query":"query($representations: [_Any!]!){_entities(representations: $representations){... on Product {name}}}","variables":{"representations":`),
									SegmentType: StaticSegmentType,
								},
								{
									SegmentType:  VariableSegmentType,
									VariableKind: ResolvableObjectVariableKind,
									Renderer: NewGraphQLVariableResolveRenderer(&Array{
										Item: &Object{
											Fields: []*Field{
												{
													Name: []byte("__typename"),
													Value: &String{
														Path: []string{"__typename"},
													},
												},
												{
													Name: []byte("upc"),
													Value: &String{
														Path: []string{"upc"},
													},
												},
											},
										},
									}),
								},
								{
									Data:        []byte(`}}}`),
									SegmentType: StaticSegmentType,
								},
							},
						},
					}, "query.me.reviews.@.product", ObjectPath("me"), ArrayPath("reviews"), ObjectPath("product")),
				),
				Data: &Object{
					Fields: []*Field{
						{
							Name: []byte("me"),
							Value: &Object{
								Path:     []string{"me"},
								Nullable: true,
								Fields: []*Field{
									{
										Name: []byte("id"),
										Value: &String{
											Path: []string{"id"},
										},
									},
									{
										Name: []byte("username"),
										Value: &String{
											Path: []string{"username"},
										},
									},
									{
										Name: []byte("reviews"),
										Value: &Array{
											Path:     []string{"reviews"},
											Nullable: true,
											Item: &Object{
												Nullable: true,
												Fields: []*Field{
													{
														Name: []byte("body"),
														Value: &String{
															Path: []string{"body"},
														},
													},
													{
														Name: []byte("product"),
														Value: &Object{
															Path: []string{"product"},
															Fields: []*Field{
																{
																	Name: []byte("upc"),
																	Value: &String{
																		Path: []string{"upc"},
																	},
																},
																{
																	Name: []byte("name"),
																	Value: &String{
																		Path: []string{"name"},
																	},
																},
															},
														},
													},
												},
											},
										},
									},
								},
							},
						},
					},
				},
			}, Context{ctx: context.Background(), Variables: nil}, `{"data":{"me":{"id":"1234","username":"Me","reviews":[{"body":"A highly effective form of birth control.","product":{"upc":"top-1","name":"Trilby"}},{"body":"Fedoras are one of the most fashionable hats around and can look great with a variety of outfits.","product":{"upc":"top-2","name":"Fedora"}}]}}}`
		}))
		t.Run("federation with merge paths", testFn(func(t *testing.T, ctrl *gomock.Controller) (node *GraphQLResponse, ctx Context, expectedOutput string) {
			userService := NewMockDataSource(ctrl)
			userService.EXPECT().
				Load(gomock.Any(), gomock.Any(), gomock.AssignableToTypeOf(&bytes.Buffer{})).
				DoAndReturn(func(ctx context.Context, input []byte, w *bytes.Buffer) (err error) {
					actual := string(input)
					expected := `{"method":"POST","url":"http://localhost:4001","body":{"query":"{me {id username}}"}}`
					assert.Equal(t, expected, actual)
					pair := NewBufPair()
					pair.Data.WriteString(`{"me":{"id":"1234","username":"Me","__typename": "User"}}`)
					return writeGraphqlResponse(pair, w, false)
				})

			reviewsService := NewMockDataSource(ctrl)
			reviewsService.EXPECT().
				Load(gomock.Any(), gomock.Any(), gomock.AssignableToTypeOf(&bytes.Buffer{})).
				DoAndReturn(func(ctx context.Context, input []byte, w *bytes.Buffer) (err error) {
					actual := string(input)
					expected := `{"method":"POST","url":"http://localhost:4002","body":{"query":"query($representations: [_Any!]!){_entities(representations: $representations){... on User {reviews {body product {upc __typename}}}}}","variables":{"representations":[{"__typename":"User","id":"1234"}]}}}`
					assert.Equal(t, expected, actual)
					pair := NewBufPair()
					pair.Data.WriteString(`{"_entities": [{"__typename":"User","reviews": [{"body": "A highly effective form of birth control.","product": {"upc": "top-1","__typename": "Product"}},{"body": "Fedoras are one of the most fashionable hats around and can look great with a variety of outfits.","product": {"upc": "top-2","__typename": "Product"}}]}]}`)
					return writeGraphqlResponse(pair, w, false)
				})

			productService := NewMockDataSource(ctrl)
			productService.EXPECT().
				Load(gomock.Any(), gomock.Any(), gomock.AssignableToTypeOf(&bytes.Buffer{})).
				DoAndReturn(func(ctx context.Context, input []byte, w *bytes.Buffer) (err error) {
					actual := string(input)
					expected := `{"method":"POST","url":"http://localhost:4003","body":{"query":"query($representations: [_Any!]!){_entities(representations: $representations){... on Product {name}}}","variables":{"representations":[{"__typename":"Product","upc":"top-1"},{"__typename":"Product","upc":"top-2"}]}}}`
					assert.Equal(t, expected, actual)
					pair := NewBufPair()
					pair.Data.WriteString(`{"_entities": [{"name": "Trilby"},{"name": "Fedora"}]}`)
					return writeGraphqlResponse(pair, w, false)
				})

			return &GraphQLResponse{
				Fetches: Sequence(
					SingleWithPath(&SingleFetch{
						InputTemplate: InputTemplate{
							Segments: []TemplateSegment{
								{
									Data:        []byte(`{"method":"POST","url":"http://localhost:4001","body":{"query":"{me {id username}}"}}`),
									SegmentType: StaticSegmentType,
								},
							},
						},
						FetchConfiguration: FetchConfiguration{
							DataSource: userService,
							PostProcessing: PostProcessingConfiguration{
								SelectResponseDataPath: []string{"data"},
							},
						},
					}, "query"),
					SingleWithPath(&SingleFetch{
						InputTemplate: InputTemplate{
							Segments: []TemplateSegment{
								{
									Data:        []byte(`{"method":"POST","url":"http://localhost:4002","body":{"query":"query($representations: [_Any!]!){_entities(representations: $representations){... on User {reviews {body product {upc __typename}}}}}","variables":{"representations":[`),
									SegmentType: StaticSegmentType,
								},
								{
									SegmentType:  VariableSegmentType,
									VariableKind: ResolvableObjectVariableKind,
									Renderer: NewGraphQLVariableResolveRenderer(&Object{
										Fields: []*Field{
											{
												Name: []byte("__typename"),
												Value: &String{
													Path: []string{"__typename"},
												},
											},
											{
												Name: []byte("id"),
												Value: &String{
													Path: []string{"id"},
												},
											},
										},
									}),
								},
								{
									Data:        []byte(`]}}}`),
									SegmentType: StaticSegmentType,
								},
							},
						},
						FetchConfiguration: FetchConfiguration{
							DataSource: reviewsService,
							PostProcessing: PostProcessingConfiguration{
								SelectResponseDataPath: []string{"data", "_entities", "0"},
							},
						},
					}, "query.me", ObjectPath("me")),
					SingleWithPath(&SingleFetch{
						InputTemplate: InputTemplate{
							Segments: []TemplateSegment{
								{
									Data:        []byte(`{"method":"POST","url":"http://localhost:4003","body":{"query":"query($representations: [_Any!]!){_entities(representations: $representations){... on Product {name}}}","variables":{"representations":`),
									SegmentType: StaticSegmentType,
								},
								{
									SegmentType:  VariableSegmentType,
									VariableKind: ResolvableObjectVariableKind,
									Renderer: NewGraphQLVariableResolveRenderer(&Array{
										Item: &Object{
											Fields: []*Field{
												{
													Name: []byte("__typename"),
													Value: &String{
														Path: []string{"__typename"},
													},
												},
												{
													Name: []byte("upc"),
													Value: &String{
														Path: []string{"upc"},
													},
												},
											},
										},
									}),
								},
								{
									Data:        []byte(`}}}`),
									SegmentType: StaticSegmentType,
								},
							},
						},
						FetchConfiguration: FetchConfiguration{
							DataSource: productService,
							PostProcessing: PostProcessingConfiguration{
								SelectResponseDataPath: []string{"data", "_entities"},
								MergePath:              []string{"data"},
							},
						},
					}, "query.me.reviews.@.product", ObjectPath("me"), ArrayPath("reviews"), ObjectPath("product")),
				),
				Data: &Object{
					Fields: []*Field{
						{
							Name: []byte("me"),
							Value: &Object{
								Path:     []string{"me"},
								Nullable: true,
								Fields: []*Field{
									{
										Name: []byte("id"),
										Value: &String{
											Path: []string{"id"},
										},
									},
									{
										Name: []byte("username"),
										Value: &String{
											Path: []string{"username"},
										},
									},
									{
										Name: []byte("reviews"),
										Value: &Array{
											Path:     []string{"reviews"},
											Nullable: true,
											Item: &Object{
												Nullable: true,
												Fields: []*Field{
													{
														Name: []byte("body"),
														Value: &String{
															Path: []string{"body"},
														},
													},
													{
														Name: []byte("product"),
														Value: &Object{
															Path: []string{"product"},
															Fields: []*Field{
																{
																	Name: []byte("upc"),
																	Value: &String{
																		Path: []string{"upc"},
																	},
																},
																{
																	Name: []byte("name"),
																	Value: &String{
																		Path: []string{"data", "name"},
																	},
																},
															},
														},
													},
												},
											},
										},
									},
								},
							},
						},
					},
				},
			}, Context{ctx: context.Background(), Variables: nil}, `{"data":{"me":{"id":"1234","username":"Me","reviews":[{"body":"A highly effective form of birth control.","product":{"upc":"top-1","name":"Trilby"}},{"body":"Fedoras are one of the most fashionable hats around and can look great with a variety of outfits.","product":{"upc":"top-2","name":"Fedora"}}]}}}`
		}))
		t.Run("federation with null response", testFn(func(t *testing.T, ctrl *gomock.Controller) (node *GraphQLResponse, ctx Context, expectedOutput string) {
			userService := NewMockDataSource(ctrl)
			userService.EXPECT().
				Load(gomock.Any(), gomock.Any(), gomock.AssignableToTypeOf(&bytes.Buffer{})).
				DoAndReturn(func(ctx context.Context, input []byte, w io.Writer) (err error) {
					actual := string(input)
					expected := `{"method":"POST","url":"http://localhost:4001","body":{"query":"{me {id username}}"}}`
					assert.Equal(t, expected, actual)
					pair := NewBufPair()
					pair.Data.WriteString(`{"me":{"id":"1234","username":"Me","__typename": "User"}}`)
					return writeGraphqlResponse(pair, w, false)
				})

			reviewsService := NewMockDataSource(ctrl)
			reviewsService.EXPECT().
				Load(gomock.Any(), gomock.Any(), gomock.AssignableToTypeOf(&bytes.Buffer{})).
				DoAndReturn(func(ctx context.Context, input []byte, w io.Writer) (err error) {
					actual := string(input)
					expected := `{"method":"POST","url":"http://localhost:4002","body":{"query":"query($representations: [_Any!]!){_entities(representations: $representations){... on User {reviews {body product {upc __typename}}}}}","variables":{"representations":[{"id":"1234","__typename":"User"}]}}}`
					assert.Equal(t, expected, actual)
					pair := NewBufPair()
					pair.Data.WriteString(`{"_entities":[{"reviews": [
						{"body": "foo","product": {"upc": "top-1","__typename": "Product"}},
						{"body": "bar","product": {"upc": "top-2","__typename": "Product"}},
						{"body": "baz","product": null},
						{"body": "bat","product": {"upc": "top-4","__typename": "Product"}},
						{"body": "bal","product": {"upc": "top-5","__typename": "Product"}},
						{"body": "ban","product": {"upc": "top-6","__typename": "Product"}}
]}]}`)
					return writeGraphqlResponse(pair, w, false)
				})

			productService := NewMockDataSource(ctrl)
			productService.EXPECT().
				Load(gomock.Any(), gomock.Any(), gomock.AssignableToTypeOf(&bytes.Buffer{})).
				DoAndReturn(func(ctx context.Context, input []byte, w io.Writer) (err error) {
					actual := string(input)
					expected := `{"method":"POST","url":"http://localhost:4003","body":{"query":"query($representations: [_Any!]!){_entities(representations: $representations){... on Product {name}}}","variables":{"representations":[{"upc":"top-1","__typename":"Product"},{"upc":"top-2","__typename":"Product"},{"upc":"top-4","__typename":"Product"},{"upc":"top-5","__typename":"Product"},{"upc":"top-6","__typename":"Product"}]}}}`
					assert.Equal(t, expected, actual)
					pair := NewBufPair()
					pair.Data.WriteString(`{"_entities":[{"name":"Trilby"},{"name":"Fedora"},{"name":"Boater"},{"name":"Top Hat"},{"name":"Bowler"}]}`)
					return writeGraphqlResponse(pair, w, false)
				})

			return &GraphQLResponse{
				Fetches: Sequence(
					SingleWithPath(&SingleFetch{
						InputTemplate: InputTemplate{
							Segments: []TemplateSegment{
								{
									Data:        []byte(`{"method":"POST","url":"http://localhost:4001","body":{"query":"{me {id username}}"}}`),
									SegmentType: StaticSegmentType,
								},
							},
						},
						FetchConfiguration: FetchConfiguration{
							DataSource: userService,
							PostProcessing: PostProcessingConfiguration{
								SelectResponseDataPath: []string{"data"},
							},
						},
					}, "query"),
					SingleWithPath(&SingleFetch{
						InputTemplate: InputTemplate{
							Segments: []TemplateSegment{
								{
									Data:        []byte(`{"method":"POST","url":"http://localhost:4002","body":{"query":"query($representations: [_Any!]!){_entities(representations: $representations){... on User {reviews {body product {upc __typename}}}}}","variables":{"representations":[`),
									SegmentType: StaticSegmentType,
								},
								{
									SegmentType:  VariableSegmentType,
									VariableKind: ResolvableObjectVariableKind,
									Renderer: NewGraphQLVariableResolveRenderer(&Object{
										Fields: []*Field{
											{
												Name: []byte("id"),
												Value: &String{
													Path: []string{"id"},
												},
											},
											{
												Name: []byte("__typename"),
												Value: &String{
													Path: []string{"__typename"},
												},
											},
										},
									}),
								},
								{
									Data:        []byte(`]}}}`),
									SegmentType: StaticSegmentType,
								},
							},
							SetTemplateOutputToNullOnVariableNull: true,
						},
						FetchConfiguration: FetchConfiguration{
							DataSource: reviewsService,
							PostProcessing: PostProcessingConfiguration{
								SelectResponseDataPath: []string{"data", "_entities", "0"},
							},
						},
					}, "query.me", ObjectPath("me")),
					SingleWithPath(&BatchEntityFetch{
						DataSource: productService,
						Input: BatchInput{
							Header: InputTemplate{
								Segments: []TemplateSegment{
									{
										Data:        []byte(`{"method":"POST","url":"http://localhost:4003","body":{"query":"query($representations: [_Any!]!){_entities(representations: $representations){... on Product {name}}}","variables":{"representations":[`),
										SegmentType: StaticSegmentType,
									},
								},
							},
							Items: []InputTemplate{
								{
									Segments: []TemplateSegment{
										{
											SegmentType:  VariableSegmentType,
											VariableKind: ResolvableObjectVariableKind,
											Renderer: NewGraphQLVariableResolveRenderer(&Object{
												Fields: []*Field{
													{
														Name: []byte("upc"),
														Value: &String{
															Path: []string{"upc"},
														},
													},
													{
														Name: []byte("__typename"),
														Value: &String{
															Path: []string{"__typename"},
														},
													},
												},
											}),
										},
									},
								},
							},
							SkipNullItems: true,
							SkipErrItems:  true,
							Separator: InputTemplate{
								Segments: []TemplateSegment{
									{
										Data:        []byte(`,`),
										SegmentType: StaticSegmentType,
									},
								},
							},
							Footer: InputTemplate{
								Segments: []TemplateSegment{
									{
										Data:        []byte(`]}}}`),
										SegmentType: StaticSegmentType,
									},
								},
							},
						},
						PostProcessing: PostProcessingConfiguration{
							SelectResponseDataPath:   []string{"data", "_entities"},
							SelectResponseErrorsPath: []string{"errors"},
						},
					}, "query.me.reviews.@.product", ObjectPath("me"), ArrayPath("reviews"), ObjectPath("product")),
				),
				Data: &Object{
					Fetch: &SingleFetch{
						InputTemplate: InputTemplate{
							Segments: []TemplateSegment{
								{
									Data:        []byte(`{"method":"POST","url":"http://localhost:4001","body":{"query":"{me {id username}}"}}`),
									SegmentType: StaticSegmentType,
								},
							},
						},
						FetchConfiguration: FetchConfiguration{
							DataSource: userService,
							PostProcessing: PostProcessingConfiguration{
								SelectResponseDataPath: []string{"data"},
							},
						},
					},
					Fields: []*Field{
						{
							Name: []byte("me"),
							Value: &Object{
								Fetch: &SingleFetch{
									InputTemplate: InputTemplate{
										Segments: []TemplateSegment{
											{
												Data:        []byte(`{"method":"POST","url":"http://localhost:4002","body":{"query":"query($representations: [_Any!]!){_entities(representations: $representations){... on User {reviews {body product {upc __typename}}}}}","variables":{"representations":[`),
												SegmentType: StaticSegmentType,
											},
											{
												SegmentType:  VariableSegmentType,
												VariableKind: ResolvableObjectVariableKind,
												Renderer: NewGraphQLVariableResolveRenderer(&Object{
													Fields: []*Field{
														{
															Name: []byte("id"),
															Value: &String{
																Path: []string{"id"},
															},
														},
														{
															Name: []byte("__typename"),
															Value: &String{
																Path: []string{"__typename"},
															},
														},
													},
												}),
											},
											{
												Data:        []byte(`]}}}`),
												SegmentType: StaticSegmentType,
											},
										},
										SetTemplateOutputToNullOnVariableNull: true,
									},
									FetchConfiguration: FetchConfiguration{
										DataSource: reviewsService,
										PostProcessing: PostProcessingConfiguration{
											SelectResponseDataPath: []string{"data", "_entities", "0"},
										},
									},
								},
								Path:     []string{"me"},
								Nullable: true,
								Fields: []*Field{
									{
										Name: []byte("id"),
										Value: &String{
											Path: []string{"id"},
										},
									},
									{
										Name: []byte("username"),
										Value: &String{
											Path: []string{"username"},
										},
									},
									{

										Name: []byte("reviews"),
										Value: &Array{
											Path:     []string{"reviews"},
											Nullable: true,
											Item: &Object{
												Nullable: true,
												Fields: []*Field{
													{
														Name: []byte("body"),
														Value: &String{
															Path: []string{"body"},
														},
													},
													{
														Name: []byte("product"),
														Value: &Object{
															Nullable: true,
															Path:     []string{"product"},
															Fetch: &BatchEntityFetch{
																DataSource: productService,
																Input: BatchInput{
																	Header: InputTemplate{
																		Segments: []TemplateSegment{
																			{
																				Data:        []byte(`{"method":"POST","url":"http://localhost:4003","body":{"query":"query($representations: [_Any!]!){_entities(representations: $representations){... on Product {name}}}","variables":{"representations":[`),
																				SegmentType: StaticSegmentType,
																			},
																		},
																	},
																	Items: []InputTemplate{
																		{
																			Segments: []TemplateSegment{
																				{
																					SegmentType:  VariableSegmentType,
																					VariableKind: ResolvableObjectVariableKind,
																					Renderer: NewGraphQLVariableResolveRenderer(&Object{
																						Fields: []*Field{
																							{
																								Name: []byte("upc"),
																								Value: &String{
																									Path: []string{"upc"},
																								},
																							},
																							{
																								Name: []byte("__typename"),
																								Value: &String{
																									Path: []string{"__typename"},
																								},
																							},
																						},
																					}),
																				},
																			},
																		},
																	},
																	SkipNullItems: true,
																	SkipErrItems:  true,
																	Separator: InputTemplate{
																		Segments: []TemplateSegment{
																			{
																				Data:        []byte(`,`),
																				SegmentType: StaticSegmentType,
																			},
																		},
																	},
																	Footer: InputTemplate{
																		Segments: []TemplateSegment{
																			{
																				Data:        []byte(`]}}}`),
																				SegmentType: StaticSegmentType,
																			},
																		},
																	},
																},
																PostProcessing: PostProcessingConfiguration{
																	SelectResponseDataPath:   []string{"data", "_entities"},
																	SelectResponseErrorsPath: []string{"errors"},
																},
															},
															Fields: []*Field{
																{
																	Name: []byte("upc"),
																	Value: &String{
																		Path: []string{"upc"},
																	},
																},
																{
																	Name: []byte("name"),
																	Value: &String{
																		Path: []string{"name"},
																	},
																},
															},
														},
													},
												},
											},
										},
									},
								},
							},
						},
					},
				},
			}, Context{ctx: context.Background(), Variables: nil}, `{"data":{"me":{"id":"1234","username":"Me","reviews":[{"body":"foo","product":{"upc":"top-1","name":"Trilby"}},{"body":"bar","product":{"upc":"top-2","name":"Fedora"}},{"body":"baz","product":null},{"body":"bat","product":{"upc":"top-4","name":"Boater"}},{"body":"bal","product":{"upc":"top-5","name":"Top Hat"}},{"body":"ban","product":{"upc":"top-6","name":"Bowler"}}]}}}`
		}))
		t.Run("federation with fetch error", testFn(func(t *testing.T, ctrl *gomock.Controller) (node *GraphQLResponse, ctx Context, expectedOutput string) {

			userService := NewMockDataSource(ctrl)
			userService.EXPECT().
				Load(gomock.Any(), gomock.Any(), gomock.AssignableToTypeOf(&bytes.Buffer{})).
				DoAndReturn(func(ctx context.Context, input []byte, w io.Writer) (err error) {
					actual := string(input)
					expected := `{"method":"POST","url":"http://localhost:4001","body":{"query":"{me {id username}}"}}`
					assert.Equal(t, expected, actual)
					pair := NewBufPair()
					pair.Data.WriteString(`{"me": {"id": "1234","username": "Me","__typename": "User"}}`)
					return writeGraphqlResponse(pair, w, false)
				})

			reviewsService := NewMockDataSource(ctrl)
			reviewsService.EXPECT().
				Load(gomock.Any(), gomock.Any(), gomock.AssignableToTypeOf(&bytes.Buffer{})).
				DoAndReturn(func(ctx context.Context, input []byte, w io.Writer) (err error) {
					actual := string(input)
					expected := `{"method":"POST","url":"http://localhost:4002","body":{"query":"query($representations: [_Any!]!){_entities(representations: $representations){... on User {reviews {body product {upc __typename}}}}}","variables":{"representations":[{"id":"1234","__typename":"User"}]}}}`
					assert.Equal(t, expected, actual)
					pair := NewBufPair()
					pair.Data.WriteString(`{"_entities":[{"reviews":[{"body": "A highly effective form of birth control.","product":{"upc": "top-1","__typename":"Product"}},{"body":"Fedoras are one of the most fashionable hats around and can look great with a variety of outfits.","product":{"upc":"top-2","__typename":"Product"}}]}]}`)
					return writeGraphqlResponse(pair, w, false)
				})

			productService := NewMockDataSource(ctrl)
			productService.EXPECT().
				Load(gomock.Any(), gomock.Any(), gomock.AssignableToTypeOf(&bytes.Buffer{})).
				DoAndReturn(func(ctx context.Context, input []byte, w io.Writer) (err error) {
					actual := string(input)
					expected := `{"method":"POST","url":"http://localhost:4003","body":{"query":"query($representations: [_Any!]!){_entities(representations: $representations){... on Product {name}}}","variables":{"representations":[{"upc":"top-1","__typename":"Product"},{"upc":"top-2","__typename":"Product"}]}}}`
					assert.Equal(t, expected, actual)
					pair := NewBufPair()
					pair.WriteErr([]byte("errorMessage"), nil, nil, nil)
					return writeGraphqlResponse(pair, w, false)
				})

			return &GraphQLResponse{
				Fetches: Sequence(
					SingleWithPath(&SingleFetch{
						InputTemplate: InputTemplate{
							Segments: []TemplateSegment{
								{
									Data:        []byte(`{"method":"POST","url":"http://localhost:4001","body":{"query":"{me {id username}}"}}`),
									SegmentType: StaticSegmentType,
								},
							},
						},
						FetchConfiguration: FetchConfiguration{
							DataSource: userService,
							PostProcessing: PostProcessingConfiguration{
								SelectResponseDataPath:   []string{"data"},
								SelectResponseErrorsPath: []string{"errors"},
							},
						},
					}, "query"),
					SingleWithPath(&SingleFetch{
						InputTemplate: InputTemplate{
							Segments: []TemplateSegment{
								{
									Data:        []byte(`{"method":"POST","url":"http://localhost:4002","body":{"query":"query($representations: [_Any!]!){_entities(representations: $representations){... on User {reviews {body product {upc __typename}}}}}","variables":{"representations":[{"id":"`),
									SegmentType: StaticSegmentType,
								},
								{
									SegmentType:        VariableSegmentType,
									VariableKind:       ObjectVariableKind,
									VariableSourcePath: []string{"id"},
									Renderer:           NewPlainVariableRenderer(),
								},
								{
									Data:        []byte(`","__typename":"User"}]}}}`),
									SegmentType: StaticSegmentType,
								},
							},
						},
						FetchConfiguration: FetchConfiguration{
							DataSource: reviewsService,
							PostProcessing: PostProcessingConfiguration{
								SelectResponseDataPath: []string{"data", "_entities", "0"},
							},
						},
					}, "query.me", ObjectPath("me")),
					SingleWithPath(&SingleFetch{
						InputTemplate: InputTemplate{
							Segments: []TemplateSegment{
								{
									Data:        []byte(`{"method":"POST","url":"http://localhost:4003","body":{"query":"query($representations: [_Any!]!){_entities(representations: $representations){... on Product {name}}}","variables":{"representations":`),
									SegmentType: StaticSegmentType,
								},
								{
									SegmentType:        VariableSegmentType,
									VariableKind:       ResolvableObjectVariableKind,
									VariableSourcePath: []string{"upc"},
									Renderer: NewGraphQLVariableResolveRenderer(&Array{
										Item: &Object{
											Fields: []*Field{
												{
													Name: []byte("upc"),
													Value: &String{
														Path: []string{"upc"},
													},
												},
												{
													Name: []byte("__typename"),
													Value: &String{
														Path: []string{"__typename"},
													},
												},
											},
										},
									}),
								},
								{
									Data:        []byte(`}}}`),
									SegmentType: StaticSegmentType,
								},
							},
						},
						FetchConfiguration: FetchConfiguration{
							DataSource: productService,
							PostProcessing: PostProcessingConfiguration{
								SelectResponseDataPath: []string{"data", "_entities"},
							},
						},
					}, "query.me.reviews.@.product", ObjectPath("me"), ArrayPath("reviews"), ObjectPath("product")),
				),
				Data: &Object{
					Fields: []*Field{
						{
							Name: []byte("me"),
							Value: &Object{
								Path:     []string{"me"},
								Nullable: true,
								Fields: []*Field{
									{
										Name: []byte("id"),
										Value: &String{
											Path: []string{"id"},
										},
									},
									{
										Name: []byte("username"),
										Value: &String{
											Path: []string{"username"},
										},
									},
									{

										Name: []byte("reviews"),
										Value: &Array{
											Path:     []string{"reviews"},
											Nullable: true,
											Item: &Object{
												Nullable: true,
												Fields: []*Field{
													{
														Name: []byte("body"),
														Value: &String{
															Path: []string{"body"},
														},
													},
													{
														Name: []byte("product"),
														Value: &Object{
															Path: []string{"product"},
															Fields: []*Field{
																{
																	Name: []byte("upc"),
																	Value: &String{
																		Path: []string{"upc"},
																	},
																},
																{
																	Name: []byte("name"),
																	Value: &String{
																		Path: []string{"name"},
																	},
																},
															},
														},
													},
												},
											},
										},
									},
								},
							},
						},
					},
				},
			}, Context{ctx: context.Background(), Variables: nil}, `{"errors":[{"message":"Failed to fetch from Subgraph at Path 'query.me.reviews.@.product', Reason: no data or errors in response."},{"message":"Cannot return null for non-nullable field 'Query.me.reviews.product.name'.","path":["me","reviews",0,"product","name"]},{"message":"Cannot return null for non-nullable field 'Query.me.reviews.product.name'.","path":["me","reviews",1,"product","name"]}],"data":{"me":{"id":"1234","username":"Me","reviews":[null,null]}}}`
		}))
		t.Run("federation with fetch error and non null fields inside an array", testFn(func(t *testing.T, ctrl *gomock.Controller) (node *GraphQLResponse, ctx Context, expectedOutput string) {

			userService := NewMockDataSource(ctrl)
			userService.EXPECT().
				Load(gomock.Any(), gomock.Any(), gomock.AssignableToTypeOf(&bytes.Buffer{})).
				DoAndReturn(func(ctx context.Context, input []byte, w io.Writer) (err error) {
					actual := string(input)
					expected := `{"method":"POST","url":"http://localhost:4001","body":{"query":"{me {id username}}"}}`
					assert.Equal(t, expected, actual)
					pair := NewBufPair()
					pair.Data.WriteString(`{"me": {"id": "1234","username": "Me","__typename": "User"}}`)
					return writeGraphqlResponse(pair, w, false)
				})

			reviewsService := NewMockDataSource(ctrl)
			reviewsService.EXPECT().
				Load(gomock.Any(), gomock.Any(), gomock.AssignableToTypeOf(&bytes.Buffer{})).
				DoAndReturn(func(ctx context.Context, input []byte, w io.Writer) (err error) {
					actual := string(input)
					expected := `{"method":"POST","url":"http://localhost:4002","body":{"query":"query($representations: [_Any!]!){_entities(representations: $representations){... on User {reviews {body product {upc __typename}}}}}","variables":{"representations":[{"id":"1234","__typename":"User"}]}}}`
					assert.Equal(t, expected, actual)
					pair := NewBufPair()
					pair.Data.WriteString(`{"_entities":[{"reviews":[{"body": "A highly effective form of birth control.","product":{"upc": "top-1","__typename":"Product"}},{"body":"Fedoras are one of the most fashionable hats around and can look great with a variety of outfits.","product":{"upc":"top-2","__typename":"Product"}}]}]}`)
					return writeGraphqlResponse(pair, w, false)
				})

			productService := NewMockDataSource(ctrl)
			productService.EXPECT().
				Load(gomock.Any(), gomock.Any(), gomock.AssignableToTypeOf(&bytes.Buffer{})).
				DoAndReturn(func(ctx context.Context, input []byte, w io.Writer) (err error) {
					actual := string(input)
					expected := `{"method":"POST","url":"http://localhost:4003","body":{"query":"query($representations: [_Any!]!){_entities(representations: $representations){... on Product {name}}}","variables":{"representations":[{"upc":"top-1","__typename":"Product"},{"upc":"top-2","__typename":"Product"}]}}}`
					assert.Equal(t, expected, actual)
					pair := NewBufPair()
					pair.WriteErr([]byte("errorMessage"), nil, nil, nil)
					return writeGraphqlResponse(pair, w, false)
				})

			return &GraphQLResponse{
				Fetches: Sequence(
					SingleWithPath(&SingleFetch{
						InputTemplate: InputTemplate{
							Segments: []TemplateSegment{
								{
									Data:        []byte(`{"method":"POST","url":"http://localhost:4001","body":{"query":"{me {id username}}"}}`),
									SegmentType: StaticSegmentType,
								},
							},
						},
						FetchConfiguration: FetchConfiguration{
							DataSource: userService,
							PostProcessing: PostProcessingConfiguration{
								SelectResponseDataPath: []string{"data"},
							},
						},
					}, "query"),
					SingleWithPath(&SingleFetch{
						InputTemplate: InputTemplate{
							Segments: []TemplateSegment{
								{
									Data:        []byte(`{"method":"POST","url":"http://localhost:4002","body":{"query":"query($representations: [_Any!]!){_entities(representations: $representations){... on User {reviews {body product {upc __typename}}}}}","variables":{"representations":[{"id":"`),
									SegmentType: StaticSegmentType,
								},
								{
									SegmentType:        VariableSegmentType,
									VariableKind:       ObjectVariableKind,
									VariableSourcePath: []string{"id"},
									Renderer:           NewPlainVariableRenderer(),
								},
								{
									Data:        []byte(`","__typename":"User"}]}}}`),
									SegmentType: StaticSegmentType,
								},
							},
						},
						FetchConfiguration: FetchConfiguration{
							DataSource: reviewsService,
							PostProcessing: PostProcessingConfiguration{
								SelectResponseDataPath: []string{"data", "_entities", "0"},
							},
						},
					}, "query.me", ObjectPath("me")),
					SingleWithPath(&SingleFetch{
						InputTemplate: InputTemplate{
							Segments: []TemplateSegment{
								{
									Data:        []byte(`{"method":"POST","url":"http://localhost:4003","body":{"query":"query($representations: [_Any!]!){_entities(representations: $representations){... on Product {name}}}","variables":{"representations":`),
									SegmentType: StaticSegmentType,
								},
								{
									SegmentType:        VariableSegmentType,
									VariableKind:       ResolvableObjectVariableKind,
									VariableSourcePath: []string{"upc"},
									Renderer: NewGraphQLVariableResolveRenderer(&Array{
										Item: &Object{
											Fields: []*Field{
												{
													Name: []byte("upc"),
													Value: &String{
														Path: []string{"upc"},
													},
												},
												{
													Name: []byte("__typename"),
													Value: &String{
														Path: []string{"__typename"},
													},
												},
											},
										},
									}),
								},
								{
									Data:        []byte(`}}}`),
									SegmentType: StaticSegmentType,
								},
							},
						},
						FetchConfiguration: FetchConfiguration{
							DataSource: productService,
							PostProcessing: PostProcessingConfiguration{
								SelectResponseDataPath: []string{"data", "_entities"},
							},
						},
					}, "query.me.reviews.@.product", ObjectPath("me"), ArrayPath("reviews"), ObjectPath("product")),
				),
				Data: &Object{
					Fields: []*Field{
						{
							Name: []byte("me"),
							Value: &Object{
								Path:     []string{"me"},
								Nullable: true,
								Fields: []*Field{
									{
										Name: []byte("id"),
										Value: &String{
											Path: []string{"id"},
										},
									},
									{
										Name: []byte("username"),
										Value: &String{
											Path: []string{"username"},
										},
									},
									{

										Name: []byte("reviews"),
										Value: &Array{
											Path:     []string{"reviews"},
											Nullable: true,
											Item: &Object{
												Fields: []*Field{
													{
														Name: []byte("body"),
														Value: &String{
															Path: []string{"body"},
														},
													},
													{
														Name: []byte("product"),
														Value: &Object{
															Path: []string{"product"},
															Fields: []*Field{
																{
																	Name: []byte("upc"),
																	Value: &String{
																		Path: []string{"upc"},
																	},
																},
																{
																	Name: []byte("name"),
																	Value: &String{
																		Path: []string{"name"},
																	},
																},
															},
														},
													},
												},
											},
										},
									},
								},
							},
						},
					},
				},
			}, Context{ctx: context.Background(), Variables: nil}, `{"errors":[{"message":"Failed to fetch from Subgraph at Path 'query.me.reviews.@.product', Reason: no data or errors in response."},{"message":"Cannot return null for non-nullable field 'Query.me.reviews.product.name'.","path":["me","reviews",0,"product","name"]}],"data":{"me":{"id":"1234","username":"Me","reviews":null}}}`
		}))
		t.Run("federation with optional variable", testFn(func(t *testing.T, ctrl *gomock.Controller) (node *GraphQLResponse, ctx Context, expectedOutput string) {
			userService := NewMockDataSource(ctrl)
			userService.EXPECT().
				Load(gomock.Any(), gomock.Any(), gomock.AssignableToTypeOf(&bytes.Buffer{})).
				DoAndReturn(func(ctx context.Context, input []byte, w io.Writer) (err error) {
					actual := string(input)
					expected := `{"method":"POST","url":"http://localhost:8080/query","body":{"query":"{me {id}}"}}`
					assert.Equal(t, expected, actual)
					pair := NewBufPair()
					pair.Data.WriteString(`{"me":{"id":"1234","__typename":"User"}}`)
					return writeGraphqlResponse(pair, w, false)
				})

			employeeService := NewMockDataSource(ctrl)
			employeeService.EXPECT().
				Load(gomock.Any(), gomock.Any(), gomock.AssignableToTypeOf(&bytes.Buffer{})).
				DoAndReturn(func(ctx context.Context, input []byte, w io.Writer) (err error) {
					actual := string(input)
					expected := `{"method":"POST","url":"http://localhost:8081/query","body":{"query":"query($representations: [_Any!]!, $companyId: ID!){_entities(representations: $representations){... on User {employment(companyId: $companyId){id}}}}","variables":{"companyId":"abc123","representations":[{"id":"1234","__typename":"User"}]}}}`
					assert.Equal(t, expected, actual)
					pair := NewBufPair()
					pair.Data.WriteString(`{"_entities":[{"employment":{"id":"xyz987"}}]}`)
					return writeGraphqlResponse(pair, w, false)
				})

			timeService := NewMockDataSource(ctrl)
			timeService.EXPECT().
				Load(gomock.Any(), gomock.Any(), gomock.AssignableToTypeOf(&bytes.Buffer{})).
				DoAndReturn(func(ctx context.Context, input []byte, w io.Writer) (err error) {
					actual := string(input)
					expected := `{"method":"POST","url":"http://localhost:8082/query","body":{"query":"query($representations: [_Any!]!, $date: LocalTime){_entities(representations: $representations){... on Employee {times(date: $date){id employee {id} start end}}}}","variables":{"date":null,"representations":[{"id":"xyz987","__typename":"Employee"}]}}}`
					assert.Equal(t, expected, actual)
					pair := NewBufPair()
					pair.Data.WriteString(`{"_entities":[{"times":[{"id": "t1","employee":{"id":"xyz987"},"start":"2022-11-02T08:00:00","end":"2022-11-02T12:00:00"}]}]}`)
					return writeGraphqlResponse(pair, w, false)
				})

			return &GraphQLResponse{
				Fetches: Sequence(
					SingleWithPath(&SingleFetch{
						InputTemplate: InputTemplate{
							Segments: []TemplateSegment{
								{
									Data:        []byte(`{"method":"POST","url":"http://localhost:8080/query","body":{"query":"{me {id}}"}}`),
									SegmentType: StaticSegmentType,
								},
							},
						},
						FetchConfiguration: FetchConfiguration{
							DataSource: userService,
							PostProcessing: PostProcessingConfiguration{
								SelectResponseDataPath: []string{"data"},
							},
						},
					}, "query"),
					SingleWithPath(&SingleFetch{
						InputTemplate: InputTemplate{
							Segments: []TemplateSegment{
								{
									Data:        []byte(`{"method":"POST","url":"http://localhost:8081/query","body":{"query":"query($representations: [_Any!]!, $companyId: ID!){_entities(representations: $representations){... on User {employment(companyId: $companyId){id}}}}","variables":{"companyId":`),
									SegmentType: StaticSegmentType,
								},
								{
									SegmentType:        VariableSegmentType,
									VariableKind:       ContextVariableKind,
									VariableSourcePath: []string{"companyId"},
									Renderer:           NewJSONVariableRenderer(),
								},
								{
									Data:        []byte(`,"representations":[{"id":`),
									SegmentType: StaticSegmentType,
								},
								{
									SegmentType:        VariableSegmentType,
									VariableKind:       ObjectVariableKind,
									VariableSourcePath: []string{"id"},
									Renderer:           NewJSONVariableRenderer(),
								},
								{
									Data:        []byte(`,"__typename":"User"}]}}}`),
									SegmentType: StaticSegmentType,
								},
							},
							SetTemplateOutputToNullOnVariableNull: true,
						},
						FetchConfiguration: FetchConfiguration{
							DataSource: employeeService,
							PostProcessing: PostProcessingConfiguration{
								SelectResponseDataPath: []string{"data", "_entities", "0"},
							},
						},
					}, "query.me", ObjectPath("me")),
					SingleWithPath(&SingleFetch{
						InputTemplate: InputTemplate{
							Segments: []TemplateSegment{
								{
									Data:        []byte(`{"method":"POST","url":"http://localhost:8082/query","body":{"query":"query($representations: [_Any!]!, $date: LocalTime){_entities(representations: $representations){... on Employee {times(date: $date){id employee {id} start end}}}}","variables":{"date":`),
									SegmentType: StaticSegmentType,
								},
								{
									SegmentType:        VariableSegmentType,
									VariableKind:       ContextVariableKind,
									VariableSourcePath: []string{"date"},
									Renderer:           NewPlainVariableRenderer(),
								},
								{
									Data:        []byte(`,"representations":[{"id":`),
									SegmentType: StaticSegmentType,
								},
								{
									SegmentType:        VariableSegmentType,
									VariableKind:       ObjectVariableKind,
									VariableSourcePath: []string{"id"},
									Renderer:           NewJSONVariableRenderer(),
								},
								{
									Data:        []byte(`,"__typename":"Employee"}]}}}`),
									SegmentType: StaticSegmentType,
								},
							},
							SetTemplateOutputToNullOnVariableNull: true,
						},
						FetchConfiguration: FetchConfiguration{
							DataSource: timeService,
							PostProcessing: PostProcessingConfiguration{
								SelectResponseDataPath: []string{"data", "_entities", "0"},
							},
						},
					}, "query.me.employment", ObjectPath("me"), ObjectPath("employment")),
				),
				Data: &Object{
					Fields: []*Field{
						{
							Name: []byte("me"),
							Value: &Object{
								Nullable: false,
								Path:     []string{"me"},
								Fields: []*Field{
									{
										Name: []byte("employment"),
										Value: &Object{
											Nullable: false,
											Path:     []string{"employment"},
											Fields: []*Field{
												{
													Name: []byte("id"),
													Value: &String{
														Path:     []string{"id"},
														Nullable: false,
													},
												},
												{
													Name: []byte("times"),
													Value: &Array{
														Path:     []string{"times"},
														Nullable: false,
														Item: &Object{
															Nullable: true,
															Fields: []*Field{
																{
																	Name:  []byte("id"),
																	Value: &String{Path: []string{"id"}},
																},
																{
																	Name: []byte("employee"),
																	Value: &Object{
																		Path: []string{"employee"},
																		Fields: []*Field{
																			{
																				Name: []byte("id"),
																				Value: &String{
																					Path: []string{"id"},
																				},
																			},
																		},
																	},
																},
																{
																	Name:  []byte("start"),
																	Value: &String{Path: []string{"start"}},
																},
																{
																	Name: []byte("end"),
																	Value: &String{
																		Path:     []string{"end"},
																		Nullable: true,
																	},
<<<<<<< HEAD
=======
																},
															},
														},
													},
												},
											},
										},
									},
								},
							},
						},
					},
				},
			}, Context{ctx: context.Background(), Variables: []byte(`{"companyId":"abc123","date":null}`)}, `{"data":{"me":{"employment":{"id":"xyz987","times":[{"id":"t1","employee":{"id":"xyz987"},"start":"2022-11-02T08:00:00","end":"2022-11-02T12:00:00"}]}}}}`
		}))
	})
}

func TestResolver_ApolloCompatibilityMode_FetchError(t *testing.T) {
	options := apolloCompatibilityOptions{
		valueCompletion:     true,
		suppressFetchErrors: true,
	}
	t.Run("simple fetch with fetch error suppression - empty response", testFnApolloCompatibility(func(t *testing.T, ctrl *gomock.Controller) (node *GraphQLResponse, ctx Context, expectedOutput string) {
		mockDataSource := NewMockDataSource(ctrl)
		mockDataSource.EXPECT().
			Load(gomock.Any(), gomock.Any(), gomock.AssignableToTypeOf(&bytes.Buffer{})).
			DoAndReturn(func(ctx context.Context, input []byte, w io.Writer) (err error) {
				_, _ = w.Write([]byte("{}"))
				return
			})
		return &GraphQLResponse{
			Fetches: SingleWithPath(&SingleFetch{
				InputTemplate: InputTemplate{
					Segments: []TemplateSegment{
						{
							Data:        []byte(`{"method":"POST","url":"http://localhost:4001","body":{"query":"{query{name}}"}}`),
							SegmentType: StaticSegmentType,
						},
					},
				},
				FetchConfiguration: FetchConfiguration{
					DataSource: mockDataSource,
					PostProcessing: PostProcessingConfiguration{
						SelectResponseDataPath:   []string{"data"},
						SelectResponseErrorsPath: []string{"errors"},
					},
				},
			}, "query"),
			Data: &Object{
				Fields: []*Field{
					{
						Name: []byte("name"),
						Value: &String{
							Path: []string{"name"},
						},
					},
				},
			},
		}, Context{ctx: context.Background()}, `{"data":null,"extensions":{"valueCompletion":[{"message":"Cannot return null for non-nullable field Query.name.","path":["name"],"extensions":{"code":"INVALID_GRAPHQL"}}]}}`
	}, &options))

	t.Run("simple fetch with fetch error suppression - response with error", testFnApolloCompatibility(func(t *testing.T, ctrl *gomock.Controller) (node *GraphQLResponse, ctx Context, expectedOutput string) {
		mockDataSource := NewMockDataSource(ctrl)
		mockDataSource.EXPECT().
			Load(gomock.Any(), gomock.Any(), gomock.AssignableToTypeOf(&bytes.Buffer{})).
			DoAndReturn(func(ctx context.Context, input []byte, w io.Writer) (err error) {
				_, _ = w.Write([]byte(`{"errors":[{"message":"Cannot query field 'name' on type 'Query'"}]}`))
				return
			})
		return &GraphQLResponse{
			Fetches: SingleWithPath(&SingleFetch{
				InputTemplate: InputTemplate{
					Segments: []TemplateSegment{
						{
							Data:        []byte(`{"method":"POST","url":"http://localhost:4001","body":{"query":"{query{name}}"}}`),
							SegmentType: StaticSegmentType,
						},
					},
				},
				FetchConfiguration: FetchConfiguration{
					DataSource: mockDataSource,
					PostProcessing: PostProcessingConfiguration{
						SelectResponseDataPath:   []string{"data"},
						SelectResponseErrorsPath: []string{"errors"},
					},
				},
			}, "query"),
			Data: &Object{
				Fields: []*Field{
					{
						Name: []byte("name"),
						Value: &String{
							Path: []string{"name"},
						},
					},
				},
			},
		}, Context{ctx: context.Background()}, `{"errors":[{"message":"Cannot query field 'name' on type 'Query'"}],"data":null}`
	}, &options))

	t.Run("complex fetch with fetch error suppression", testFnApolloCompatibility(func(t *testing.T, ctrl *gomock.Controller) (node *GraphQLResponse, ctx Context, expectedOutput string) {
		userService := NewMockDataSource(ctrl)
		userService.EXPECT().
			Load(gomock.Any(), gomock.Any(), gomock.AssignableToTypeOf(&bytes.Buffer{})).
			DoAndReturn(func(ctx context.Context, input []byte, w io.Writer) (err error) {
				actual := string(input)
				expected := `{"method":"POST","url":"http://localhost:4001","body":{"query":"{me {id username}}"}}`
				assert.Equal(t, expected, actual)
				pair := NewBufPair()
				pair.Data.WriteString(`{"me": {"id": "1234","username": "Me","__typename": "User"}}`)
				return writeGraphqlResponse(pair, w, false)
			})

		reviewsService := NewMockDataSource(ctrl)
		reviewsService.EXPECT().
			Load(gomock.Any(), gomock.Any(), gomock.AssignableToTypeOf(&bytes.Buffer{})).
			DoAndReturn(func(ctx context.Context, input []byte, w io.Writer) (err error) {
				actual := string(input)
				expected := `{"method":"POST","url":"http://localhost:4002","body":{"query":"query($representations: [_Any!]!){_entities(representations: $representations){... on User {reviews {body product {upc __typename}}}}}","variables":{"representations":[{"id":"1234","__typename":"User"}]}}}`
				assert.Equal(t, expected, actual)
				pair := NewBufPair()
				pair.Data.WriteString(`{"_entities":[{"reviews":[{"body": "A highly effective form of birth control.","product":{"upc": "top-1","__typename":"Product"}},{"body":"Fedoras are one of the most fashionable hats around and can look great with a variety of outfits.","product":{"upc":"top-2","__typename":"Product"}}]}]}`)
				return writeGraphqlResponse(pair, w, false)
			})

		productService := NewMockDataSource(ctrl)
		productService.EXPECT().
			Load(gomock.Any(), gomock.Any(), gomock.AssignableToTypeOf(&bytes.Buffer{})).
			DoAndReturn(func(ctx context.Context, input []byte, w io.Writer) (err error) {
				actual := string(input)
				expected := `{"method":"POST","url":"http://localhost:4003","body":{"query":"query($representations: [_Any!]!){_entities(representations: $representations){... on Product {name}}}","variables":{"representations":[{"upc":"top-1","__typename":"Product"},{"upc":"top-2","__typename":"Product"}]}}}`
				assert.Equal(t, expected, actual)
				pair := NewBufPair()
				pair.WriteErr([]byte("errorMessage"), nil, nil, nil)
				return writeGraphqlResponse(pair, w, false)
			})

		return &GraphQLResponse{
			Fetches: Sequence(
				SingleWithPath(&SingleFetch{
					InputTemplate: InputTemplate{
						Segments: []TemplateSegment{
							{
								Data:        []byte(`{"method":"POST","url":"http://localhost:4001","body":{"query":"{me {id username}}"}}`),
								SegmentType: StaticSegmentType,
							},
						},
					},
					FetchConfiguration: FetchConfiguration{
						DataSource: userService,
						PostProcessing: PostProcessingConfiguration{
							SelectResponseDataPath: []string{"data"},
						},
					},
				}, "query"),
				SingleWithPath(&SingleFetch{
					InputTemplate: InputTemplate{
						Segments: []TemplateSegment{
							{
								Data:        []byte(`{"method":"POST","url":"http://localhost:4002","body":{"query":"query($representations: [_Any!]!){_entities(representations: $representations){... on User {reviews {body product {upc __typename}}}}}","variables":{"representations":[{"id":"`),
								SegmentType: StaticSegmentType,
							},
							{
								SegmentType:        VariableSegmentType,
								VariableKind:       ObjectVariableKind,
								VariableSourcePath: []string{"id"},
								Renderer:           NewPlainVariableRenderer(),
							},
							{
								Data:        []byte(`","__typename":"User"}]}}}`),
								SegmentType: StaticSegmentType,
							},
						},
					},
					FetchConfiguration: FetchConfiguration{
						DataSource: reviewsService,
						PostProcessing: PostProcessingConfiguration{
							SelectResponseDataPath: []string{"data", "_entities", "0"},
						},
					},
				}, "query.me", ObjectPath("me")),
				SingleWithPath(&SingleFetch{
					InputTemplate: InputTemplate{
						Segments: []TemplateSegment{
							{
								Data:        []byte(`{"method":"POST","url":"http://localhost:4003","body":{"query":"query($representations: [_Any!]!){_entities(representations: $representations){... on Product {name}}}","variables":{"representations":`),
								SegmentType: StaticSegmentType,
							},
							{
								SegmentType:        VariableSegmentType,
								VariableKind:       ResolvableObjectVariableKind,
								VariableSourcePath: []string{"upc"},
								Renderer: NewGraphQLVariableResolveRenderer(&Array{
									Item: &Object{
										Fields: []*Field{
											{
												Name: []byte("upc"),
												Value: &String{
													Path: []string{"upc"},
												},
											},
											{
												Name: []byte("__typename"),
												Value: &String{
													Path: []string{"__typename"},
												},
											},
										},
									},
								}),
							},
							{
								Data:        []byte(`}}}`),
								SegmentType: StaticSegmentType,
							},
						},
					},
					FetchConfiguration: FetchConfiguration{
						DataSource: productService,
						PostProcessing: PostProcessingConfiguration{
							SelectResponseDataPath:   []string{"data", "_entities"},
							SelectResponseErrorsPath: []string{"errors"},
						},
					},
				}, "query.me.reviews.@.product", ObjectPath("me"), ArrayPath("reviews"), ObjectPath("product")),
			),
			Data: &Object{
				Fields: []*Field{
					{
						Name: []byte("me"),
						Value: &Object{
							Path:     []string{"me"},
							Nullable: true,
							Fields: []*Field{
								{
									Name: []byte("id"),
									Value: &String{
										Path: []string{"id"},
									},
								},
								{
									Name: []byte("username"),
									Value: &String{
										Path: []string{"username"},
									},
								},
								{
									Name: []byte("reviews"),
									Value: &Array{
										Path:     []string{"reviews"},
										Nullable: true,
										Item: &Object{
											Fields: []*Field{
												{
													Name: []byte("body"),
													Value: &String{
														Path: []string{"body"},
													},
												},
												{
													Name: []byte("product"),
													Value: &Object{
														Path: []string{"product"},
														Fields: []*Field{
															{
																Name: []byte("upc"),
																Value: &String{
																	Path: []string{"upc"},
																},
															},
															{
																Name: []byte("name"),
																Value: &String{
																	Path: []string{"name"},
>>>>>>> 31ff3915
																},
															},
														},
													},
												},
											},
										},
									},
								},
							},
						},
					},
				},
<<<<<<< HEAD
			}, Context{ctx: context.Background(), Variables: astjson.MustParseBytes([]byte(`{"companyId":"abc123","date":null}`))}, `{"data":{"me":{"employment":{"id":"xyz987","times":[{"id":"t1","employee":{"id":"xyz987"},"start":"2022-11-02T08:00:00","end":"2022-11-02T12:00:00"}]}}}}`
		}))
	})
=======
			},
		}, Context{ctx: context.Background(), Variables: nil}, `{"errors":[{"message":"errorMessage"}],"data":{"me":{"id":"1234","username":"Me","reviews":null}}}`
	}, &options))
}

func TestResolver_WithHeader(t *testing.T) {
	cases := []struct {
		name, header, variable string
	}{
		{"header and variable are of equal case", "Authorization", "Authorization"},
		{"header is downcased and variable is uppercased", "authorization", "AUTHORIZATION"},
		{"header is uppercasesed and variable is downcased", "AUTHORIZATION", "authorization"},
	}

	for _, tc := range cases {
		t.Run(tc.name, func(t *testing.T) {
			rCtx, cancel := context.WithCancel(context.Background())
			defer cancel()
			resolver := newResolver(rCtx)

			header := make(http.Header)
			header.Set(tc.header, "foo")
			ctx := &Context{
				ctx: context.Background(),
				Request: Request{
					Header: header,
				},
			}

			ctrl := gomock.NewController(t)
			fakeService := NewMockDataSource(ctrl)
			fakeService.EXPECT().
				Load(gomock.Any(), gomock.Any(), gomock.AssignableToTypeOf(&bytes.Buffer{})).
				Do(func(ctx context.Context, input []byte, w io.Writer) (err error) {
					actual := string(input)
					assert.Equal(t, "foo", actual)
					_, err = w.Write([]byte(`{"bar":"baz"}`))
					return
				}).
				Return(nil)

			out := &bytes.Buffer{}
			res := &GraphQLResponse{
				Info: &GraphQLResponseInfo{
					OperationType: ast.OperationTypeQuery,
				},
				Fetches: SingleWithPath(&SingleFetch{
					FetchConfiguration: FetchConfiguration{
						DataSource: fakeService,
					},
					InputTemplate: InputTemplate{
						Segments: []TemplateSegment{
							{
								SegmentType:        VariableSegmentType,
								VariableKind:       HeaderVariableKind,
								VariableSourcePath: []string{tc.variable},
							},
						},
					},
				}, "query"),
				Data: &Object{
					Fields: []*Field{
						{
							Name: []byte("bar"),
							Value: &String{
								Path: []string{"bar"},
							},
						},
					},
				},
			}
			_, err := resolver.ResolveGraphQLResponse(ctx, res, nil, out)
			assert.NoError(t, err)
			assert.Equal(t, `{"data":{"bar":"baz"}}`, out.String())
		})
	}
}

type SubscriptionRecorder struct {
	buf      *bytes.Buffer
	messages []string
	complete atomic.Bool
	mux      sync.Mutex
}

func (s *SubscriptionRecorder) AwaitMessages(t *testing.T, count int, timeout time.Duration) {
	t.Helper()
	deadline := time.Now().Add(timeout)
	for {
		s.mux.Lock()
		current := len(s.messages)
		s.mux.Unlock()
		if current == count {
			return
		}
		if time.Now().After(deadline) {
			t.Fatalf("timed out waiting for messages: %v", s.messages)
		}
		time.Sleep(time.Millisecond * 10)
	}
}

func (s *SubscriptionRecorder) AwaitAnyMessageCount(t *testing.T, timeout time.Duration) {
	t.Helper()
	deadline := time.Now().Add(timeout)
	for {
		s.mux.Lock()
		current := len(s.messages)
		s.mux.Unlock()
		if current > 0 {
			return
		}
		if time.Now().After(deadline) {
			t.Fatalf("timed out waiting for messages: %v", s.messages)
		}
		time.Sleep(time.Millisecond * 10)
	}
}

func (s *SubscriptionRecorder) AwaitComplete(t *testing.T, timeout time.Duration) {
	t.Helper()
	deadline := time.Now().Add(timeout)
	for {
		if s.complete.Load() {
			return
		}
		if time.Now().After(deadline) {
			t.Fatalf("timed out waiting for complete")
		}
		time.Sleep(time.Millisecond * 10)
	}
}

func (s *SubscriptionRecorder) Write(p []byte) (n int, err error) {
	s.mux.Lock()
	defer s.mux.Unlock()
	return s.buf.Write(p)
}

func (s *SubscriptionRecorder) Flush() error {
	s.mux.Lock()
	defer s.mux.Unlock()
	s.messages = append(s.messages, s.buf.String())
	s.buf.Reset()
	return nil
}

func (s *SubscriptionRecorder) Complete() {
	s.complete.Store(true)
}

func (s *SubscriptionRecorder) Messages() []string {
	s.mux.Lock()
	defer s.mux.Unlock()
	return s.messages
}

func createFakeStream(messageFunc messageFunc, delay time.Duration, onStart func(input []byte)) *_fakeStream {
	return &_fakeStream{
		messageFunc: messageFunc,
		delay:       delay,
		onStart:     onStart,
	}
}

type messageFunc func(counter int) (message string, done bool)

type _fakeStream struct {
	messageFunc messageFunc
	onStart     func(input []byte)
	delay       time.Duration
	isDone      atomic.Bool
}

func (f *_fakeStream) AwaitIsDone(t *testing.T, timeout time.Duration) {
	t.Helper()
	deadline := time.Now().Add(timeout)
	for {
		if f.isDone.Load() {
			return
		}
		if time.Now().After(deadline) {
			t.Fatalf("timed out waiting for complete")
		}
		time.Sleep(time.Millisecond * 10)
	}
}

func (f *_fakeStream) UniqueRequestID(ctx *Context, input []byte, xxh *xxhash.Digest) (err error) {
	_, err = xxh.WriteString("fakeStream")
	if err != nil {
		return
	}
	_, err = xxh.Write(input)
	return
>>>>>>> 31ff3915
}

func TestResolver_ApolloCompatibilityMode_FetchError(t *testing.T) {
	options := apolloCompatibilityOptions{
		valueCompletion:     true,
		suppressFetchErrors: true,
	}
	t.Run("simple fetch with fetch error suppression", testFnApolloCompatibility(func(t *testing.T, ctrl *gomock.Controller) (node *GraphQLResponse, ctx Context, expectedOutput string) {
		mockDataSource := NewMockDataSource(ctrl)
		mockDataSource.EXPECT().
			Load(gomock.Any(), gomock.Any(), gomock.AssignableToTypeOf(&bytes.Buffer{})).
			DoAndReturn(func(ctx context.Context, input []byte, w io.Writer) (err error) {
				_, _ = w.Write([]byte("{}"))
				return
			})
		return &GraphQLResponse{
			Fetches: SingleWithPath(&SingleFetch{
				InputTemplate: InputTemplate{
					Segments: []TemplateSegment{
						{
							Data:        []byte(`{"method":"POST","url":"http://localhost:4001","body":{"query":"{query{name}}"}}`),
							SegmentType: StaticSegmentType,
						},
					},
				},
				FetchConfiguration: FetchConfiguration{
					DataSource: mockDataSource,
					PostProcessing: PostProcessingConfiguration{
						SelectResponseDataPath: []string{"data"},
					},
				},
			}, "query"),
			Data: &Object{
				Fields: []*Field{
					{
						Name: []byte("name"),
						Value: &String{
							Path: []string{"name"},
						},
					},
				},
			},
		}, Context{ctx: context.Background()}, `{"data":null,"extensions":{"valueCompletion":[{"message":"Cannot return null for non-nullable field Query.name.","path":["name"],"extensions":{"code":"INVALID_GRAPHQL"}}]}}`
	}, &options))
	t.Run("complex fetch with fetch error suppression", testFnApolloCompatibility(func(t *testing.T, ctrl *gomock.Controller) (node *GraphQLResponse, ctx Context, expectedOutput string) {
		userService := NewMockDataSource(ctrl)
		userService.EXPECT().
			Load(gomock.Any(), gomock.Any(), gomock.AssignableToTypeOf(&bytes.Buffer{})).
			DoAndReturn(func(ctx context.Context, input []byte, w io.Writer) (err error) {
				actual := string(input)
				expected := `{"method":"POST","url":"http://localhost:4001","body":{"query":"{me {id username}}"}}`
				assert.Equal(t, expected, actual)
				pair := NewBufPair()
				pair.Data.WriteString(`{"me": {"id": "1234","username": "Me","__typename": "User"}}`)
				return writeGraphqlResponse(pair, w, false)
			})

		reviewsService := NewMockDataSource(ctrl)
		reviewsService.EXPECT().
			Load(gomock.Any(), gomock.Any(), gomock.AssignableToTypeOf(&bytes.Buffer{})).
			DoAndReturn(func(ctx context.Context, input []byte, w io.Writer) (err error) {
				actual := string(input)
				expected := `{"method":"POST","url":"http://localhost:4002","body":{"query":"query($representations: [_Any!]!){_entities(representations: $representations){... on User {reviews {body product {upc __typename}}}}}","variables":{"representations":[{"id":"1234","__typename":"User"}]}}}`
				assert.Equal(t, expected, actual)
				pair := NewBufPair()
				pair.Data.WriteString(`{"_entities":[{"reviews":[{"body": "A highly effective form of birth control.","product":{"upc": "top-1","__typename":"Product"}},{"body":"Fedoras are one of the most fashionable hats around and can look great with a variety of outfits.","product":{"upc":"top-2","__typename":"Product"}}]}]}`)
				return writeGraphqlResponse(pair, w, false)
			})

		productService := NewMockDataSource(ctrl)
		productService.EXPECT().
			Load(gomock.Any(), gomock.Any(), gomock.AssignableToTypeOf(&bytes.Buffer{})).
			DoAndReturn(func(ctx context.Context, input []byte, w io.Writer) (err error) {
				actual := string(input)
				expected := `{"method":"POST","url":"http://localhost:4003","body":{"query":"query($representations: [_Any!]!){_entities(representations: $representations){... on Product {name}}}","variables":{"representations":[{"upc":"top-1","__typename":"Product"},{"upc":"top-2","__typename":"Product"}]}}}`
				assert.Equal(t, expected, actual)
				pair := NewBufPair()
				pair.WriteErr([]byte("errorMessage"), nil, nil, nil)
				return writeGraphqlResponse(pair, w, false)
			})

		return &GraphQLResponse{
			Fetches: Sequence(
				SingleWithPath(&SingleFetch{
					InputTemplate: InputTemplate{
						Segments: []TemplateSegment{
							{
								Data:        []byte(`{"method":"POST","url":"http://localhost:4001","body":{"query":"{me {id username}}"}}`),
								SegmentType: StaticSegmentType,
							},
						},
					},
					FetchConfiguration: FetchConfiguration{
						DataSource: userService,
						PostProcessing: PostProcessingConfiguration{
							SelectResponseDataPath: []string{"data"},
						},
					},
				}, "query"),
				SingleWithPath(&SingleFetch{
					InputTemplate: InputTemplate{
						Segments: []TemplateSegment{
							{
								Data:        []byte(`{"method":"POST","url":"http://localhost:4002","body":{"query":"query($representations: [_Any!]!){_entities(representations: $representations){... on User {reviews {body product {upc __typename}}}}}","variables":{"representations":[{"id":"`),
								SegmentType: StaticSegmentType,
							},
							{
								SegmentType:        VariableSegmentType,
								VariableKind:       ObjectVariableKind,
								VariableSourcePath: []string{"id"},
								Renderer:           NewPlainVariableRenderer(),
							},
							{
								Data:        []byte(`","__typename":"User"}]}}}`),
								SegmentType: StaticSegmentType,
							},
						},
					},
					FetchConfiguration: FetchConfiguration{
						DataSource: reviewsService,
						PostProcessing: PostProcessingConfiguration{
							SelectResponseDataPath: []string{"data", "_entities", "0"},
						},
					},
				}, "query.me", ObjectPath("me")),
				SingleWithPath(&SingleFetch{
					InputTemplate: InputTemplate{
						Segments: []TemplateSegment{
							{
								Data:        []byte(`{"method":"POST","url":"http://localhost:4003","body":{"query":"query($representations: [_Any!]!){_entities(representations: $representations){... on Product {name}}}","variables":{"representations":`),
								SegmentType: StaticSegmentType,
							},
							{
								SegmentType:        VariableSegmentType,
								VariableKind:       ResolvableObjectVariableKind,
								VariableSourcePath: []string{"upc"},
								Renderer: NewGraphQLVariableResolveRenderer(&Array{
									Item: &Object{
										Fields: []*Field{
											{
												Name: []byte("upc"),
												Value: &String{
													Path: []string{"upc"},
												},
											},
											{
												Name: []byte("__typename"),
												Value: &String{
													Path: []string{"__typename"},
												},
											},
										},
									},
								}),
							},
							{
								Data:        []byte(`}}}`),
								SegmentType: StaticSegmentType,
							},
						},
					},
					FetchConfiguration: FetchConfiguration{
						DataSource: productService,
						PostProcessing: PostProcessingConfiguration{
							SelectResponseDataPath: []string{"data", "_entities"},
						},
					},
				}, "query.me.reviews.@.product", ObjectPath("me"), ArrayPath("reviews"), ObjectPath("product")),
			),
			Data: &Object{
				Fields: []*Field{
					{
						Name: []byte("me"),
						Value: &Object{
							Path:     []string{"me"},
							Nullable: true,
							Fields: []*Field{
								{
									Name: []byte("id"),
									Value: &String{
										Path: []string{"id"},
									},
								},
								{
									Name: []byte("username"),
									Value: &String{
										Path: []string{"username"},
									},
								},
								{
									Name: []byte("reviews"),
									Value: &Array{
										Path:     []string{"reviews"},
										Nullable: true,
										Item: &Object{
											Fields: []*Field{
												{
													Name: []byte("body"),
													Value: &String{
														Path: []string{"body"},
													},
												},
												{
													Name: []byte("product"),
													Value: &Object{
														Path: []string{"product"},
														Fields: []*Field{
															{
																Name: []byte("upc"),
																Value: &String{
																	Path: []string{"upc"},
																},
															},
															{
																Name: []byte("name"),
																Value: &String{
																	Path: []string{"name"},
																},
															},
														},
														TypeName: "Product",
													},
												},
											},
										},
									},
								},
							},
						},
					},
				},
			},
		}, Context{ctx: context.Background(), Variables: nil}, `{"data":{"me":{"id":"1234","username":"Me","reviews":null}},"extensions":{"valueCompletion":[{"message":"Cannot return null for non-nullable field Product.name.","path":["me","reviews",0,"product","name"],"extensions":{"code":"INVALID_GRAPHQL"}}]}}`
	}, &options))
}

func TestResolver_WithHeader(t *testing.T) {
	cases := []struct {
		name, header, variable string
	}{
		{"header and variable are of equal case", "Authorization", "Authorization"},
		{"header is downcased and variable is uppercased", "authorization", "AUTHORIZATION"},
		{"header is uppercasesed and variable is downcased", "AUTHORIZATION", "authorization"},
	}

	for _, tc := range cases {
		t.Run(tc.name, func(t *testing.T) {
			rCtx, cancel := context.WithCancel(context.Background())
			defer cancel()
			resolver := newResolver(rCtx)

			header := make(http.Header)
			header.Set(tc.header, "foo")
			ctx := &Context{
				ctx: context.Background(),
				Request: Request{
					Header: header,
				},
			}

			ctrl := gomock.NewController(t)
			fakeService := NewMockDataSource(ctrl)
			fakeService.EXPECT().
				Load(gomock.Any(), gomock.Any(), gomock.AssignableToTypeOf(&bytes.Buffer{})).
				Do(func(ctx context.Context, input []byte, w io.Writer) (err error) {
					actual := string(input)
					assert.Equal(t, "foo", actual)
					_, err = w.Write([]byte(`{"bar":"baz"}`))
					return
				}).
				Return(nil)

			out := &bytes.Buffer{}
			res := &GraphQLResponse{
				Info: &GraphQLResponseInfo{
					OperationType: ast.OperationTypeQuery,
				},
				Fetches: SingleWithPath(&SingleFetch{
					FetchConfiguration: FetchConfiguration{
						DataSource: fakeService,
					},
					InputTemplate: InputTemplate{
						Segments: []TemplateSegment{
							{
								SegmentType:        VariableSegmentType,
								VariableKind:       HeaderVariableKind,
								VariableSourcePath: []string{tc.variable},
							},
						},
					},
				}, "query"),
				Data: &Object{
					Fields: []*Field{
						{
							Name: []byte("bar"),
							Value: &String{
								Path: []string{"bar"},
							},
						},
					},
				},
			}
			_, err := resolver.ResolveGraphQLResponse(ctx, res, nil, out)
			assert.NoError(t, err)
			assert.Equal(t, `{"data":{"bar":"baz"}}`, out.String())
		})
	}
}

type SubscriptionRecorder struct {
	buf      *bytes.Buffer
	messages []string
	complete atomic.Bool
	mux      sync.Mutex
}

func (s *SubscriptionRecorder) AwaitMessages(t *testing.T, count int, timeout time.Duration) {
	t.Helper()
	deadline := time.Now().Add(timeout)
	for {
		s.mux.Lock()
		current := len(s.messages)
		s.mux.Unlock()
		if current == count {
			return
		}
		if time.Now().After(deadline) {
			t.Fatalf("timed out waiting for messages: %v", s.messages)
		}
		time.Sleep(time.Millisecond * 10)
	}
}

func (s *SubscriptionRecorder) AwaitAnyMessageCount(t *testing.T, timeout time.Duration) {
	t.Helper()
	deadline := time.Now().Add(timeout)
	for {
		s.mux.Lock()
		current := len(s.messages)
		s.mux.Unlock()
		if current > 0 {
			return
		}
		if time.Now().After(deadline) {
			t.Fatalf("timed out waiting for messages: %v", s.messages)
		}
		time.Sleep(time.Millisecond * 10)
	}
}

func (s *SubscriptionRecorder) AwaitComplete(t *testing.T, timeout time.Duration) {
	t.Helper()
	deadline := time.Now().Add(timeout)
	for {
		if s.complete.Load() {
			return
		}
		if time.Now().After(deadline) {
			t.Fatalf("timed out waiting for complete")
		}
		time.Sleep(time.Millisecond * 10)
	}
}

func (s *SubscriptionRecorder) Write(p []byte) (n int, err error) {
	s.mux.Lock()
	defer s.mux.Unlock()
	return s.buf.Write(p)
}

func (s *SubscriptionRecorder) Flush() error {
	s.mux.Lock()
	defer s.mux.Unlock()
	s.messages = append(s.messages, s.buf.String())
	s.buf.Reset()
	return nil
}

func (s *SubscriptionRecorder) Complete() {
	s.complete.Store(true)
}

func (s *SubscriptionRecorder) Messages() []string {
	s.mux.Lock()
	defer s.mux.Unlock()
	return s.messages
}

func createFakeStream(messageFunc messageFunc, delay time.Duration, onStart func(input []byte)) *_fakeStream {
	return &_fakeStream{
		messageFunc: messageFunc,
		delay:       delay,
		onStart:     onStart,
	}
}

type messageFunc func(counter int) (message string, done bool)

type _fakeStream struct {
	messageFunc messageFunc
	onStart     func(input []byte)
	delay       time.Duration
	isDone      atomic.Bool
}

func (f *_fakeStream) AwaitIsDone(t *testing.T, timeout time.Duration) {
	t.Helper()
	deadline := time.Now().Add(timeout)
	for {
		if f.isDone.Load() {
			return
		}
		if time.Now().After(deadline) {
			t.Fatalf("timed out waiting for complete")
		}
		time.Sleep(time.Millisecond * 10)
	}
}

func (f *_fakeStream) UniqueRequestID(ctx *Context, input []byte, xxh *xxhash.Digest) (err error) {
	_, err = xxh.WriteString("fakeStream")
	if err != nil {
		return
	}
	_, err = xxh.Write(input)
	return
}

func (f *_fakeStream) Start(ctx *Context, input []byte, updater SubscriptionUpdater) error {
	if f.onStart != nil {
		f.onStart(input)
	}
	go func() {
		counter := 0
		for {
			select {
			case <-ctx.ctx.Done():
				updater.Done()
				f.isDone.Store(true)
				return
			default:
				message, done := f.messageFunc(counter)
				updater.Update([]byte(message))
				if done {
					time.Sleep(f.delay)
					updater.Done()
					f.isDone.Store(true)
					return
				}
				counter++
				time.Sleep(f.delay)
			}
		}
	}()
	return nil
}

func TestResolver_ResolveGraphQLSubscription(t *testing.T) {
	defaultTimeout := time.Second * 30
	if flags.IsWindows {
		defaultTimeout = time.Second * 60
	}

	setup := func(ctx context.Context, stream SubscriptionDataSource) (*Resolver, *GraphQLSubscription, *SubscriptionRecorder, SubscriptionIdentifier) {
		plan := &GraphQLSubscription{
			Trigger: GraphQLSubscriptionTrigger{
				Source: stream,
				InputTemplate: InputTemplate{
					Segments: []TemplateSegment{
						{
							SegmentType: StaticSegmentType,
							Data:        []byte(`{"method":"POST","url":"http://localhost:4000","body":{"query":"subscription { counter }"}}`),
						},
					},
				},
				PostProcessing: PostProcessingConfiguration{
					SelectResponseDataPath:   []string{"data"},
					SelectResponseErrorsPath: []string{"errors"},
				},
			},
			Response: &GraphQLResponse{
				Data: &Object{
					Fields: []*Field{
						{
							Name: []byte("counter"),
							Value: &Integer{
								Path: []string{"counter"},
							},
						},
					},
				},
			},
		}

		out := &SubscriptionRecorder{
			buf:      &bytes.Buffer{},
			messages: []string{},
			complete: atomic.Bool{},
		}
		out.complete.Store(false)

		id := SubscriptionIdentifier{
			ConnectionID:   1,
			SubscriptionID: 1,
		}

		return newResolver(ctx), plan, out, id
	}

	t.Run("should return errors if the upstream data has errors", func(t *testing.T) {
		c, cancel := context.WithCancel(context.Background())
		defer cancel()

		fakeStream := createFakeStream(func(counter int) (message string, done bool) {
			return `{"errors":[{"message":"Validation error occurred","locations":[{"line":1,"column":1}],"extensions":{"code":"GRAPHQL_VALIDATION_FAILED"}}],"data":null}`, true
		}, 0, func(input []byte) {
			assert.Equal(t, `{"method":"POST","url":"http://localhost:4000","body":{"query":"subscription { counter }"}}`, string(input))
		})

		resolver, plan, recorder, id := setup(c, fakeStream)

		ctx := &Context{
			ctx: context.Background(),
		}

		err := resolver.AsyncResolveGraphQLSubscription(ctx, plan, recorder, id)
		assert.NoError(t, err)
		recorder.AwaitMessages(t, 1, defaultTimeout)
		recorder.AwaitComplete(t, defaultTimeout)
		assert.Equal(t, 1, len(recorder.Messages()))
		assert.Equal(t, `{"errors":[{"message":"Validation error occurred","locations":[{"line":1,"column":1}],"extensions":{"code":"GRAPHQL_VALIDATION_FAILED"}}],"data":null}`, recorder.Messages()[0])
	})

	t.Run("should return an error if the data source has not been defined", func(t *testing.T) {
		c, cancel := context.WithCancel(context.Background())
		defer cancel()

		resolver, plan, recorder, id := setup(c, nil)

		ctx := &Context{
			ctx: context.Background(),
		}

		err := resolver.AsyncResolveGraphQLSubscription(ctx, plan, recorder, id)
		assert.Error(t, err)
	})

	t.Run("should successfully get result from upstream", func(t *testing.T) {
		c, cancel := context.WithCancel(context.Background())
		defer cancel()

		fakeStream := createFakeStream(func(counter int) (message string, done bool) {
			return fmt.Sprintf(`{"data":{"counter":%d}}`, counter), counter == 2
		}, 0, func(input []byte) {
			assert.Equal(t, `{"method":"POST","url":"http://localhost:4000","body":{"query":"subscription { counter }"}}`, string(input))
		})

		resolver, plan, recorder, id := setup(c, fakeStream)

		ctx := &Context{
			ctx: context.Background(),
		}

		err := resolver.AsyncResolveGraphQLSubscription(ctx, plan, recorder, id)
		assert.NoError(t, err)
		recorder.AwaitComplete(t, defaultTimeout)
		assert.Equal(t, 3, len(recorder.Messages()))
		assert.ElementsMatch(t, []string{
			`{"data":{"counter":0}}`,
			`{"data":{"counter":1}}`,
			`{"data":{"counter":2}}`,
		}, recorder.Messages())
	})

	t.Run("should propagate extensions to stream", func(t *testing.T) {
		c, cancel := context.WithCancel(context.Background())
		defer cancel()

		fakeStream := createFakeStream(func(counter int) (message string, done bool) {
			return fmt.Sprintf(`{"data":{"counter":%d}}`, counter), counter == 2
		}, 0, func(input []byte) {
			assert.Equal(t, `{"method":"POST","url":"http://localhost:4000","body":{"query":"subscription { counter }","extensions":{"foo":"bar"}}}`, string(input))
		})

		resolver, plan, recorder, id := setup(c, fakeStream)

		ctx := Context{
			ctx:        context.Background(),
			Extensions: []byte(`{"foo":"bar"}`),
		}

		err := resolver.AsyncResolveGraphQLSubscription(&ctx, plan, recorder, id)
		assert.NoError(t, err)
		recorder.AwaitComplete(t, defaultTimeout)
		assert.Equal(t, 3, len(recorder.Messages()))
		assert.ElementsMatch(t, []string{
			`{"data":{"counter":0}}`,
			`{"data":{"counter":1}}`,
			`{"data":{"counter":2}}`,
		}, recorder.Messages())
	})

	t.Run("should propagate initial payload to stream", func(t *testing.T) {
		c, cancel := context.WithCancel(context.Background())
		defer cancel()

		fakeStream := createFakeStream(func(counter int) (message string, done bool) {
			return fmt.Sprintf(`{"data":{"counter":%d}}`, counter), counter == 2
		}, 0, func(input []byte) {
			assert.Equal(t, `{"method":"POST","url":"http://localhost:4000","body":{"query":"subscription { counter }"},"initial_payload":{"hello":"world"}}`, string(input))
		})

		resolver, plan, recorder, id := setup(c, fakeStream)

		ctx := Context{
			ctx:            context.Background(),
			InitialPayload: []byte(`{"hello":"world"}`),
		}

		err := resolver.AsyncResolveGraphQLSubscription(&ctx, plan, recorder, id)
		assert.NoError(t, err)
		recorder.AwaitComplete(t, defaultTimeout)
		assert.Equal(t, 3, len(recorder.Messages()))
		assert.ElementsMatch(t, []string{
			`{"data":{"counter":0}}`,
			`{"data":{"counter":1}}`,
			`{"data":{"counter":2}}`,
		}, recorder.Messages())
	})

	t.Run("should stop stream on unsubscribe subscription", func(t *testing.T) {
		c, cancel := context.WithCancel(context.Background())
		defer cancel()

		fakeStream := createFakeStream(func(counter int) (message string, done bool) {
			return fmt.Sprintf(`{"data":{"counter":%d}}`, counter), false
		}, time.Millisecond*10, func(input []byte) {
			assert.Equal(t, `{"method":"POST","url":"http://localhost:4000","body":{"query":"subscription { counter }"}}`, string(input))
		})

		resolver, plan, recorder, id := setup(c, fakeStream)

		ctx := Context{
			ctx: context.Background(),
		}

		err := resolver.AsyncResolveGraphQLSubscription(&ctx, plan, recorder, id)
		assert.NoError(t, err)
		recorder.AwaitAnyMessageCount(t, defaultTimeout)
		err = resolver.AsyncUnsubscribeSubscription(id)
		assert.NoError(t, err)
		recorder.AwaitComplete(t, defaultTimeout)
		fakeStream.AwaitIsDone(t, defaultTimeout)
	})

	t.Run("should stop stream on unsubscribe client", func(t *testing.T) {
		c, cancel := context.WithCancel(context.Background())
		defer cancel()

		fakeStream := createFakeStream(func(counter int) (message string, done bool) {
			return fmt.Sprintf(`{"data":{"counter":%d}}`, counter), false
		}, time.Millisecond*10, func(input []byte) {
			assert.Equal(t, `{"method":"POST","url":"http://localhost:4000","body":{"query":"subscription { counter }"}}`, string(input))
		})

		resolver, plan, recorder, id := setup(c, fakeStream)

		ctx := Context{
			ctx: context.Background(),
		}

		err := resolver.AsyncResolveGraphQLSubscription(&ctx, plan, recorder, id)
		assert.NoError(t, err)
		recorder.AwaitAnyMessageCount(t, defaultTimeout)
		err = resolver.AsyncUnsubscribeClient(id.ConnectionID)
		assert.NoError(t, err)
		recorder.AwaitComplete(t, defaultTimeout)
		fakeStream.AwaitIsDone(t, defaultTimeout)
	})
}

func Test_ResolveGraphQLSubscriptionWithFilter(t *testing.T) {
	defaultTimeout := time.Second * 30
	if flags.IsWindows {
		defaultTimeout = time.Second * 60
	}

	/*

		GraphQL Schema:

		directive @key(fields: String!) repeatable on OBJECT | INTERFACE

		directive @openfed__subscriptionFilter(
			condition: SubscriptionFilter!
		) on FIELD_DEFINITION

		input openfed__SubscriptionFilterCondition {
			AND: [openfed__SubscriptionFilterCondition!]
			OR: [openfed__SubscriptionFilterCondition!]
			NOT: openfed__SubscriptionFilterCondition
			IN: openfed__SubscriptionFieldCondition
		}

		input openfed__SubscriptionFieldCondition {
			field: String!
			values: [String!]
		}

		type Subscription {
			oneUserByID(id: ID!): User @openfed__subscriptionFilter(condition: { IN: { field: "id", values: ["{{ args.id }}"] } })
			oneUserNotByID(id: ID!): User  @openfed__subscriptionFilter(condition: { NOT: { IN: { field: "id", values: ["{{ args.id }}"] } } })
			oneUserOrByID(first: ID! second: ID!) : User @openfed__subscriptionFilter(condition: { OR: [{ IN: { field: "id", values: ["{{ args.first }}"] } }, { IN: { field: "id", values: ["{{ args.second }}"] } }] })
			oneUserAndByID(id: ID! email: String!): User @openfed__subscriptionFilter(condition: { AND: [{ IN: { field: "id", values: ["{{ args.id }}"] } }, { IN: { field: "email", values: ["{{ args.email }}"] } }] })
			oneUserByInput(input: UserEmailInput!): User @openfed__subscriptionFilter(condition: { IN: { field: "email", values: ["{{ args.input.email }}"] } })
			oneUserByLegacyID(id: ID!): User @openfed__subscriptionFilter(condition: { IN: { field: "legacy.id", values: ["{{ args.id }}"] } })
			manyUsersByIDs(ids: [ID!]!): [User] @openfed__subscriptionFilter(condition: { IN: { field: "id", values: ["{{ args.ids }}"] } })
			manyUsersNotInIDs(ids: [ID!]!): [User] @openfed__subscriptionFilter(condition: { NOT_IN: { field: "id", values: ["{{ args.ids }}"] } })
		}

		type User @key(fields: "id") @key(fields: "email") @key(fields: "legacy.id") {
			id: ID!
			email: String!
			name: String!
			legacy: LegacyUser
		}

		type LegacyUser {
			id: ID!
		}

		input UserEmailInput {
			email: String!
		}

	*/

	t.Run("matching entity should be included", func(t *testing.T) {
		c, cancel := context.WithCancel(context.Background())
		defer cancel()

		count := 0

		fakeStream := createFakeStream(func(counter int) (message string, done bool) {
			count++
			if count <= 3 {
				return `{"id":1}`, false
			}
			return `{"id":2}`, true
		}, 0, func(input []byte) {
			assert.Equal(t, `{"method":"POST","url":"http://localhost:4000"}`, string(input))
		})

		plan := &GraphQLSubscription{
			Trigger: GraphQLSubscriptionTrigger{
				Source: fakeStream,
				InputTemplate: InputTemplate{
					Segments: []TemplateSegment{
						{
							SegmentType: StaticSegmentType,
							Data:        []byte(`{"method":"POST","url":"http://localhost:4000"}`),
						},
					},
				},
			},
			Filter: &SubscriptionFilter{
				In: &SubscriptionFieldFilter{
					FieldPath: []string{"id"},
					Values: []InputTemplate{
						{
							Segments: []TemplateSegment{
								{
									SegmentType:        VariableSegmentType,
									VariableKind:       ContextVariableKind,
									VariableSourcePath: []string{"id"},
									Renderer:           NewPlainVariableRenderer(),
								},
							},
						},
					},
				},
			},
			Response: &GraphQLResponse{
				Data: &Object{
					Fields: []*Field{
						{
							Name: []byte("oneUserByID"),
							Value: &Object{
								Fields: []*Field{
									{
										Name: []byte("id"),
										Value: &Integer{
											Path: []string{"id"},
										},
									},
								},
							},
						},
					},
				},
			},
		}

		out := &SubscriptionRecorder{
			buf:      &bytes.Buffer{},
			messages: []string{},
			complete: atomic.Bool{},
		}
		out.complete.Store(false)

		id := SubscriptionIdentifier{
			ConnectionID:   1,
			SubscriptionID: 1,
		}

		resolver := newResolver(c)

		ctx := &Context{
			Variables: astjson.MustParseBytes([]byte(`{"id":1}`)),
		}

		err := resolver.AsyncResolveGraphQLSubscription(ctx, plan, out, id)
		assert.NoError(t, err)
		out.AwaitComplete(t, defaultTimeout)
		assert.Equal(t, 3, len(out.Messages()))
		assert.ElementsMatch(t, []string{
			`{"data":{"oneUserByID":{"id":1}}}`,
			`{"data":{"oneUserByID":{"id":1}}}`,
			`{"data":{"oneUserByID":{"id":1}}}`,
		}, out.Messages())
	})

	t.Run("non-matching entity should remain", func(t *testing.T) {
		c, cancel := context.WithCancel(context.Background())
		defer cancel()

		count := 0

		fakeStream := createFakeStream(func(counter int) (message string, done bool) {
			count++
			if count <= 3 {
				return `{"id":1}`, false
			}
			return `{"id":2}`, true
		}, 0, func(input []byte) {
			assert.Equal(t, `{"method":"POST","url":"http://localhost:4000"}`, string(input))
		})

		plan := &GraphQLSubscription{
			Trigger: GraphQLSubscriptionTrigger{
				Source: fakeStream,
				InputTemplate: InputTemplate{
					Segments: []TemplateSegment{
						{
							SegmentType: StaticSegmentType,
							Data:        []byte(`{"method":"POST","url":"http://localhost:4000"}`),
						},
					},
				},
			},
			Filter: &SubscriptionFilter{
				In: &SubscriptionFieldFilter{
					FieldPath: []string{"id"},
					Values: []InputTemplate{
						{
							Segments: []TemplateSegment{
								{
									SegmentType:        VariableSegmentType,
									VariableKind:       ContextVariableKind,
									VariableSourcePath: []string{"id"},
									Renderer:           NewPlainVariableRenderer(),
								},
							},
						},
					},
				},
			},
			Response: &GraphQLResponse{
				Data: &Object{
					Fields: []*Field{
						{
							Name: []byte("oneUserByID"),
							Value: &Object{
								Fields: []*Field{
									{
										Name: []byte("id"),
										Value: &Integer{
											Path: []string{"id"},
										},
									},
								},
							},
						},
					},
				},
			},
		}

		out := &SubscriptionRecorder{
			buf:      &bytes.Buffer{},
			messages: []string{},
			complete: atomic.Bool{},
		}
		out.complete.Store(false)

		id := SubscriptionIdentifier{
			ConnectionID:   1,
			SubscriptionID: 1,
		}

		resolver := newResolver(c)

		ctx := &Context{
			Variables: astjson.MustParseBytes([]byte(`{"id":2}`)),
		}

		err := resolver.AsyncResolveGraphQLSubscription(ctx, plan, out, id)
		assert.NoError(t, err)
		out.AwaitComplete(t, defaultTimeout)
		assert.Equal(t, 1, len(out.Messages()))
		assert.ElementsMatch(t, []string{
			`{"data":{"oneUserByID":{"id":2}}}`,
		}, out.Messages())
	})

	t.Run("matching array values should be included", func(t *testing.T) {
		c, cancel := context.WithCancel(context.Background())
		defer cancel()

		count := 0

		fakeStream := createFakeStream(func(counter int) (message string, done bool) {
			count++
			if count <= 3 {
				return fmt.Sprintf(`{"id":%d}`, count), false
			}
			return `{"id":4}`, true
		}, 0, func(input []byte) {
			assert.Equal(t, `{"method":"POST","url":"http://localhost:4000"}`, string(input))
		})

		plan := &GraphQLSubscription{
			Trigger: GraphQLSubscriptionTrigger{
				Source: fakeStream,
				InputTemplate: InputTemplate{
					Segments: []TemplateSegment{
						{
							SegmentType: StaticSegmentType,
							Data:        []byte(`{"method":"POST","url":"http://localhost:4000"}`),
						},
					},
				},
			},
			Filter: &SubscriptionFilter{
				In: &SubscriptionFieldFilter{
					FieldPath: []string{"id"},
					Values: []InputTemplate{
						{
							Segments: []TemplateSegment{
								{
									SegmentType:        VariableSegmentType,
									VariableKind:       ContextVariableKind,
									VariableSourcePath: []string{"ids"},
									Renderer:           NewPlainVariableRenderer(),
								},
							},
						},
					},
				},
			},
			Response: &GraphQLResponse{
				Data: &Object{
					Fields: []*Field{
						{
							Name: []byte("oneUserByID"),
							Value: &Object{
								Fields: []*Field{
									{
										Name: []byte("id"),
										Value: &Integer{
											Path: []string{"id"},
										},
									},
								},
							},
						},
					},
				},
			},
		}

		out := &SubscriptionRecorder{
			buf:      &bytes.Buffer{},
			messages: []string{},
			complete: atomic.Bool{},
		}
		out.complete.Store(false)

		id := SubscriptionIdentifier{
			ConnectionID:   1,
			SubscriptionID: 1,
		}

		resolver := newResolver(c)

		ctx := &Context{
			Variables: astjson.MustParseBytes([]byte(`{"ids":[1,2]}`)),
		}

		err := resolver.AsyncResolveGraphQLSubscription(ctx, plan, out, id)
		assert.NoError(t, err)
		out.AwaitComplete(t, defaultTimeout)
		assert.Equal(t, 2, len(out.Messages()))
		assert.ElementsMatch(t, []string{
			`{"data":{"oneUserByID":{"id":1}}}`,
			`{"data":{"oneUserByID":{"id":2}}}`,
		}, out.Messages())
	})

	t.Run("matching array values with prefix should be included", func(t *testing.T) {
		c, cancel := context.WithCancel(context.Background())
		defer cancel()

		count := 0

		fakeStream := createFakeStream(func(counter int) (message string, done bool) {
			count++
			if count <= 3 {
				return fmt.Sprintf(`{"id":"x.%d"}`, count), false
			}
			return `{"id":"x.4"}`, true
		}, 0, func(input []byte) {
			assert.Equal(t, `{"method":"POST","url":"http://localhost:4000"}`, string(input))
		})

		plan := &GraphQLSubscription{
			Trigger: GraphQLSubscriptionTrigger{
				Source: fakeStream,
				InputTemplate: InputTemplate{
					Segments: []TemplateSegment{
						{
							SegmentType: StaticSegmentType,
							Data:        []byte(`{"method":"POST","url":"http://localhost:4000"}`),
						},
					},
				},
			},
			Filter: &SubscriptionFilter{
				In: &SubscriptionFieldFilter{
					FieldPath: []string{"id"},
					Values: []InputTemplate{
						{
							Segments: []TemplateSegment{
								{
									SegmentType: StaticSegmentType,
									Data:        []byte(`x.`),
								},
								{
									SegmentType:        VariableSegmentType,
									VariableKind:       ContextVariableKind,
									VariableSourcePath: []string{"ids"},
									Renderer:           NewPlainVariableRenderer(),
								},
							},
						},
					},
				},
			},
			Response: &GraphQLResponse{
				Data: &Object{
					Fields: []*Field{
						{
							Name: []byte("oneUserByID"),
							Value: &Object{
								Fields: []*Field{
									{
										Name: []byte("id"),
										Value: &String{
											Path: []string{"id"},
										},
									},
								},
							},
						},
					},
				},
			},
		}

		out := &SubscriptionRecorder{
			buf:      &bytes.Buffer{},
			messages: []string{},
			complete: atomic.Bool{},
		}
		out.complete.Store(false)

		id := SubscriptionIdentifier{
			ConnectionID:   1,
			SubscriptionID: 1,
		}

		resolver := newResolver(c)

		ctx := &Context{
			Variables: astjson.MustParseBytes([]byte(`{"ids":["2","3"]}`)),
		}

		err := resolver.AsyncResolveGraphQLSubscription(ctx, plan, out, id)
		assert.NoError(t, err)
		out.AwaitComplete(t, defaultTimeout)
		assert.Equal(t, 2, len(out.Messages()))
		assert.ElementsMatch(t, []string{
			`{"data":{"oneUserByID":{"id":"x.2"}}}`,
			`{"data":{"oneUserByID":{"id":"x.3"}}}`,
		}, out.Messages())
	})

	t.Run("should err when subscription filter has multiple templates", func(t *testing.T) {
		c, cancel := context.WithCancel(context.Background())
		defer cancel()

		count := 0

		fakeStream := createFakeStream(func(counter int) (message string, done bool) {
			count++
			if count <= 3 {
				return `{"id":"x.1"}`, false
			}
			return `{"id":"x.2"}`, true
		}, 0, func(input []byte) {
			assert.Equal(t, `{"method":"POST","url":"http://localhost:4000"}`, string(input))
		})

		plan := &GraphQLSubscription{
			Trigger: GraphQLSubscriptionTrigger{
				Source: fakeStream,
				InputTemplate: InputTemplate{
					Segments: []TemplateSegment{
						{
							SegmentType: StaticSegmentType,
							Data:        []byte(`{"method":"POST","url":"http://localhost:4000"}`),
						},
					},
				},
			},
			Filter: &SubscriptionFilter{
				In: &SubscriptionFieldFilter{
					FieldPath: []string{"id"},
					Values: []InputTemplate{
						{
							Segments: []TemplateSegment{
								{
									SegmentType: StaticSegmentType,
									Data:        []byte(`x.`),
								},
								{
									SegmentType:        VariableSegmentType,
									VariableKind:       ContextVariableKind,
									VariableSourcePath: []string{"a"},
									Renderer:           NewPlainVariableRenderer(),
								},
								{
									SegmentType: StaticSegmentType,
									Data:        []byte(`.`),
								},
								{
									SegmentType:        VariableSegmentType,
									VariableKind:       ContextVariableKind,
									VariableSourcePath: []string{"b"},
									Renderer:           NewPlainVariableRenderer(),
								},
							},
						},
					},
				},
			},
			Response: &GraphQLResponse{
				Data: &Object{
					Fields: []*Field{
						{
							Name: []byte("oneUserByID"),
							Value: &Object{
								Fields: []*Field{
									{
										Name: []byte("id"),
										Value: &String{
											Path: []string{"id"},
										},
									},
								},
							},
						},
					},
				},
			},
		}

		out := &SubscriptionRecorder{
			buf:      &bytes.Buffer{},
			messages: []string{},
			complete: atomic.Bool{},
		}
		out.complete.Store(false)

		id := SubscriptionIdentifier{
			ConnectionID:   1,
			SubscriptionID: 1,
		}

		resolver := newResolver(c)

		ctx := &Context{
			Variables: astjson.MustParseBytes([]byte(`{"a":[1,2],"b":[3,4]}`)),
		}

		err := resolver.AsyncResolveGraphQLSubscription(ctx, plan, out, id)
		assert.NoError(t, err)
		out.AwaitComplete(t, defaultTimeout)
		assert.Equal(t, 4, len(out.Messages()))
		assert.ElementsMatch(t, []string{
			`{"errors":[{"message":"invalid subscription filter template"}],"data":null}`,
			`{"errors":[{"message":"invalid subscription filter template"}],"data":null}`,
			`{"errors":[{"message":"invalid subscription filter template"}],"data":null}`,
			`{"errors":[{"message":"invalid subscription filter template"}],"data":null}`,
		}, out.Messages())
	})
}

func Benchmark_NestedBatching(b *testing.B) {
	rCtx, cancel := context.WithCancel(context.Background())
	defer cancel()

	resolver := newResolver(rCtx)

	productsService := fakeDataSourceWithInputCheck(b,
		[]byte(`{"method":"POST","url":"http://products","body":{"query":"query{topProducts{name __typename upc}}"}}`),
		[]byte(`{"data":{"topProducts":[{"name":"Table","__typename":"Product","upc":"1"},{"name":"Couch","__typename":"Product","upc":"2"},{"name":"Chair","__typename":"Product","upc":"3"}]}}`))
	stockService := fakeDataSourceWithInputCheck(b,
		[]byte(`{"method":"POST","url":"http://stock","body":{"query":"query($representations: [_Any!]!){_entities(representations: $representations){__typename ... on Product {stock}}}","variables":{"representations":[{"__typename":"Product","upc":"1"},{"__typename":"Product","upc":"2"},{"__typename":"Product","upc":"3"}]}}}`),
		[]byte(`{"data":{"_entities":[{"stock":8},{"stock":2},{"stock":5}]}}`))
	reviewsService := fakeDataSourceWithInputCheck(b,
		[]byte(`{"method":"POST","url":"http://reviews","body":{"query":"query($representations: [_Any!]!){_entities(representations: $representations){__typename ... on Product {reviews {body author {__typename id}}}}}","variables":{"representations":[{"__typename":"Product","upc":"1"},{"__typename":"Product","upc":"2"},{"__typename":"Product","upc":"3"}]}}}`),
		[]byte(`{"data":{"_entities":[{"__typename":"Product","reviews":[{"body":"Love Table!","author":{"__typename":"User","id":"1"}},{"body":"Prefer other Table.","author":{"__typename":"User","id":"2"}}]},{"__typename":"Product","reviews":[{"body":"Couch Too expensive.","author":{"__typename":"User","id":"1"}}]},{"__typename":"Product","reviews":[{"body":"Chair Could be better.","author":{"__typename":"User","id":"2"}}]}]}}`))
	usersService := fakeDataSourceWithInputCheck(b,
		[]byte(`{"method":"POST","url":"http://users","body":{"query":"query($representations: [_Any!]!){_entities(representations: $representations){__typename ... on User {name}}}","variables":{"representations":[{"__typename":"User","id":"1"},{"__typename":"User","id":"2"}]}}}`),
		[]byte(`{"data":{"_entities":[{"name":"user-1"},{"name":"user-2"}]}}`))

	plan := &GraphQLResponse{
		Fetches: Sequence(
			SingleWithPath(&SingleFetch{
				InputTemplate: InputTemplate{
					Segments: []TemplateSegment{
						{
							Data:        []byte(`{"method":"POST","url":"http://products","body":{"query":"query{topProducts{name __typename upc}}"}}`),
							SegmentType: StaticSegmentType,
						},
					},
				},
				FetchConfiguration: FetchConfiguration{
					DataSource: productsService,
					PostProcessing: PostProcessingConfiguration{
						SelectResponseDataPath: []string{"data"},
					},
				},
			}, ""),
			Parallel(
				SingleWithPath(&BatchEntityFetch{
					Input: BatchInput{
						Header: InputTemplate{
							Segments: []TemplateSegment{
								{
									Data:        []byte(`{"method":"POST","url":"http://reviews","body":{"query":"query($representations: [_Any!]!){_entities(representations: $representations){__typename ... on Product {reviews {body author {__typename id}}}}}","variables":{"representations":[`),
									SegmentType: StaticSegmentType,
								},
							},
						},
						Items: []InputTemplate{
							{
								Segments: []TemplateSegment{
									{
										SegmentType:  VariableSegmentType,
										VariableKind: ResolvableObjectVariableKind,
										Renderer: NewGraphQLVariableResolveRenderer(&Object{
											Fields: []*Field{
												{
													Name: []byte("__typename"),
													Value: &String{
														Path: []string{"__typename"},
													},
												},
												{
													Name: []byte("upc"),
													Value: &String{
														Path: []string{"upc"},
													},
												},
											},
										}),
									},
								},
							},
						},
						Separator: InputTemplate{
							Segments: []TemplateSegment{
								{
									Data:        []byte(`,`),
									SegmentType: StaticSegmentType,
								},
							},
						},
						Footer: InputTemplate{
							Segments: []TemplateSegment{
								{
									Data:        []byte(`]}}}`),
									SegmentType: StaticSegmentType,
								},
							},
						},
					},
					DataSource: reviewsService,
					PostProcessing: PostProcessingConfiguration{
						SelectResponseDataPath: []string{"data", "_entities"},
					},
				}, "topProducts", ArrayPath("topProducts")),
				SingleWithPath(&BatchEntityFetch{
					Input: BatchInput{
						Header: InputTemplate{
							Segments: []TemplateSegment{
								{
									Data:        []byte(`{"method":"POST","url":"http://stock","body":{"query":"query($representations: [_Any!]!){_entities(representations: $representations){__typename ... on Product {stock}}}","variables":{"representations":[`),
									SegmentType: StaticSegmentType,
								},
							},
						},
						Items: []InputTemplate{
							{
								Segments: []TemplateSegment{
									{
										SegmentType:  VariableSegmentType,
										VariableKind: ResolvableObjectVariableKind,
										Renderer: NewGraphQLVariableResolveRenderer(&Object{
											Fields: []*Field{
												{
													Name: []byte("__typename"),
													Value: &String{
														Path: []string{"__typename"},
													},
												},
												{
													Name: []byte("upc"),
													Value: &String{
														Path: []string{"upc"},
													},
												},
											},
										}),
									},
								},
							},
						},
						Separator: InputTemplate{
							Segments: []TemplateSegment{
								{
									Data:        []byte(`,`),
									SegmentType: StaticSegmentType,
								},
							},
						},
						Footer: InputTemplate{
							Segments: []TemplateSegment{
								{
									Data:        []byte(`]}}}`),
									SegmentType: StaticSegmentType,
								},
							},
						},
					},
					DataSource: stockService,
					PostProcessing: PostProcessingConfiguration{
						SelectResponseDataPath: []string{"data", "_entities"},
					},
				}, "topProducts", ArrayPath("topProducts")),
			),
			SingleWithPath(&BatchEntityFetch{
				Input: BatchInput{
					Header: InputTemplate{
						Segments: []TemplateSegment{
							{
								Data:        []byte(`{"method":"POST","url":"http://users","body":{"query":"query($representations: [_Any!]!){_entities(representations: $representations){__typename ... on User {name}}}","variables":{"representations":[`),
								SegmentType: StaticSegmentType,
							},
						},
					},
					Items: []InputTemplate{
						{
							Segments: []TemplateSegment{
								{
									SegmentType:  VariableSegmentType,
									VariableKind: ResolvableObjectVariableKind,
									Renderer: NewGraphQLVariableResolveRenderer(&Object{
										Fields: []*Field{
											{
												Name: []byte("__typename"),
												Value: &String{
													Path: []string{"__typename"},
												},
											},
											{
												Name: []byte("id"),
												Value: &String{
													Path: []string{"id"},
												},
											},
										},
									}),
								},
							},
						},
					},
					Separator: InputTemplate{
						Segments: []TemplateSegment{
							{
								Data:        []byte(`,`),
								SegmentType: StaticSegmentType,
							},
						},
					},
					Footer: InputTemplate{
						Segments: []TemplateSegment{
							{
								Data:        []byte(`]}}}`),
								SegmentType: StaticSegmentType,
							},
						},
					},
				},
				DataSource: usersService,
				PostProcessing: PostProcessingConfiguration{
					SelectResponseDataPath: []string{"data", "_entities"},
				},
			}, "topProducts.@.reviews.@.author", ArrayPath("topProducts"), ArrayPath("reviews"), ObjectPath("author")),
		),
		Data: &Object{
			Fields: []*Field{
				{
					Name: []byte("topProducts"),
					Value: &Array{
						Path: []string{"topProducts"},
						Item: &Object{
							Fields: []*Field{
								{
									Name: []byte("name"),
									Value: &String{
										Path: []string{"name"},
									},
								},
								{
									Name: []byte("stock"),
									Value: &Integer{
										Path: []string{"stock"},
									},
								},
								{
									Name: []byte("reviews"),
									Value: &Array{
										Path: []string{"reviews"},
										Item: &Object{
											Fields: []*Field{
												{
													Name: []byte("body"),
													Value: &String{
														Path: []string{"body"},
													},
												},
												{
													Name: []byte("author"),
													Value: &Object{
														Path: []string{"author"},
														Fields: []*Field{
															{
																Name: []byte("name"),
																Value: &String{
																	Path: []string{"name"},
																},
															},
														},
													},
												},
											},
										},
									},
								},
							},
						},
					},
				},
			},
		},
	}

	expected := []byte(`{"data":{"topProducts":[{"name":"Table","stock":8,"reviews":[{"body":"Love Table!","author":{"name":"user-1"}},{"body":"Prefer other Table.","author":{"name":"user-2"}}]},{"name":"Couch","stock":2,"reviews":[{"body":"Couch Too expensive.","author":{"name":"user-1"}}]},{"name":"Chair","stock":5,"reviews":[{"body":"Chair Could be better.","author":{"name":"user-2"}}]}]}}`)

	pool := sync.Pool{
		New: func() interface{} {
			return bytes.NewBuffer(make([]byte, 0, 1024))
		},
	}

	ctxPool := sync.Pool{
		New: func() interface{} {
			return NewContext(context.Background())
		},
	}

	b.ReportAllocs()
	b.SetBytes(int64(len(expected)))
	b.ResetTimer()

	b.RunParallel(func(pb *testing.PB) {
		for pb.Next() {
			ctx := ctxPool.Get().(*Context)
			buf := pool.Get().(*bytes.Buffer)
			ctx.ctx = context.Background()
			_, err := resolver.ResolveGraphQLResponse(ctx, plan, nil, buf)
			if err != nil {
				b.Fatal(err)
			}
			if !bytes.Equal(expected, buf.Bytes()) {
				require.Equal(b, string(expected), buf.String())
			}

			buf.Reset()
			pool.Put(buf)

			ctx.Free()
			ctxPool.Put(ctx)
		}
	})
}

func Benchmark_NestedBatchingWithoutChecks(b *testing.B) {
	rCtx, cancel := context.WithCancel(context.Background())
	defer cancel()

	resolver := newResolver(rCtx)

	productsService := FakeDataSource(`{"data":{"topProducts":[{"name":"Table","__typename":"Product","upc":"1"},{"name":"Couch","__typename":"Product","upc":"2"},{"name":"Chair","__typename":"Product","upc":"3"}]}}`)
	stockService := FakeDataSource(`{"data":{"_entities":[{"stock":8},{"stock":2},{"stock":5}]}}`)
	reviewsService := FakeDataSource(`{"data":{"_entities":[{"__typename":"Product","reviews":[{"body":"Love Table!","author":{"__typename":"User","id":"1"}},{"body":"Prefer other Table.","author":{"__typename":"User","id":"2"}}]},{"__typename":"Product","reviews":[{"body":"Couch Too expensive.","author":{"__typename":"User","id":"1"}}]},{"__typename":"Product","reviews":[{"body":"Chair Could be better.","author":{"__typename":"User","id":"2"}}]}]}}`)
	usersService := FakeDataSource(`{"data":{"_entities":[{"name":"user-1"},{"name":"user-2"}]}}`)

	plan := &GraphQLResponse{
		Fetches: Sequence(
			SingleWithPath(&SingleFetch{
				InputTemplate: InputTemplate{
					Segments: []TemplateSegment{
						{
							Data:        []byte(`{"method":"POST","url":"http://products","body":{"query":"query{topProducts{name __typename upc}}"}}`),
							SegmentType: StaticSegmentType,
						},
					},
				},
				FetchConfiguration: FetchConfiguration{
					DataSource: productsService,
					PostProcessing: PostProcessingConfiguration{
						SelectResponseDataPath: []string{"data"},
					},
				},
				DataSourceIdentifier: []byte("graphql"),
			}, "query"),
			Parallel(
				SingleWithPath(&BatchEntityFetch{
					DataSourceIdentifier: []byte("graphql"),
					Input: BatchInput{
						Header: InputTemplate{
							Segments: []TemplateSegment{
								{
									Data:        []byte(`{"method":"POST","url":"http://reviews","body":{"query":"query($representations: [_Any!]!){_entities(representations: $representations){__typename ... on Product {reviews {body author {__typename id}}}}}","variables":{"representations":[`),
									SegmentType: StaticSegmentType,
								},
							},
						},
						Items: []InputTemplate{
							{
								Segments: []TemplateSegment{
									{
										SegmentType:  VariableSegmentType,
										VariableKind: ResolvableObjectVariableKind,
										Renderer: NewGraphQLVariableResolveRenderer(&Object{
											Fields: []*Field{
												{
													Name: []byte("__typename"),
													Value: &String{
														Path: []string{"__typename"},
													},
												},
												{
													Name: []byte("upc"),
													Value: &String{
														Path: []string{"upc"},
													},
												},
											},
										}),
									},
								},
							},
						},
						Separator: InputTemplate{
							Segments: []TemplateSegment{
								{
									Data:        []byte(`,`),
									SegmentType: StaticSegmentType,
								},
							},
						},
						Footer: InputTemplate{
							Segments: []TemplateSegment{
								{
									Data:        []byte(`]}}}`),
									SegmentType: StaticSegmentType,
								},
							},
						},
					},
					DataSource: reviewsService,
					PostProcessing: PostProcessingConfiguration{
						SelectResponseDataPath: []string{"data", "_entities"},
					},
				}, "query.topProducts", ObjectPath("topProducts")),
				SingleWithPath(&BatchEntityFetch{
					DataSourceIdentifier: []byte("graphql"),
					Input: BatchInput{
						Header: InputTemplate{
							Segments: []TemplateSegment{
								{
									Data:        []byte(`{"method":"POST","url":"http://stock","body":{"query":"query($representations: [_Any!]!){_entities(representations: $representations){__typename ... on Product {stock}}}","variables":{"representations":[`),
									SegmentType: StaticSegmentType,
								},
							},
						},
						Items: []InputTemplate{
							{
								Segments: []TemplateSegment{
									{
										SegmentType:  VariableSegmentType,
										VariableKind: ResolvableObjectVariableKind,
										Renderer: NewGraphQLVariableResolveRenderer(&Object{
											Fields: []*Field{
												{
													Name: []byte("__typename"),
													Value: &String{
														Path: []string{"__typename"},
													},
												},
												{
													Name: []byte("upc"),
													Value: &String{
														Path: []string{"upc"},
													},
												},
											},
										}),
									},
								},
							},
						},
						Separator: InputTemplate{
							Segments: []TemplateSegment{
								{
									Data:        []byte(`,`),
									SegmentType: StaticSegmentType,
								},
							},
						},
						Footer: InputTemplate{
							Segments: []TemplateSegment{
								{
									Data:        []byte(`]}}}`),
									SegmentType: StaticSegmentType,
								},
							},
						},
					},
					DataSource: stockService,
					PostProcessing: PostProcessingConfiguration{
						SelectResponseDataPath: []string{"data", "_entities"},
					},
				}, "query.topProducts", ObjectPath("topProducts")),
			),
			SingleWithPath(&BatchEntityFetch{
				Input: BatchInput{
					Header: InputTemplate{
						Segments: []TemplateSegment{
							{
								Data:        []byte(`{"method":"POST","url":"http://users","body":{"query":"query($representations: [_Any!]!){_entities(representations: $representations){__typename ... on User {name}}}","variables":{"representations":[`),
								SegmentType: StaticSegmentType,
							},
						},
					},
					Items: []InputTemplate{
						{
							Segments: []TemplateSegment{
								{
									SegmentType:  VariableSegmentType,
									VariableKind: ResolvableObjectVariableKind,
									Renderer: NewGraphQLVariableResolveRenderer(&Object{
										Fields: []*Field{
											{
												Name: []byte("__typename"),
												Value: &String{
													Path: []string{"__typename"},
												},
											},
											{
												Name: []byte("id"),
												Value: &String{
													Path: []string{"id"},
												},
											},
										},
									}),
								},
							},
						},
					},
					Separator: InputTemplate{
						Segments: []TemplateSegment{
							{
								Data:        []byte(`,`),
								SegmentType: StaticSegmentType,
							},
						},
					},
					Footer: InputTemplate{
						Segments: []TemplateSegment{
							{
								Data:        []byte(`]}}}`),
								SegmentType: StaticSegmentType,
							},
						},
					},
				},
				DataSource: usersService,
				PostProcessing: PostProcessingConfiguration{
					SelectResponseDataPath: []string{"data", "_entities"},
				},
			}, "query.topProducts.reviews.author", ObjectPath("topProducts"), ArrayPath("reviews"), ObjectPath("author")),
		),
		Data: &Object{
			Fetch: &SingleFetch{
				InputTemplate: InputTemplate{
					Segments: []TemplateSegment{
						{
							Data:        []byte(`{"method":"POST","url":"http://products","body":{"query":"query{topProducts{name __typename upc}}"}}`),
							SegmentType: StaticSegmentType,
						},
					},
				},
				FetchConfiguration: FetchConfiguration{
					DataSource: productsService,
					PostProcessing: PostProcessingConfiguration{
						SelectResponseDataPath: []string{"data"},
					},
				},
				DataSourceIdentifier: []byte("graphql"),
			},
			Fields: []*Field{
				{
					Name: []byte("topProducts"),
					Value: &Array{
						Path: []string{"topProducts"},
						Item: &Object{
							Fields: []*Field{
								{
									Name: []byte("name"),
									Value: &String{
										Path: []string{"name"},
									},
								},
								{
									Name: []byte("stock"),
									Value: &Integer{
										Path: []string{"stock"},
									},
								},
								{
									Name: []byte("reviews"),
									Value: &Array{
										Path: []string{"reviews"},
										Item: &Object{
											Fields: []*Field{
												{
													Name: []byte("body"),
													Value: &String{
														Path: []string{"body"},
													},
												},
												{
													Name: []byte("author"),
													Value: &Object{
														Path: []string{"author"},
														Fields: []*Field{
															{
																Name: []byte("name"),
																Value: &String{
																	Path: []string{"name"},
																},
															},
														},
													},
												},
											},
										},
									},
								},
							},
						},
					},
				},
			},
		},
	}

	expected := []byte(`{"data":{"topProducts":[{"name":"Table","stock":8,"reviews":[{"body":"Love Table!","author":{"name":"user-1"}},{"body":"Prefer other Table.","author":{"name":"user-2"}}]},{"name":"Couch","stock":2,"reviews":[{"body":"Couch Too expensive.","author":{"name":"user-1"}}]},{"name":"Chair","stock":5,"reviews":[{"body":"Chair Could be better.","author":{"name":"user-2"}}]}]}}`)

	pool := sync.Pool{
		New: func() interface{} {
			return bytes.NewBuffer(make([]byte, 0, 1024))
		},
	}

	ctxPool := sync.Pool{
		New: func() interface{} {
			return NewContext(context.Background())
		},
	}

	b.ReportAllocs()
	b.SetBytes(int64(len(expected)))
	b.ResetTimer()

	b.RunParallel(func(pb *testing.PB) {
		for pb.Next() {
			ctx := ctxPool.Get().(*Context)
			buf := pool.Get().(*bytes.Buffer)
			ctx.ctx = context.Background()
			_, err := resolver.ResolveGraphQLResponse(ctx, plan, nil, buf)
			if err != nil {
				b.Fatal(err)
			}
			if !bytes.Equal(expected, buf.Bytes()) {
				require.Equal(b, string(expected), buf.String())
			}

			buf.Reset()
			pool.Put(buf)

			ctx.Free()
			ctxPool.Put(ctx)
		}
	})
}<|MERGE_RESOLUTION|>--- conflicted
+++ resolved
@@ -4325,8 +4325,6 @@
 																		Path:     []string{"end"},
 																		Nullable: true,
 																	},
-<<<<<<< HEAD
-=======
 																},
 															},
 														},
@@ -4340,7 +4338,7 @@
 						},
 					},
 				},
-			}, Context{ctx: context.Background(), Variables: []byte(`{"companyId":"abc123","date":null}`)}, `{"data":{"me":{"employment":{"id":"xyz987","times":[{"id":"t1","employee":{"id":"xyz987"},"start":"2022-11-02T08:00:00","end":"2022-11-02T12:00:00"}]}}}}`
+			}, Context{ctx: context.Background(), Variables: astjson.MustParseBytes([]byte(`{"companyId":"abc123","date":null}`))}, `{"data":{"me":{"employment":{"id":"xyz987","times":[{"id":"t1","employee":{"id":"xyz987"},"start":"2022-11-02T08:00:00","end":"2022-11-02T12:00:00"}]}}}}`
 		}))
 	})
 }
@@ -4550,438 +4548,6 @@
 						PostProcessing: PostProcessingConfiguration{
 							SelectResponseDataPath:   []string{"data", "_entities"},
 							SelectResponseErrorsPath: []string{"errors"},
-						},
-					},
-				}, "query.me.reviews.@.product", ObjectPath("me"), ArrayPath("reviews"), ObjectPath("product")),
-			),
-			Data: &Object{
-				Fields: []*Field{
-					{
-						Name: []byte("me"),
-						Value: &Object{
-							Path:     []string{"me"},
-							Nullable: true,
-							Fields: []*Field{
-								{
-									Name: []byte("id"),
-									Value: &String{
-										Path: []string{"id"},
-									},
-								},
-								{
-									Name: []byte("username"),
-									Value: &String{
-										Path: []string{"username"},
-									},
-								},
-								{
-									Name: []byte("reviews"),
-									Value: &Array{
-										Path:     []string{"reviews"},
-										Nullable: true,
-										Item: &Object{
-											Fields: []*Field{
-												{
-													Name: []byte("body"),
-													Value: &String{
-														Path: []string{"body"},
-													},
-												},
-												{
-													Name: []byte("product"),
-													Value: &Object{
-														Path: []string{"product"},
-														Fields: []*Field{
-															{
-																Name: []byte("upc"),
-																Value: &String{
-																	Path: []string{"upc"},
-																},
-															},
-															{
-																Name: []byte("name"),
-																Value: &String{
-																	Path: []string{"name"},
->>>>>>> 31ff3915
-																},
-															},
-														},
-													},
-												},
-											},
-										},
-									},
-								},
-							},
-						},
-					},
-				},
-<<<<<<< HEAD
-			}, Context{ctx: context.Background(), Variables: astjson.MustParseBytes([]byte(`{"companyId":"abc123","date":null}`))}, `{"data":{"me":{"employment":{"id":"xyz987","times":[{"id":"t1","employee":{"id":"xyz987"},"start":"2022-11-02T08:00:00","end":"2022-11-02T12:00:00"}]}}}}`
-		}))
-	})
-=======
-			},
-		}, Context{ctx: context.Background(), Variables: nil}, `{"errors":[{"message":"errorMessage"}],"data":{"me":{"id":"1234","username":"Me","reviews":null}}}`
-	}, &options))
-}
-
-func TestResolver_WithHeader(t *testing.T) {
-	cases := []struct {
-		name, header, variable string
-	}{
-		{"header and variable are of equal case", "Authorization", "Authorization"},
-		{"header is downcased and variable is uppercased", "authorization", "AUTHORIZATION"},
-		{"header is uppercasesed and variable is downcased", "AUTHORIZATION", "authorization"},
-	}
-
-	for _, tc := range cases {
-		t.Run(tc.name, func(t *testing.T) {
-			rCtx, cancel := context.WithCancel(context.Background())
-			defer cancel()
-			resolver := newResolver(rCtx)
-
-			header := make(http.Header)
-			header.Set(tc.header, "foo")
-			ctx := &Context{
-				ctx: context.Background(),
-				Request: Request{
-					Header: header,
-				},
-			}
-
-			ctrl := gomock.NewController(t)
-			fakeService := NewMockDataSource(ctrl)
-			fakeService.EXPECT().
-				Load(gomock.Any(), gomock.Any(), gomock.AssignableToTypeOf(&bytes.Buffer{})).
-				Do(func(ctx context.Context, input []byte, w io.Writer) (err error) {
-					actual := string(input)
-					assert.Equal(t, "foo", actual)
-					_, err = w.Write([]byte(`{"bar":"baz"}`))
-					return
-				}).
-				Return(nil)
-
-			out := &bytes.Buffer{}
-			res := &GraphQLResponse{
-				Info: &GraphQLResponseInfo{
-					OperationType: ast.OperationTypeQuery,
-				},
-				Fetches: SingleWithPath(&SingleFetch{
-					FetchConfiguration: FetchConfiguration{
-						DataSource: fakeService,
-					},
-					InputTemplate: InputTemplate{
-						Segments: []TemplateSegment{
-							{
-								SegmentType:        VariableSegmentType,
-								VariableKind:       HeaderVariableKind,
-								VariableSourcePath: []string{tc.variable},
-							},
-						},
-					},
-				}, "query"),
-				Data: &Object{
-					Fields: []*Field{
-						{
-							Name: []byte("bar"),
-							Value: &String{
-								Path: []string{"bar"},
-							},
-						},
-					},
-				},
-			}
-			_, err := resolver.ResolveGraphQLResponse(ctx, res, nil, out)
-			assert.NoError(t, err)
-			assert.Equal(t, `{"data":{"bar":"baz"}}`, out.String())
-		})
-	}
-}
-
-type SubscriptionRecorder struct {
-	buf      *bytes.Buffer
-	messages []string
-	complete atomic.Bool
-	mux      sync.Mutex
-}
-
-func (s *SubscriptionRecorder) AwaitMessages(t *testing.T, count int, timeout time.Duration) {
-	t.Helper()
-	deadline := time.Now().Add(timeout)
-	for {
-		s.mux.Lock()
-		current := len(s.messages)
-		s.mux.Unlock()
-		if current == count {
-			return
-		}
-		if time.Now().After(deadline) {
-			t.Fatalf("timed out waiting for messages: %v", s.messages)
-		}
-		time.Sleep(time.Millisecond * 10)
-	}
-}
-
-func (s *SubscriptionRecorder) AwaitAnyMessageCount(t *testing.T, timeout time.Duration) {
-	t.Helper()
-	deadline := time.Now().Add(timeout)
-	for {
-		s.mux.Lock()
-		current := len(s.messages)
-		s.mux.Unlock()
-		if current > 0 {
-			return
-		}
-		if time.Now().After(deadline) {
-			t.Fatalf("timed out waiting for messages: %v", s.messages)
-		}
-		time.Sleep(time.Millisecond * 10)
-	}
-}
-
-func (s *SubscriptionRecorder) AwaitComplete(t *testing.T, timeout time.Duration) {
-	t.Helper()
-	deadline := time.Now().Add(timeout)
-	for {
-		if s.complete.Load() {
-			return
-		}
-		if time.Now().After(deadline) {
-			t.Fatalf("timed out waiting for complete")
-		}
-		time.Sleep(time.Millisecond * 10)
-	}
-}
-
-func (s *SubscriptionRecorder) Write(p []byte) (n int, err error) {
-	s.mux.Lock()
-	defer s.mux.Unlock()
-	return s.buf.Write(p)
-}
-
-func (s *SubscriptionRecorder) Flush() error {
-	s.mux.Lock()
-	defer s.mux.Unlock()
-	s.messages = append(s.messages, s.buf.String())
-	s.buf.Reset()
-	return nil
-}
-
-func (s *SubscriptionRecorder) Complete() {
-	s.complete.Store(true)
-}
-
-func (s *SubscriptionRecorder) Messages() []string {
-	s.mux.Lock()
-	defer s.mux.Unlock()
-	return s.messages
-}
-
-func createFakeStream(messageFunc messageFunc, delay time.Duration, onStart func(input []byte)) *_fakeStream {
-	return &_fakeStream{
-		messageFunc: messageFunc,
-		delay:       delay,
-		onStart:     onStart,
-	}
-}
-
-type messageFunc func(counter int) (message string, done bool)
-
-type _fakeStream struct {
-	messageFunc messageFunc
-	onStart     func(input []byte)
-	delay       time.Duration
-	isDone      atomic.Bool
-}
-
-func (f *_fakeStream) AwaitIsDone(t *testing.T, timeout time.Duration) {
-	t.Helper()
-	deadline := time.Now().Add(timeout)
-	for {
-		if f.isDone.Load() {
-			return
-		}
-		if time.Now().After(deadline) {
-			t.Fatalf("timed out waiting for complete")
-		}
-		time.Sleep(time.Millisecond * 10)
-	}
-}
-
-func (f *_fakeStream) UniqueRequestID(ctx *Context, input []byte, xxh *xxhash.Digest) (err error) {
-	_, err = xxh.WriteString("fakeStream")
-	if err != nil {
-		return
-	}
-	_, err = xxh.Write(input)
-	return
->>>>>>> 31ff3915
-}
-
-func TestResolver_ApolloCompatibilityMode_FetchError(t *testing.T) {
-	options := apolloCompatibilityOptions{
-		valueCompletion:     true,
-		suppressFetchErrors: true,
-	}
-	t.Run("simple fetch with fetch error suppression", testFnApolloCompatibility(func(t *testing.T, ctrl *gomock.Controller) (node *GraphQLResponse, ctx Context, expectedOutput string) {
-		mockDataSource := NewMockDataSource(ctrl)
-		mockDataSource.EXPECT().
-			Load(gomock.Any(), gomock.Any(), gomock.AssignableToTypeOf(&bytes.Buffer{})).
-			DoAndReturn(func(ctx context.Context, input []byte, w io.Writer) (err error) {
-				_, _ = w.Write([]byte("{}"))
-				return
-			})
-		return &GraphQLResponse{
-			Fetches: SingleWithPath(&SingleFetch{
-				InputTemplate: InputTemplate{
-					Segments: []TemplateSegment{
-						{
-							Data:        []byte(`{"method":"POST","url":"http://localhost:4001","body":{"query":"{query{name}}"}}`),
-							SegmentType: StaticSegmentType,
-						},
-					},
-				},
-				FetchConfiguration: FetchConfiguration{
-					DataSource: mockDataSource,
-					PostProcessing: PostProcessingConfiguration{
-						SelectResponseDataPath: []string{"data"},
-					},
-				},
-			}, "query"),
-			Data: &Object{
-				Fields: []*Field{
-					{
-						Name: []byte("name"),
-						Value: &String{
-							Path: []string{"name"},
-						},
-					},
-				},
-			},
-		}, Context{ctx: context.Background()}, `{"data":null,"extensions":{"valueCompletion":[{"message":"Cannot return null for non-nullable field Query.name.","path":["name"],"extensions":{"code":"INVALID_GRAPHQL"}}]}}`
-	}, &options))
-	t.Run("complex fetch with fetch error suppression", testFnApolloCompatibility(func(t *testing.T, ctrl *gomock.Controller) (node *GraphQLResponse, ctx Context, expectedOutput string) {
-		userService := NewMockDataSource(ctrl)
-		userService.EXPECT().
-			Load(gomock.Any(), gomock.Any(), gomock.AssignableToTypeOf(&bytes.Buffer{})).
-			DoAndReturn(func(ctx context.Context, input []byte, w io.Writer) (err error) {
-				actual := string(input)
-				expected := `{"method":"POST","url":"http://localhost:4001","body":{"query":"{me {id username}}"}}`
-				assert.Equal(t, expected, actual)
-				pair := NewBufPair()
-				pair.Data.WriteString(`{"me": {"id": "1234","username": "Me","__typename": "User"}}`)
-				return writeGraphqlResponse(pair, w, false)
-			})
-
-		reviewsService := NewMockDataSource(ctrl)
-		reviewsService.EXPECT().
-			Load(gomock.Any(), gomock.Any(), gomock.AssignableToTypeOf(&bytes.Buffer{})).
-			DoAndReturn(func(ctx context.Context, input []byte, w io.Writer) (err error) {
-				actual := string(input)
-				expected := `{"method":"POST","url":"http://localhost:4002","body":{"query":"query($representations: [_Any!]!){_entities(representations: $representations){... on User {reviews {body product {upc __typename}}}}}","variables":{"representations":[{"id":"1234","__typename":"User"}]}}}`
-				assert.Equal(t, expected, actual)
-				pair := NewBufPair()
-				pair.Data.WriteString(`{"_entities":[{"reviews":[{"body": "A highly effective form of birth control.","product":{"upc": "top-1","__typename":"Product"}},{"body":"Fedoras are one of the most fashionable hats around and can look great with a variety of outfits.","product":{"upc":"top-2","__typename":"Product"}}]}]}`)
-				return writeGraphqlResponse(pair, w, false)
-			})
-
-		productService := NewMockDataSource(ctrl)
-		productService.EXPECT().
-			Load(gomock.Any(), gomock.Any(), gomock.AssignableToTypeOf(&bytes.Buffer{})).
-			DoAndReturn(func(ctx context.Context, input []byte, w io.Writer) (err error) {
-				actual := string(input)
-				expected := `{"method":"POST","url":"http://localhost:4003","body":{"query":"query($representations: [_Any!]!){_entities(representations: $representations){... on Product {name}}}","variables":{"representations":[{"upc":"top-1","__typename":"Product"},{"upc":"top-2","__typename":"Product"}]}}}`
-				assert.Equal(t, expected, actual)
-				pair := NewBufPair()
-				pair.WriteErr([]byte("errorMessage"), nil, nil, nil)
-				return writeGraphqlResponse(pair, w, false)
-			})
-
-		return &GraphQLResponse{
-			Fetches: Sequence(
-				SingleWithPath(&SingleFetch{
-					InputTemplate: InputTemplate{
-						Segments: []TemplateSegment{
-							{
-								Data:        []byte(`{"method":"POST","url":"http://localhost:4001","body":{"query":"{me {id username}}"}}`),
-								SegmentType: StaticSegmentType,
-							},
-						},
-					},
-					FetchConfiguration: FetchConfiguration{
-						DataSource: userService,
-						PostProcessing: PostProcessingConfiguration{
-							SelectResponseDataPath: []string{"data"},
-						},
-					},
-				}, "query"),
-				SingleWithPath(&SingleFetch{
-					InputTemplate: InputTemplate{
-						Segments: []TemplateSegment{
-							{
-								Data:        []byte(`{"method":"POST","url":"http://localhost:4002","body":{"query":"query($representations: [_Any!]!){_entities(representations: $representations){... on User {reviews {body product {upc __typename}}}}}","variables":{"representations":[{"id":"`),
-								SegmentType: StaticSegmentType,
-							},
-							{
-								SegmentType:        VariableSegmentType,
-								VariableKind:       ObjectVariableKind,
-								VariableSourcePath: []string{"id"},
-								Renderer:           NewPlainVariableRenderer(),
-							},
-							{
-								Data:        []byte(`","__typename":"User"}]}}}`),
-								SegmentType: StaticSegmentType,
-							},
-						},
-					},
-					FetchConfiguration: FetchConfiguration{
-						DataSource: reviewsService,
-						PostProcessing: PostProcessingConfiguration{
-							SelectResponseDataPath: []string{"data", "_entities", "0"},
-						},
-					},
-				}, "query.me", ObjectPath("me")),
-				SingleWithPath(&SingleFetch{
-					InputTemplate: InputTemplate{
-						Segments: []TemplateSegment{
-							{
-								Data:        []byte(`{"method":"POST","url":"http://localhost:4003","body":{"query":"query($representations: [_Any!]!){_entities(representations: $representations){... on Product {name}}}","variables":{"representations":`),
-								SegmentType: StaticSegmentType,
-							},
-							{
-								SegmentType:        VariableSegmentType,
-								VariableKind:       ResolvableObjectVariableKind,
-								VariableSourcePath: []string{"upc"},
-								Renderer: NewGraphQLVariableResolveRenderer(&Array{
-									Item: &Object{
-										Fields: []*Field{
-											{
-												Name: []byte("upc"),
-												Value: &String{
-													Path: []string{"upc"},
-												},
-											},
-											{
-												Name: []byte("__typename"),
-												Value: &String{
-													Path: []string{"__typename"},
-												},
-											},
-										},
-									},
-								}),
-							},
-							{
-								Data:        []byte(`}}}`),
-								SegmentType: StaticSegmentType,
-							},
-						},
-					},
-					FetchConfiguration: FetchConfiguration{
-						DataSource: productService,
-						PostProcessing: PostProcessingConfiguration{
-							SelectResponseDataPath: []string{"data", "_entities"},
 						},
 					},
 				}, "query.me.reviews.@.product", ObjectPath("me"), ArrayPath("reviews"), ObjectPath("product")),
@@ -5049,7 +4615,7 @@
 					},
 				},
 			},
-		}, Context{ctx: context.Background(), Variables: nil}, `{"data":{"me":{"id":"1234","username":"Me","reviews":null}},"extensions":{"valueCompletion":[{"message":"Cannot return null for non-nullable field Product.name.","path":["me","reviews",0,"product","name"],"extensions":{"code":"INVALID_GRAPHQL"}}]}}`
+		}, Context{ctx: context.Background(), Variables: nil}, `{"errors":[{"message":"errorMessage"}],"data":{"me":{"id":"1234","username":"Me","reviews":null}}}`
 	}, &options))
 }
 
