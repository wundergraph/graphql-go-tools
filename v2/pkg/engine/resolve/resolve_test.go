package resolve

import (
	"bytes"
	"context"
	"errors"
	"fmt"
	"io"
	"net"
	"net/http"
	"sync"
	"sync/atomic"
	"testing"
	"time"

	"github.com/golang/mock/gomock"
	"github.com/stretchr/testify/assert"
	"github.com/stretchr/testify/require"

	"github.com/wundergraph/astjson"

	"github.com/wundergraph/graphql-go-tools/v2/pkg/ast"
	"github.com/wundergraph/graphql-go-tools/v2/pkg/engine/datasource/httpclient"
	"github.com/wundergraph/graphql-go-tools/v2/pkg/testing/flags"
)

type _fakeDataSource struct {
	t                 TestingTB
	input             []byte
	data              []byte
	artificialLatency time.Duration
}

func (f *_fakeDataSource) Load(ctx context.Context, headers http.Header, input []byte) (data []byte, err error) {
	if f.artificialLatency != 0 {
		time.Sleep(f.artificialLatency)
	}
	if f.input != nil {
		if !bytes.Equal(f.input, input) {
			require.Equal(f.t, string(f.input), string(input), "input mismatch")
		}
	}
	return f.data, nil
}

func (f *_fakeDataSource) LoadWithFiles(ctx context.Context, headers http.Header, input []byte, files []*httpclient.FileUpload) (data []byte, err error) {
	if f.artificialLatency != 0 {
		time.Sleep(f.artificialLatency)
	}
	if f.input != nil {
		if !bytes.Equal(f.input, input) {
			require.Equal(f.t, string(f.input), string(input), "input mismatch")
		}
	}
	return f.data, nil
}

func FakeDataSource(data string) *_fakeDataSource {
	return &_fakeDataSource{
		data: []byte(data),
	}
}

func fakeDataSourceWithInputCheck(t TestingTB, input []byte, data []byte) *_fakeDataSource {
	return &_fakeDataSource{
		t:     t,
		input: input,
		data:  data,
	}
}

type TestErrorWriter struct {
}

func (t *TestErrorWriter) WriteError(ctx *Context, err error, res *GraphQLResponse, w io.Writer) {
	_, err = fmt.Fprintf(w, `{"errors":[{"message":"%s"}],"data":null}`, err.Error())
	if err != nil {
		panic(err)
	}
	err = w.(*SubscriptionRecorder).Flush()
	if err != nil {
		panic(err)
	}
}

var subscriptionHeartbeatInterval = 100 * time.Millisecond

func newResolver(ctx context.Context) *Resolver {
	return New(ctx, ResolverOptions{
		MaxConcurrency:                1024,
		Debug:                         false,
		PropagateSubgraphErrors:       true,
		PropagateSubgraphStatusCodes:  true,
		AsyncErrorWriter:              &TestErrorWriter{},
		SubscriptionHeartbeatInterval: subscriptionHeartbeatInterval,
	})
}

type customResolver struct{}

func (customResolver) Resolve(_ *Context, value []byte) ([]byte, error) {
	return value, nil
}

type customErrResolve struct{}

func (customErrResolve) Resolve(_ *Context, value []byte) ([]byte, error) {
	return nil, errors.New("custom error")
}

func TestResolver_ResolveNode(t *testing.T) {
	testFn := func(enableSingleFlight bool, fn func(t *testing.T, ctrl *gomock.Controller) (response *GraphQLResponse, ctx Context, expectedOutput string)) func(t *testing.T) {
		ctrl := gomock.NewController(t)
		rCtx, cancel := context.WithCancel(context.Background())
		defer cancel()
		r := newResolver(rCtx)
		response, ctx, expectedOutput := fn(t, ctrl)
		if t.Skipped() {
			return func(t *testing.T) {}
		}

		if response.Info == nil {
			response.Info = &GraphQLResponseInfo{
				OperationType: ast.OperationTypeQuery,
			}
		}

		return func(t *testing.T) {
			buf := &bytes.Buffer{}
			_, err := r.ResolveGraphQLResponse(&ctx, response, nil, buf)
			assert.NoError(t, err)
			assert.Equal(t, expectedOutput, buf.String())
			ctrl.Finish()
		}
	}

	testGraphQLErrFn := func(fn func(t *testing.T, r *Resolver, ctrl *gomock.Controller) (response *GraphQLResponse, ctx Context, expectedErr string)) func(t *testing.T) {
		t.Helper()

		ctrl := gomock.NewController(t)
		c, cancel := context.WithCancel(context.Background())
		defer cancel()
		r := newResolver(c)
		response, ctx, expectedErr := fn(t, r, ctrl)

		if response.Info == nil {
			response.Info = &GraphQLResponseInfo{
				OperationType: ast.OperationTypeQuery,
			}
		}

		return func(t *testing.T) {
			t.Helper()
			buf := &bytes.Buffer{}
			_, err := r.ResolveGraphQLResponse(&ctx, response, nil, buf)
			assert.NoError(t, err)
			assert.Equal(t, expectedErr, buf.String())
			ctrl.Finish()
		}
	}

	t.Run("Nullable empty object", testFn(false, func(t *testing.T, ctrl *gomock.Controller) (response *GraphQLResponse, ctx Context, expectedOutput string) {
		return &GraphQLResponse{
			Data: &Object{
				Nullable: true,
			},
		}, Context{ctx: context.Background()}, `{"data":{}}`
	}))
	t.Run("empty object", testFn(false, func(t *testing.T, ctrl *gomock.Controller) (response *GraphQLResponse, ctx Context, expectedOutput string) {
		return &GraphQLResponse{
			Data: &Object{},
		}, Context{ctx: context.Background()}, `{"data":{}}`
	}))
	t.Run("BigInt", testFn(false, func(t *testing.T, ctrl *gomock.Controller) (response *GraphQLResponse, ctx Context, expectedOutput string) {
		return &GraphQLResponse{
			Fetches: Single(&SingleFetch{
				FetchConfiguration: FetchConfiguration{
					DataSource: FakeDataSource(`{"n": 12345, "ns_small": "12346", "ns_big": "1152921504606846976"}`),
				},
			}),
			Data: &Object{
				Fields: []*Field{
					{
						Name: []byte("n"),
						Value: &BigInt{
							Path:     []string{"n"},
							Nullable: false,
						},
					},
					{
						Name: []byte("ns_small"),
						Value: &BigInt{
							Path:     []string{"ns_small"},
							Nullable: false,
						},
					},
					{
						Name: []byte("ns_big"),
						Value: &BigInt{
							Path:     []string{"ns_big"},
							Nullable: false,
						},
					},
				},
			},
		}, Context{ctx: context.Background()}, `{"data":{"n":12345,"ns_small":"12346","ns_big":"1152921504606846976"}}`
	}))
	t.Run("Scalar", testFn(false, func(t *testing.T, ctrl *gomock.Controller) (response *GraphQLResponse, ctx Context, expectedOutput string) {
		return &GraphQLResponse{
			Fetches: Single(&SingleFetch{
				FetchConfiguration: FetchConfiguration{DataSource: FakeDataSource(`{"int": 12345, "float": 3.5, "int_str": "12346", "bigint_str": "1152921504606846976", "str":"value", "object":{"foo": "bar"}, "encoded_object": "{\"foo\": \"bar\"}"}`)},
			}),
			Data: &Object{
				Fields: []*Field{
					{
						Name: []byte("int"),
						Value: &Scalar{
							Path:     []string{"int"},
							Nullable: false,
						},
					},
					{
						Name: []byte("float"),
						Value: &Scalar{
							Path:     []string{"float"},
							Nullable: false,
						},
					},
					{
						Name: []byte("int_str"),
						Value: &Scalar{
							Path:     []string{"int_str"},
							Nullable: false,
						},
					},
					{
						Name: []byte("bigint_str"),
						Value: &Scalar{
							Path:     []string{"bigint_str"},
							Nullable: false,
						},
					},
					{
						Name: []byte("str"),
						Value: &Scalar{
							Path:     []string{"str"},
							Nullable: false,
						},
					},
					{
						Name: []byte("object"),
						Value: &Scalar{
							Path:     []string{"object"},
							Nullable: false,
						},
					},
					{
						Name: []byte("encoded_object"),
						Value: &Scalar{
							Path:     []string{"encoded_object"},
							Nullable: false,
						},
					},
				},
			},
		}, Context{ctx: context.Background()}, `{"data":{"int":12345,"float":3.5,"int_str":"12346","bigint_str":"1152921504606846976","str":"value","object":{"foo":"bar"},"encoded_object":"{\"foo\": \"bar\"}"}}`
	}))
	t.Run("object with null field", testFn(false, func(t *testing.T, ctrl *gomock.Controller) (response *GraphQLResponse, ctx Context, expectedOutput string) {
		return &GraphQLResponse{
			Data: &Object{
				Fields: []*Field{
					{
						Name:  []byte("foo"),
						Value: &Null{},
					},
				},
			},
		}, Context{ctx: context.Background()}, `{"data":{"foo":null}}`
	}))
	t.Run("default graphql object", testFn(false, func(t *testing.T, ctrl *gomock.Controller) (response *GraphQLResponse, ctx Context, expectedOutput string) {
		return &GraphQLResponse{
			Data: &Object{
				Fields: []*Field{
					{
						Name:  []byte("data"),
						Value: &Null{},
					},
				},
			},
		}, Context{ctx: context.Background()}, `{"data":{"data":null}}`
	}))
	t.Run("graphql object with simple data source", testFn(false, func(t *testing.T, ctrl *gomock.Controller) (response *GraphQLResponse, ctx Context, expectedOutput string) {
		return &GraphQLResponse{
			Fetches: Single(&SingleFetch{
				FetchConfiguration: FetchConfiguration{DataSource: FakeDataSource(`{"id":"1","name":"Jens","registered":true,"pet":{"name":"Barky","kind":"Dog"}}`)},
			}),
			Data: &Object{
				Fields: []*Field{
					{
						Name: []byte("user"),
						Value: &Object{
							Fields: []*Field{
								{
									Name: []byte("id"),
									Value: &String{
										Path: []string{"id"},
									},
								},
								{
									Name: []byte("name"),
									Value: &String{
										Path: []string{"name"},
									},
								},
								{
									Name: []byte("registered"),
									Value: &Boolean{
										Path: []string{"registered"},
									},
								},
								{
									Name: []byte("pet"),
									Value: &Object{
										Path: []string{"pet"},
										Fields: []*Field{
											{
												Name: []byte("name"),
												Value: &String{
													Path: []string{"name"},
												},
											},
											{
												Name: []byte("kind"),
												Value: &String{
													Path: []string{"kind"},
												},
											},
										},
									},
								},
							},
						},
					},
				},
			},
		}, Context{ctx: context.Background()}, `{"data":{"user":{"id":"1","name":"Jens","registered":true,"pet":{"name":"Barky","kind":"Dog"}}}}`
	}))
	t.Run("fetch with context variable resolver", testFn(true, func(t *testing.T, ctrl *gomock.Controller) (response *GraphQLResponse, ctx Context, expectedOutput string) {
		mockDataSource := NewMockDataSource(ctrl)
		mockDataSource.EXPECT().
			Load(gomock.Any(), gomock.Any(), []byte(`{"id":1}`)).
			Do(func(ctx context.Context, headers http.Header, input []byte) ([]byte, error) {
				return []byte(`{"name":"Jens"}`), nil
			}).
			Return([]byte(`{"name":"Jens"}`), nil)
		return &GraphQLResponse{
			Fetches: Single(&SingleFetch{
				FetchConfiguration: FetchConfiguration{
					DataSource: mockDataSource,
					Input:      `{"id":$$0$$}`,
					Variables: NewVariables(&ContextVariable{
						Path: []string{"id"},
					}),
				},
				InputTemplate: InputTemplate{
					Segments: []TemplateSegment{
						{
							SegmentType: StaticSegmentType,
							Data:        []byte(`{"id":`),
						},
						{
							SegmentType:        VariableSegmentType,
							VariableKind:       ContextVariableKind,
							VariableSourcePath: []string{"id"},
							Renderer:           NewPlainVariableRenderer(),
						},
						{
							SegmentType: StaticSegmentType,
							Data:        []byte(`}`),
						},
					},
				},
			}),
			Data: &Object{
				Fields: []*Field{
					{
						Name: []byte("name"),
						Value: &String{
							Path: []string{"name"},
						},
					},
				},
			},
		}, Context{ctx: context.Background(), Variables: astjson.MustParseBytes([]byte(`{"id":1}`))}, `{"data":{"name":"Jens"}}`
	}))
	t.Run("resolve array of strings", testFn(false, func(t *testing.T, ctrl *gomock.Controller) (response *GraphQLResponse, ctx Context, expectedOutput string) {
		return &GraphQLResponse{
			Fetches: Single(&SingleFetch{
				FetchConfiguration: FetchConfiguration{DataSource: FakeDataSource(`{"strings": ["Alex", "true", "123"]}`)},
			}),
			Data: &Object{
				Fields: []*Field{
					{
						Name: []byte("strings"),
						Value: &Array{
							Path: []string{"strings"},
							Item: &String{
								Nullable: false,
							},
						},
					},
				},
			},
		}, Context{ctx: context.Background()}, `{"data":{"strings":["Alex","true","123"]}}`
	}))
	t.Run("resolve array of mixed scalar types", testFn(false, func(t *testing.T, ctrl *gomock.Controller) (response *GraphQLResponse, ctx Context, expectedOutput string) {
		return &GraphQLResponse{
			Fetches: Single(&SingleFetch{
				FetchConfiguration: FetchConfiguration{DataSource: FakeDataSource(`{"strings": ["Alex", "true", 123]}`)},
			}),
			Data: &Object{
				Fields: []*Field{
					{
						Name: []byte("strings"),
						Value: &Array{
							Path: []string{"strings"},
							Item: &String{
								Nullable: false,
							},
						},
					},
				},
			},
		}, Context{ctx: context.Background()}, `{"errors":[{"message":"String cannot represent non-string value: \"123\"","path":["strings",2]}],"data":null}`
	}))
	t.Run("resolve array items", func(t *testing.T) {
		t.Run("with unescape json enabled", func(t *testing.T) {
			t.Run("json encoded input", testFn(false, func(t *testing.T, ctrl *gomock.Controller) (response *GraphQLResponse, ctx Context, expectedOutput string) {
				return &GraphQLResponse{
					Fetches: Single(&SingleFetch{
						FetchConfiguration: FetchConfiguration{DataSource: FakeDataSource(`{"jsonList":["{\"field\":\"value\"}"]}`)},
					}),
					Data: &Object{
						Fields: []*Field{
							{
								Name: []byte("jsonList"),
								Value: &Array{
									Path: []string{"jsonList"},
									Item: &String{
										Nullable:             false,
										UnescapeResponseJson: true,
									},
								},
							},
						},
					},
				}, Context{ctx: context.Background()}, `{"data":{"jsonList":[{"field":"value"}]}}`
			}))
		})
		t.Run("with unescape json disabled", func(t *testing.T) {
			t.Run("json encoded input", testFn(false, func(t *testing.T, ctrl *gomock.Controller) (response *GraphQLResponse, ctx Context, expectedOutput string) {
				return &GraphQLResponse{
					Fetches: Single(&SingleFetch{
						FetchConfiguration: FetchConfiguration{DataSource: FakeDataSource(`{"jsonList":["{\"field\":\"value\"}"]}`)},
					}),
					Data: &Object{
						Fields: []*Field{
							{
								Name: []byte("jsonList"),
								Value: &Array{
									Path: []string{"jsonList"},
									Item: &String{
										Nullable:             false,
										UnescapeResponseJson: false,
									},
								},
							},
						},
					},
				}, Context{ctx: context.Background()}, `{"data":{"jsonList":["{\"field\":\"value\"}"]}}`
			}))
		})
	})
	t.Run("resolve arrays", testFn(false, func(t *testing.T, ctrl *gomock.Controller) (response *GraphQLResponse, ctx Context, expectedOutput string) {
		return &GraphQLResponse{
			Fetches: Single(&SingleFetch{
				FetchConfiguration: FetchConfiguration{DataSource: FakeDataSource(`{"friends":[{"id":1,"name":"Alex"},{"id":2,"name":"Patric"}],"strings":["foo","bar","baz"],"integers":[123,456,789],"floats":[1.2,3.4,5.6],"booleans":[true,false,true]}`)},
			}),
			Data: &Object{
				Fields: []*Field{
					{
						Name: []byte("synchronousFriends"),
						Value: &Array{
							Path:     []string{"friends"},
							Nullable: true,
							Item: &Object{
								Fields: []*Field{
									{
										Name: []byte("id"),
										Value: &Integer{
											Path: []string{"id"},
										},
									},
									{
										Name: []byte("name"),
										Value: &String{
											Path: []string{"name"},
										},
									},
								},
							},
						},
					},
					{
						Name: []byte("asynchronousFriends"),
						Value: &Array{
							Path:     []string{"friends"},
							Nullable: true,
							Item: &Object{
								Fields: []*Field{
									{
										Name: []byte("id"),
										Value: &Integer{
											Path: []string{"id"},
										},
									},
									{
										Name: []byte("name"),
										Value: &String{
											Path: []string{"name"},
										},
									},
								},
							},
						},
					},
					{
						Name: []byte("nullableFriends"),
						Value: &Array{
							Path:     []string{"nonExistingField"},
							Nullable: true,
							Item:     &Object{},
						},
					},
					{
						Name: []byte("strings"),
						Value: &Array{
							Path:     []string{"strings"},
							Nullable: true,
							Item: &String{
								Nullable: false,
							},
						},
					},
					{
						Name: []byte("integers"),
						Value: &Array{
							Path:     []string{"integers"},
							Nullable: true,
							Item: &Integer{
								Nullable: false,
							},
						},
					},
					{
						Name: []byte("floats"),
						Value: &Array{
							Path:     []string{"floats"},
							Nullable: true,
							Item: &Float{
								Nullable: false,
							},
						},
					},
					{
						Name: []byte("booleans"),
						Value: &Array{
							Path:     []string{"booleans"},
							Nullable: true,
							Item: &Boolean{
								Nullable: false,
							},
						},
					},
				},
			},
		}, Context{ctx: context.Background()}, `{"data":{"synchronousFriends":[{"id":1,"name":"Alex"},{"id":2,"name":"Patric"}],"asynchronousFriends":[{"id":1,"name":"Alex"},{"id":2,"name":"Patric"}],"nullableFriends":null,"strings":["foo","bar","baz"],"integers":[123,456,789],"floats":[1.2,3.4,5.6],"booleans":[true,false,true]}}`
	}))
	t.Run("array response from data source", testFn(false, func(t *testing.T, ctrl *gomock.Controller) (response *GraphQLResponse, ctx Context, expectedOutput string) {
		return &GraphQLResponse{
				Fetches: Single(&SingleFetch{
					FetchConfiguration: FetchConfiguration{
						DataSource: FakeDataSource(`{"data":{"pets":[{"__typename":"Dog","name":"Woofie"},{"__typename":"Cat","name":"Mietzie"}]}}`),
						PostProcessing: PostProcessingConfiguration{
							SelectResponseDataPath: []string{"data"},
						},
					},
				}),
				Data: &Object{
					Fields: []*Field{
						{
							Name: []byte("pets"),
							Value: &Array{
								Path: []string{"pets"},
								Item: &Object{
									Fields: []*Field{
										{
											OnTypeNames: [][]byte{[]byte("Dog")},
											Name:        []byte("name"),
											Value: &String{
												Path: []string{"name"},
											},
										},
									},
								},
							},
						},
					},
				},
			}, Context{ctx: context.Background()},
			`{"data":{"pets":[{"name":"Woofie"},{}]}}`
	}))
	t.Run("non null object with field condition can be null", testFn(false, func(t *testing.T, ctrl *gomock.Controller) (response *GraphQLResponse, ctx Context, expectedOutput string) {
		return &GraphQLResponse{
				Fetches: Single(&SingleFetch{
					FetchConfiguration: FetchConfiguration{DataSource: FakeDataSource(`{"__typename":"Dog","name":"Woofie"}`)},
				}),
				Data: &Object{
					Fields: []*Field{
						{
							Name: []byte("cat"),
							Value: &Object{
								Nullable: false,
								Fields: []*Field{
									{
										OnTypeNames: [][]byte{[]byte("Cat")},
										Name:        []byte("name"),
										Value: &String{
											Path: []string{"name"},
										},
									},
								},
							},
						},
					},
				},
			}, Context{ctx: context.Background()},
			`{"data":{"cat":{}}}`
	}))
	t.Run("object with multiple type conditions", testFn(false, func(t *testing.T, ctrl *gomock.Controller) (response *GraphQLResponse, ctx Context, expectedOutput string) {
		return &GraphQLResponse{
				Fetches: Single(&SingleFetch{
					FetchConfiguration: FetchConfiguration{DataSource: FakeDataSource(`{"namespaceCreate":{"__typename":"Error","code":"UserAlreadyHasPersonalNamespace","message":""}}`)},
				}),
				Data: &Object{
					Fields: []*Field{
						{
							Name: []byte("namespaceCreate"),
							Value: &Object{
								Path: []string{"namespaceCreate"},
								Fields: []*Field{
									{
										Name:        []byte("namespace"),
										OnTypeNames: [][]byte{[]byte("NamespaceCreated")},
										Value: &Object{
											Path:     []string{"namespace"},
											Nullable: false,
											Fields: []*Field{
												{
													Name: []byte("id"),
													Value: &String{
														Nullable: false,
														Path:     []string{"id"},
													},
												},
												{
													Name: []byte("name"),
													Value: &String{
														Nullable: false,
														Path:     []string{"name"},
													},
												},
											},
										},
									},
									{
										Name:        []byte("code"),
										OnTypeNames: [][]byte{[]byte("Error")},
										Value: &String{
											Nullable: false,
											Path:     []string{"code"},
										},
									},
									{
										Name:        []byte("message"),
										OnTypeNames: [][]byte{[]byte("Error")},
										Value: &String{
											Nullable: false,
											Path:     []string{"message"},
										},
									},
								},
							},
						},
					},
				},
			}, Context{ctx: context.Background()},
			`{"data":{"namespaceCreate":{"code":"UserAlreadyHasPersonalNamespace","message":""}}}`
	}))
	t.Run("resolve fieldsets based on __typename", testFn(false, func(t *testing.T, ctrl *gomock.Controller) (response *GraphQLResponse, ctx Context, expectedOutput string) {
		return &GraphQLResponse{
				Fetches: Single(&SingleFetch{
					FetchConfiguration: FetchConfiguration{DataSource: FakeDataSource(`{"pets":[{"__typename":"Dog","name":"Woofie"},{"__typename":"Cat","name":"Mietzie"}]}`)},
				}),
				Data: &Object{
					Fields: []*Field{
						{
							Name: []byte("pets"),
							Value: &Array{
								Path: []string{"pets"},
								Item: &Object{
									Fields: []*Field{
										{
											OnTypeNames: [][]byte{[]byte("Dog")},
											Name:        []byte("name"),
											Value: &String{
												Path: []string{"name"},
											},
										},
									},
								},
							},
						},
					},
				},
			}, Context{ctx: context.Background()},
			`{"data":{"pets":[{"name":"Woofie"},{}]}}`
	}))

	t.Run("resolve fieldsets based on __typename when field is Nullable", testFn(false, func(t *testing.T, ctrl *gomock.Controller) (response *GraphQLResponse, ctx Context, expectedOutput string) {
		return &GraphQLResponse{
				Fetches: Single(&SingleFetch{
					FetchConfiguration: FetchConfiguration{DataSource: FakeDataSource(`{"pet":{"id": "1", "detail": null}}`)},
				}),
				Data: &Object{
					Fields: []*Field{
						{
							Name: []byte("pet"),
							Value: &Object{
								Path: []string{"pet"},
								Fields: []*Field{
									{
										Name: []byte("id"),
										Value: &String{
											Path: []string{"id"},
										},
									},
									{
										Name: []byte("detail"),
										Value: &Object{
											Path:     []string{"detail"},
											Nullable: true,
											Fields: []*Field{
												{
													OnTypeNames: [][]byte{[]byte("Dog")},
													Name:        []byte("name"),
													Value: &String{
														Path: []string{"name"},
													},
												},
											},
										},
									},
								},
							},
						},
					},
				},
			}, Context{ctx: context.Background()},
			`{"data":{"pet":{"id":"1","detail":null}}}`
	}))

	t.Run("resolve fieldsets asynchronous based on __typename", testFn(false, func(t *testing.T, ctrl *gomock.Controller) (response *GraphQLResponse, ctx Context, expectedOutput string) {
		return &GraphQLResponse{
				Fetches: Single(&SingleFetch{
					FetchConfiguration: FetchConfiguration{DataSource: FakeDataSource(`{"pets":[{"__typename":"Dog","name":"Woofie"},{"__typename":"Cat","name":"Mietzie"}]}`)},
				}),
				Data: &Object{
					Fields: []*Field{
						{
							Name: []byte("pets"),
							Value: &Array{
								Path: []string{"pets"},
								Item: &Object{
									Fields: []*Field{
										{
											OnTypeNames: [][]byte{[]byte("Dog")},
											Name:        []byte("name"),
											Value: &String{
												Path: []string{"name"},
											},
										},
									},
								},
							},
						},
					},
				},
			}, Context{ctx: context.Background()},
			`{"data":{"pets":[{"name":"Woofie"},{}]}}`
	}))
	t.Run("with unescape json enabled", func(t *testing.T) {
		t.Run("json object within a string", testFn(false, func(t *testing.T, ctrl *gomock.Controller) (response *GraphQLResponse, ctx Context, expectedOutput string) {
			return &GraphQLResponse{
				Fetches: Single(&SingleFetch{
					// Datasource returns a JSON object within a string
					FetchConfiguration: FetchConfiguration{DataSource: FakeDataSource(`{"data":"{\"hello\":\"world\",\"numberAsString\":\"1\",\"number\":1,\"bool\":true,\"null\":null,\"array\":[1,2,3],\"object\":{\"key\":\"value\"}}"}`)},
				}),
				Data: &Object{
					Nullable: false,
					Fields: []*Field{
						{
							Name: []byte("data"),
							// Value is a string and unescape json is enabled
							Value: &String{
								Path:                 []string{"data"},
								Nullable:             true,
								UnescapeResponseJson: true,
								IsTypeName:           false,
							},
							Position: Position{
								Line:   2,
								Column: 3,
							},
						},
					},
					// expected output is a JSON object
				},
			}, Context{ctx: context.Background()}, `{"data":{"data":{"hello":"world","numberAsString":"1","number":1,"bool":true,"null":null,"array":[1,2,3],"object":{"key":"value"}}}}`
		}))
		t.Run("json array within a string", testFn(false, func(t *testing.T, ctrl *gomock.Controller) (response *GraphQLResponse, ctx Context, expectedOutput string) {
			return &GraphQLResponse{
				Fetches: Single(&SingleFetch{
					// Datasource returns a JSON array within a string
					FetchConfiguration: FetchConfiguration{DataSource: FakeDataSource(`{"data":"[1,2,3]"}`)},
				}),
				Data: &Object{
					Nullable: false,
					Fields: []*Field{
						{
							Name: []byte("data"),
							// Value is a string and unescape json is enabled
							Value: &String{
								Path:                 []string{"data"},
								Nullable:             true,
								UnescapeResponseJson: true,
								IsTypeName:           false,
							},
							Position: Position{
								Line:   2,
								Column: 3,
							},
						},
					},
					// expected output is a JSON array
				},
			}, Context{ctx: context.Background()}, `{"data":{"data":[1,2,3]}}`
		}))
		t.Run("plain scalar values within a string", func(t *testing.T) {
			t.Run("boolean", testFn(false, func(t *testing.T, ctrl *gomock.Controller) (response *GraphQLResponse, ctx Context, expectedOutput string) {
				return &GraphQLResponse{
					Fetches: Single(&SingleFetch{
						// Datasource returns a JSON boolean within a string
						FetchConfiguration: FetchConfiguration{DataSource: FakeDataSource(`{"data":"true"}`)},
					}),
					Data: &Object{
						Nullable: false,
						Fields: []*Field{
							{
								Name: []byte("data"),
								// Value is a string and unescape json is enabled
								Value: &String{
									Path:                 []string{"data"},
									Nullable:             true,
									UnescapeResponseJson: true,
									IsTypeName:           false,
								},
							},
						},
						// expected output is a string
					},
				}, Context{ctx: context.Background()}, `{"data":{"data":true}}`
			}))
			t.Run("int", testFn(false, func(t *testing.T, ctrl *gomock.Controller) (response *GraphQLResponse, ctx Context, expectedOutput string) {
				return &GraphQLResponse{
					Fetches: Single(&SingleFetch{
						// Datasource returns a JSON number within a string
						FetchConfiguration: FetchConfiguration{DataSource: FakeDataSource(`{"data": "1"}`)},
					}),
					Data: &Object{
						Nullable: false,
						Fields: []*Field{
							{
								Name: []byte("data"),
								// Value is a string and unescape json is enabled
								Value: &String{
									Path:                 []string{"data"},
									Nullable:             true,
									UnescapeResponseJson: true,
									IsTypeName:           false,
								},
								Position: Position{
									Line:   2,
									Column: 3,
								},
							},
						},
						// expected output is a string
					},
				}, Context{ctx: context.Background()}, `{"data":{"data":1}}`
			}))
			t.Run("float", testFn(false, func(t *testing.T, ctrl *gomock.Controller) (response *GraphQLResponse, ctx Context, expectedOutput string) {
				return &GraphQLResponse{
					Fetches: Single(&SingleFetch{
						// Datasource returns a JSON number within a string
						FetchConfiguration: FetchConfiguration{DataSource: FakeDataSource(`{"data": "2.0"}`)},
					}),
					Data: &Object{
						Nullable: false,
						Fields: []*Field{
							{
								Name: []byte("data"),
								// Value is a string and unescape json is enabled
								Value: &String{
									Path:                 []string{"data"},
									Nullable:             true,
									UnescapeResponseJson: true,
									IsTypeName:           false,
								},
								Position: Position{
									Line:   2,
									Column: 3,
								},
							},
						},
						// expected output is a string
					},
				}, Context{ctx: context.Background()}, `{"data":{"data":2.0}}`
			}))
			t.Run("null", testFn(false, func(t *testing.T, ctrl *gomock.Controller) (response *GraphQLResponse, ctx Context, expectedOutput string) {
				return &GraphQLResponse{
					Fetches: Single(&SingleFetch{
						// Datasource returns a JSON number within a string
						FetchConfiguration: FetchConfiguration{DataSource: FakeDataSource(`{"data": "null"}`)},
					}),
					Data: &Object{
						Nullable: false,
						Fields: []*Field{
							{
								Name: []byte("data"),
								// Value is a string and unescape json is enabled
								Value: &String{
									Path:                 []string{"data"},
									Nullable:             true,
									UnescapeResponseJson: true,
									IsTypeName:           false,
								},
								Position: Position{
									Line:   2,
									Column: 3,
								},
							},
						},
						// expected output is a string
					},
				}, Context{ctx: context.Background()}, `{"data":{"data":null}}`
			}))
			t.Run("string", testFn(false, func(t *testing.T, ctrl *gomock.Controller) (response *GraphQLResponse, ctx Context, expectedOutput string) {
				return &GraphQLResponse{
					Fetches: Single(&SingleFetch{
						FetchConfiguration: FetchConfiguration{DataSource: FakeDataSource(`{"data": "hello world"}`)},
					}),
					Data: &Object{
						Nullable: false,
						Fields: []*Field{
							{
								Name: []byte("data"),
								// Value is a string and unescape json is enabled
								Value: &String{
									Path:                 []string{"data"},
									Nullable:             true,
									UnescapeResponseJson: true,
									IsTypeName:           false,
								},
								Position: Position{
									Line:   2,
									Column: 3,
								},
							},
						},
						// expect data value to be valid JSON string
					},
				}, Context{ctx: context.Background()}, `{"data":{"data":"hello world"}}`
			}))
		})
	})

	t.Run("custom", testFn(false, func(t *testing.T, ctrl *gomock.Controller) (response *GraphQLResponse, ctx Context, expectedOutput string) {
		return &GraphQLResponse{
			Fetches: Single(&SingleFetch{
				FetchConfiguration: FetchConfiguration{DataSource: FakeDataSource(`{"id": "1"}`)},
			}),
			Data: &Object{
				Fields: []*Field{
					{
						Name: []byte("id"),
						Value: &CustomNode{
							CustomResolve: customResolver{},
							Path:          []string{"id"},
						},
					},
				},
			},
		}, Context{ctx: context.Background()}, `{"data":{"id":"1"}}`
	}))
	t.Run("custom nullable", testGraphQLErrFn(func(t *testing.T, r *Resolver, ctrl *gomock.Controller) (response *GraphQLResponse, ctx Context, expectedErr string) {
		return &GraphQLResponse{
			Fetches: Single(&SingleFetch{
				FetchConfiguration: FetchConfiguration{DataSource: FakeDataSource(`{"id": null}`)},
			}),
			Data: &Object{
				Fields: []*Field{
					{
						Name: []byte("id"),
						Value: &CustomNode{
							CustomResolve: customErrResolve{},
							Path:          []string{"id"},
							Nullable:      false,
						},
					},
				},
			},
		}, Context{ctx: context.Background()}, `{"errors":[{"message":"Cannot return null for non-nullable field 'Query.id'.","path":["id"]}],"data":null}`
	}))
	t.Run("custom error", testFn(false, func(t *testing.T, ctrl *gomock.Controller) (response *GraphQLResponse, ctx Context, expectedOut string) {
		return &GraphQLResponse{
			Fetches: Single(&SingleFetch{
				FetchConfiguration: FetchConfiguration{DataSource: FakeDataSource(`{"id": "1"}`)},
			}),
			Data: &Object{
				Fields: []*Field{
					{
						Name: []byte("id"),
						Value: &CustomNode{
							CustomResolve: customErrResolve{},
							Path:          []string{"id"},
						},
					},
				},
			},
		}, Context{ctx: context.Background()}, `{"errors":[{"message":"custom error","path":["id"]}],"data":null}`
	}))
}

func testFn(fn func(t *testing.T, ctrl *gomock.Controller) (node *GraphQLResponse, ctx Context, expectedOutput string)) func(t *testing.T) {
	return func(t *testing.T) {
		t.Helper()

		ctrl := gomock.NewController(t)
		rCtx, cancel := context.WithCancel(context.Background())
		defer cancel()
		r := newResolver(rCtx)
		node, ctx, expectedOutput := fn(t, ctrl)

		if node.Info == nil {
			node.Info = &GraphQLResponseInfo{
				OperationType: ast.OperationTypeQuery,
			}
		}

		if t.Skipped() {
			return
		}

		buf := &bytes.Buffer{}
		_, err := r.ResolveGraphQLResponse(&ctx, node, nil, buf)
		assert.NoError(t, err)
		assert.Equal(t, expectedOutput, buf.String())
		ctrl.Finish()
	}
}

type apolloCompatibilityOptions struct {
	valueCompletion     bool
	suppressFetchErrors bool
}

func testFnApolloCompatibility(fn func(t *testing.T, ctrl *gomock.Controller) (node *GraphQLResponse, ctx Context, expectedOutput string), options *apolloCompatibilityOptions) func(t *testing.T) {
	return func(t *testing.T) {
		t.Helper()

		ctrl := gomock.NewController(t)
		rCtx, cancel := context.WithCancel(context.Background())
		defer cancel()
		resolvableOptions := ResolvableOptions{
			ApolloCompatibilityValueCompletionInExtensions: true,
			ApolloCompatibilitySuppressFetchErrors:         false,
		}
		if options != nil {
			resolvableOptions.ApolloCompatibilityValueCompletionInExtensions = options.valueCompletion
			resolvableOptions.ApolloCompatibilitySuppressFetchErrors = options.suppressFetchErrors
		}
		r := New(rCtx, ResolverOptions{
			MaxConcurrency:               1024,
			Debug:                        false,
			PropagateSubgraphErrors:      true,
			SubgraphErrorPropagationMode: SubgraphErrorPropagationModePassThrough,
			PropagateSubgraphStatusCodes: true,
			AsyncErrorWriter:             &TestErrorWriter{},
			ResolvableOptions:            resolvableOptions,
		})
		node, ctx, expectedOutput := fn(t, ctrl)

		if node.Info == nil {
			node.Info = &GraphQLResponseInfo{
				OperationType: ast.OperationTypeQuery,
			}
		}

		if t.Skipped() {
			return
		}

		buf := &bytes.Buffer{}
		_, err := r.ResolveGraphQLResponse(&ctx, node, nil, buf)
		assert.NoError(t, err)
		assert.Equal(t, expectedOutput, buf.String())
		ctrl.Finish()
	}
}

func testFnSubgraphErrorsPassthrough(fn func(t *testing.T, ctrl *gomock.Controller) (node *GraphQLResponse, ctx Context, expectedOutput string)) func(t *testing.T) {
	return func(t *testing.T) {
		t.Helper()

		ctrl := gomock.NewController(t)
		rCtx, cancel := context.WithCancel(context.Background())
		defer cancel()
		r := New(rCtx, ResolverOptions{
			MaxConcurrency:               1024,
			Debug:                        false,
			PropagateSubgraphErrors:      true,
			PropagateSubgraphStatusCodes: true,
			SubgraphErrorPropagationMode: SubgraphErrorPropagationModePassThrough,
		})
		node, ctx, expectedOutput := fn(t, ctrl)

		if node.Info == nil {
			node.Info = &GraphQLResponseInfo{
				OperationType: ast.OperationTypeQuery,
			}
		}

		if t.Skipped() {
			return
		}

		buf := &bytes.Buffer{}
		_, err := r.ResolveGraphQLResponse(&ctx, node, nil, buf)
		assert.NoError(t, err)
		assert.Equal(t, expectedOutput, buf.String())
		ctrl.Finish()
	}
}

func testFnSubgraphErrorsWithExtensionFieldCode(fn func(t *testing.T, ctrl *gomock.Controller) (node *GraphQLResponse, ctx Context, expectedOutput string)) func(t *testing.T) {
	return func(t *testing.T) {
		t.Helper()

		ctrl := gomock.NewController(t)
		rCtx, cancel := context.WithCancel(context.Background())
		defer cancel()
		r := New(rCtx, ResolverOptions{
			MaxConcurrency:               1024,
			Debug:                        false,
			PropagateSubgraphErrors:      true,
			PropagateSubgraphStatusCodes: true,
			AllowedErrorExtensionFields:  []string{"code"},
			SubgraphErrorPropagationMode: SubgraphErrorPropagationModePassThrough,
		})
		node, ctx, expectedOutput := fn(t, ctrl)

		if node.Info == nil {
			node.Info = &GraphQLResponseInfo{
				OperationType: ast.OperationTypeQuery,
			}
		}

		if t.Skipped() {
			return
		}

		buf := &bytes.Buffer{}
		_, err := r.ResolveGraphQLResponse(&ctx, node, nil, buf)
		assert.NoError(t, err)
		assert.Equal(t, expectedOutput, buf.String())
		ctrl.Finish()
	}
}

func testFnSubgraphErrorsWithAllowAllExtensionFields(fn func(t *testing.T, ctrl *gomock.Controller) (node *GraphQLResponse, ctx Context, expectedOutput string)) func(t *testing.T) {
	return func(t *testing.T) {
		t.Helper()

		ctrl := gomock.NewController(t)
		rCtx, cancel := context.WithCancel(context.Background())
		defer cancel()
		r := New(rCtx, ResolverOptions{
			MaxConcurrency:               1024,
			Debug:                        false,
			PropagateSubgraphErrors:      true,
			PropagateSubgraphStatusCodes: true,
			AllowAllErrorExtensionFields: true,
			SubgraphErrorPropagationMode: SubgraphErrorPropagationModePassThrough,
		})
		node, ctx, expectedOutput := fn(t, ctrl)

		if node.Info == nil {
			node.Info = &GraphQLResponseInfo{
				OperationType: ast.OperationTypeQuery,
			}
		}

		if t.Skipped() {
			return
		}

		buf := &bytes.Buffer{}
		_, err := r.ResolveGraphQLResponse(&ctx, node, nil, buf)
		assert.NoError(t, err)
		assert.Equal(t, expectedOutput, buf.String())
		ctrl.Finish()
	}
}

func testFnSubgraphErrorsWithExtensionFieldServiceName(fn func(t *testing.T, ctrl *gomock.Controller) (node *GraphQLResponse, ctx Context, expectedOutput string)) func(t *testing.T) {
	return func(t *testing.T) {
		t.Helper()

		ctrl := gomock.NewController(t)
		rCtx, cancel := context.WithCancel(context.Background())
		defer cancel()
		r := New(rCtx, ResolverOptions{
			MaxConcurrency:                     1024,
			Debug:                              false,
			PropagateSubgraphErrors:            true,
			PropagateSubgraphStatusCodes:       true,
			AttachServiceNameToErrorExtensions: true,
			AllowedErrorExtensionFields:        []string{"code"},
			DefaultErrorExtensionCode:          "DOWNSTREAM_SERVICE_ERROR",
			SubgraphErrorPropagationMode:       SubgraphErrorPropagationModePassThrough,
		})
		node, ctx, expectedOutput := fn(t, ctrl)

		if node.Info == nil {
			node.Info = &GraphQLResponseInfo{
				OperationType: ast.OperationTypeQuery,
			}
		}

		if t.Skipped() {
			return
		}

		buf := &bytes.Buffer{}
		_, err := r.ResolveGraphQLResponse(&ctx, node, nil, buf)
		assert.NoError(t, err)
		assert.Equal(t, expectedOutput, buf.String())
		ctrl.Finish()
	}
}

func testFnSubgraphErrorsWithExtensionDefaultCode(fn func(t *testing.T, ctrl *gomock.Controller) (node *GraphQLResponse, ctx Context, expectedOutput string)) func(t *testing.T) {
	return func(t *testing.T) {
		t.Helper()

		ctrl := gomock.NewController(t)
		rCtx, cancel := context.WithCancel(context.Background())
		defer cancel()
		r := New(rCtx, ResolverOptions{
			MaxConcurrency:               1024,
			Debug:                        false,
			PropagateSubgraphErrors:      true,
			PropagateSubgraphStatusCodes: true,
			AllowedErrorExtensionFields:  []string{"code"},
			SubgraphErrorPropagationMode: SubgraphErrorPropagationModePassThrough,
			DefaultErrorExtensionCode:    "DOWNSTREAM_SERVICE_ERROR",
		})
		node, ctx, expectedOutput := fn(t, ctrl)

		if node.Info == nil {
			node.Info = &GraphQLResponseInfo{
				OperationType: ast.OperationTypeQuery,
			}
		}

		if t.Skipped() {
			return
		}

		buf := &bytes.Buffer{}
		_, err := r.ResolveGraphQLResponse(&ctx, node, nil, buf)
		assert.NoError(t, err)
		assert.Equal(t, expectedOutput, buf.String())
		ctrl.Finish()
	}
}

func testFnNoSubgraphErrorForwarding(fn func(t *testing.T, ctrl *gomock.Controller) (node *GraphQLResponse, ctx Context, expectedOutput string)) func(t *testing.T) {
	return func(t *testing.T) {
		t.Helper()

		ctrl := gomock.NewController(t)
		rCtx, cancel := context.WithCancel(context.Background())
		defer cancel()
		r := New(rCtx, ResolverOptions{
			MaxConcurrency:               1024,
			Debug:                        false,
			PropagateSubgraphErrors:      false,
			PropagateSubgraphStatusCodes: false,
		})
		node, ctx, expectedOutput := fn(t, ctrl)

		if node.Info == nil {
			node.Info = &GraphQLResponseInfo{
				OperationType: ast.OperationTypeQuery,
			}
		}

		if t.Skipped() {
			return
		}

		buf := &bytes.Buffer{}
		_, err := r.ResolveGraphQLResponse(&ctx, node, nil, buf)
		assert.NoError(t, err)
		assert.Equal(t, expectedOutput, buf.String())
		ctrl.Finish()
	}
}

func testFnWithPostEvaluation(fn func(t *testing.T, ctrl *gomock.Controller) (node *GraphQLResponse, ctx *Context, expectedOutput string, postEvaluation func(t *testing.T))) func(t *testing.T) {
	return func(t *testing.T) {
		t.Helper()

		ctrl := gomock.NewController(t)
		rCtx, cancel := context.WithCancel(context.Background())
		defer cancel()
		r := newResolver(rCtx)
		node, ctx, expectedOutput, postEvaluation := fn(t, ctrl)

		if t.Skipped() {
			return
		}

		buf := &bytes.Buffer{}
		_, err := r.ResolveGraphQLResponse(ctx, node, nil, buf)
		assert.NoError(t, err)
		assert.Equal(t, expectedOutput, buf.String())
		ctrl.Finish()
		postEvaluation(t)
	}
}

func testFnWithError(fn func(t *testing.T, ctrl *gomock.Controller) (node *GraphQLResponse, ctx Context, expectedErrorMessage string)) func(t *testing.T) {
	return func(t *testing.T) {
		t.Helper()

		ctrl := gomock.NewController(t)
		rCtx, cancel := context.WithCancel(context.Background())
		defer cancel()
		r := newResolver(rCtx)
		node, ctx, expectedOutput := fn(t, ctrl)

		if t.Skipped() {
			return
		}

		buf := &bytes.Buffer{}
		_, err := r.ResolveGraphQLResponse(&ctx, node, nil, buf)
		assert.Error(t, err, expectedOutput)
		ctrl.Finish()
	}
}

func testFnSubgraphErrorsPassthroughAndOmitCustomFields(fn func(t *testing.T, ctrl *gomock.Controller) (node *GraphQLResponse, ctx Context, expectedOutput string)) func(t *testing.T) {
	return func(t *testing.T) {
		t.Helper()

		ctrl := gomock.NewController(t)
		rCtx, cancel := context.WithCancel(context.Background())
		defer cancel()
		r := New(rCtx, ResolverOptions{
			MaxConcurrency:               1024,
			Debug:                        false,
			PropagateSubgraphErrors:      true,
			PropagateSubgraphStatusCodes: true,
			SubgraphErrorPropagationMode: SubgraphErrorPropagationModePassThrough,
			AllowedErrorExtensionFields:  []string{"code"},
		})
		node, ctx, expectedOutput := fn(t, ctrl)

		if t.Skipped() {
			return
		}

		buf := &bytes.Buffer{}
		_, err := r.ResolveGraphQLResponse(&ctx, node, nil, buf)
		assert.NoError(t, err)
		assert.Equal(t, expectedOutput, buf.String())
		ctrl.Finish()
	}
}

func TestResolver_ResolveGraphQLResponse(t *testing.T) {

	t.Run("empty graphql response", testFn(func(t *testing.T, ctrl *gomock.Controller) (node *GraphQLResponse, ctx Context, expectedOutput string) {
		return &GraphQLResponse{
			Data: &Object{
				Nullable: true,
			},
		}, Context{ctx: context.Background()}, `{"data":{}}`
	}))
	t.Run("__typename without renaming", testFn(func(t *testing.T, ctrl *gomock.Controller) (node *GraphQLResponse, ctx Context, expectedOutput string) {
		return &GraphQLResponse{
			Fetches: Single(&SingleFetch{
				FetchConfiguration: FetchConfiguration{DataSource: FakeDataSource(`{"id":1,"name":"Jannik","__typename":"User","rewritten":"User"}`)},
			}),
			Data: &Object{
				Fields: []*Field{
					{
						Name: []byte("user"),
						Value: &Object{
							Fields: []*Field{
								{
									Name: []byte("id"),
									Value: &Integer{
										Path:     []string{"id"},
										Nullable: false,
									},
								},
								{
									Name: []byte("name"),
									Value: &String{
										Path:     []string{"name"},
										Nullable: false,
									},
								},
								{
									Name: []byte("__typename"),
									Value: &String{
										Path:       []string{"__typename"},
										Nullable:   false,
										IsTypeName: true,
									},
								},
								{
									Name: []byte("aliased"),
									Value: &String{
										Path:       []string{"__typename"},
										Nullable:   false,
										IsTypeName: true,
									},
								},
								{
									Name: []byte("rewritten"),
									Value: &String{
										Path:       []string{"rewritten"},
										Nullable:   false,
										IsTypeName: true,
									},
								},
							},
						},
					},
				},
			},
		}, Context{ctx: context.Background()}, `{"data":{"user":{"id":1,"name":"Jannik","__typename":"User","aliased":"User","rewritten":"User"}}}`
	}))
	t.Run("__typename checks", testFn(func(t *testing.T, ctrl *gomock.Controller) (node *GraphQLResponse, ctx Context, expectedOutput string) {
		return &GraphQLResponse{
			Fetches: Single(&SingleFetch{
				FetchConfiguration: FetchConfiguration{DataSource: FakeDataSource(`{"id":1,"name":"Jannik","__typename":"NotUser","rewritten":"User"}`)},
			}),
			Data: &Object{
				Fields: []*Field{
					{
						Name: []byte("user"),
						Value: &Object{
							TypeName:      "User",
							PossibleTypes: map[string]struct{}{"User": {}},
							SourceName:    "Users",
							Fields: []*Field{
								{
									Name: []byte("id"),
									Value: &Integer{
										Path:     []string{"id"},
										Nullable: false,
									},
								},
								{
									Name: []byte("name"),
									Value: &String{
										Path:     []string{"name"},
										Nullable: false,
									},
								},
								{
									Name: []byte("__typename"),
									Value: &String{
										Path:       []string{"__typename"},
										Nullable:   false,
										IsTypeName: true,
									},
								},
								{
									Name: []byte("aliased"),
									Value: &String{
										Path:       []string{"__typename"},
										Nullable:   false,
										IsTypeName: true,
									},
								},
								{
									Name: []byte("rewritten"),
									Value: &String{
										Path:       []string{"rewritten"},
										Nullable:   false,
										IsTypeName: true,
									},
								},
							},
						},
					},
				},
			},
		}, Context{ctx: context.Background()}, `{"errors":[{"message":"Subgraph 'Users' returned invalid value 'NotUser' for __typename field.","extensions":{"code":"INVALID_GRAPHQL"}}],"data":null}`
	}))
	t.Run("__typename checks apollo compatibility object", testFnApolloCompatibility(func(t *testing.T, ctrl *gomock.Controller) (node *GraphQLResponse, ctx Context, expectedOutput string) {
		return &GraphQLResponse{
			Fetches: Single(&SingleFetch{
				FetchConfiguration: FetchConfiguration{DataSource: FakeDataSource(`{"data":{"user":{"id":1,"name":"Jannik","__typename":"NotUser","rewritten":"User"}}}`), PostProcessing: PostProcessingConfiguration{
					SelectResponseDataPath: []string{"data"},
				}},
			}),
			Data: &Object{
				Fields: []*Field{
					{
						Name: []byte("user"),
						Value: &Object{
							Path:          []string{"user"},
							TypeName:      "User",
							PossibleTypes: map[string]struct{}{"User": {}},
							SourceName:    "Users",
							Fields: []*Field{
								{
									Name: []byte("id"),
									Value: &Integer{
										Path:     []string{"id"},
										Nullable: false,
									},
								},
								{
									Name: []byte("name"),
									Value: &String{
										Path:     []string{"name"},
										Nullable: false,
									},
								},
								{
									Name: []byte("__typename"),
									Value: &String{
										Path:       []string{"__typename"},
										Nullable:   false,
										IsTypeName: true,
									},
								},
								{
									Name: []byte("aliased"),
									Value: &String{
										Path:       []string{"__typename"},
										Nullable:   false,
										IsTypeName: true,
									},
								},
								{
									Name: []byte("rewritten"),
									Value: &String{
										Path:       []string{"rewritten"},
										Nullable:   false,
										IsTypeName: true,
									},
								},
							},
						},
					},
				},
			},
		}, Context{ctx: context.Background()}, `{"data":null,"extensions":{"valueCompletion":[{"message":"Invalid __typename found for object at field Query.user.","path":["user"],"extensions":{"code":"INVALID_GRAPHQL"}}]}}`
	}, nil))
	t.Run("__typename checks apollo compatibility array", testFnApolloCompatibility(func(t *testing.T, ctrl *gomock.Controller) (node *GraphQLResponse, ctx Context, expectedOutput string) {
		return &GraphQLResponse{
			Fetches: Single(&SingleFetch{
				FetchConfiguration: FetchConfiguration{DataSource: FakeDataSource(`{"data":{"users":[{"id":1,"name":"Jannik","__typename":"NotUser","rewritten":"User"}]}}`), PostProcessing: PostProcessingConfiguration{
					SelectResponseDataPath: []string{"data"},
				}},
			}),
			Data: &Object{
				Fields: []*Field{
					{
						Name: []byte("users"),
						Value: &Array{
							Path: []string{"users"},
							Item: &Object{
								TypeName:      "User",
								PossibleTypes: map[string]struct{}{"User": {}},
								SourceName:    "Users",
								Fields: []*Field{
									{
										Name: []byte("id"),
										Value: &Integer{
											Path:     []string{"id"},
											Nullable: false,
										},
									},
									{
										Name: []byte("name"),
										Value: &String{
											Path:     []string{"name"},
											Nullable: false,
										},
									},
									{
										Name: []byte("__typename"),
										Value: &String{
											Path:       []string{"__typename"},
											Nullable:   false,
											IsTypeName: true,
										},
									},
									{
										Name: []byte("aliased"),
										Value: &String{
											Path:       []string{"__typename"},
											Nullable:   false,
											IsTypeName: true,
										},
									},
									{
										Name: []byte("rewritten"),
										Value: &String{
											Path:       []string{"rewritten"},
											Nullable:   false,
											IsTypeName: true,
										},
									},
								},
							},
						},
					},
				},
			},
		}, Context{ctx: context.Background()}, `{"data":null,"extensions":{"valueCompletion":[{"message":"Invalid __typename found for object at array element of type User at index 0.","path":["users",0],"extensions":{"code":"INVALID_GRAPHQL"}}]}}`
	}, nil))
	t.Run("__typename with renaming", testFn(func(t *testing.T, ctrl *gomock.Controller) (node *GraphQLResponse, ctx Context, expectedOutput string) {
		return &GraphQLResponse{
				Fetches: Single(&SingleFetch{
					FetchConfiguration: FetchConfiguration{DataSource: FakeDataSource(`{"id":1,"name":"Jannik","__typename":"User","rewritten":"User"}`)},
				}),
				Data: &Object{
					Fields: []*Field{
						{
							Name: []byte("user"),
							Value: &Object{
								Fields: []*Field{
									{
										Name: []byte("id"),
										Value: &Integer{
											Path:     []string{"id"},
											Nullable: false,
										},
									},
									{
										Name: []byte("name"),
										Value: &String{
											Path:     []string{"name"},
											Nullable: false,
										},
									},
									{
										Name: []byte("__typename"),
										Value: &String{
											Path:       []string{"__typename"},
											Nullable:   false,
											IsTypeName: true,
										},
									},
									{
										Name: []byte("aliased"),
										Value: &String{
											Path:       []string{"__typename"},
											Nullable:   false,
											IsTypeName: true,
										},
									},
									{
										Name: []byte("rewritten"),
										Value: &String{
											Path:       []string{"rewritten"},
											Nullable:   false,
											IsTypeName: true,
										},
									},
								},
							},
						},
					},
				},
			}, Context{
				ctx: context.Background(),
				RenameTypeNames: []RenameTypeName{
					{
						From: []byte("User"),
						To:   []byte("namespaced_User"),
					},
				},
			}, `{"data":{"user":{"id":1,"name":"Jannik","__typename":"namespaced_User","aliased":"namespaced_User","rewritten":"namespaced_User"}}}`
	}))
	t.Run("empty graphql response for non-nullable object query field", testFn(func(t *testing.T, ctrl *gomock.Controller) (node *GraphQLResponse, ctx Context, expectedOutput string) {
		return &GraphQLResponse{
			Data: &Object{
				Nullable: false,
				Fields: []*Field{
					{
						Name: []byte("country"),
						Position: Position{
							Line:   3,
							Column: 4,
						},
						Value: &Object{
							Nullable: false,
							Path:     []string{"country"},
							Fields: []*Field{
								{
									Name: []byte("name"),
									Value: &String{
										Nullable: true,
										Path:     []string{"name"},
									},
									Position: Position{
										Line:   4,
										Column: 5,
									},
								},
							},
						},
					},
				},
			},
		}, Context{ctx: context.Background()}, `{"errors":[{"message":"Cannot return null for non-nullable field 'Query.country'.","path":["country"]}],"data":null}`
	}))
	t.Run("empty graphql response for non-nullable array query field", testFn(func(t *testing.T, ctrl *gomock.Controller) (node *GraphQLResponse, ctx Context, expectedOutput string) {
		return &GraphQLResponse{
			Data: &Object{
				Nullable: false,
				Fields: []*Field{
					{
						Name: []byte("countries"),
						Value: &Array{
							Path: []string{"countries"},
							Item: &Object{
								Fields: []*Field{
									{
										Name: []byte("name"),
										Value: &String{
											Nullable: true,
											Path:     []string{"name"},
										},
									},
								},
							},
						},
					},
				},
			},
		}, Context{ctx: context.Background()}, `{"errors":[{"message":"Cannot return null for non-nullable field 'Query.countries'.","path":["countries"]}],"data":null}`
	}))
	t.Run("fetch with simple error without datasource ID", testFn(func(t *testing.T, ctrl *gomock.Controller) (node *GraphQLResponse, ctx Context, expectedOutput string) {
		mockDataSource := NewMockDataSource(ctrl)
		mockDataSource.EXPECT().
			Load(gomock.Any(), gomock.Any(), gomock.Any()).
			DoAndReturn(func(ctx context.Context, headers http.Header, input []byte) ([]byte, error) {
				return []byte(`{"errors":[{"message":"errorMessage"}]}`), nil
			})
		return &GraphQLResponse{
			Fetches: SingleWithPath(&SingleFetch{
				FetchConfiguration: FetchConfiguration{
					DataSource: mockDataSource,
					PostProcessing: PostProcessingConfiguration{
						SelectResponseErrorsPath: []string{"errors"},
					},
				},
			}, ""),
			Data: &Object{
				Nullable: false,
				Fields: []*Field{
					{
						Name: []byte("name"),
						Value: &String{
							Path:     []string{"name"},
							Nullable: true,
						},
					},
				},
			},
		}, Context{ctx: context.Background()}, `{"errors":[{"message":"Failed to fetch from Subgraph.","extensions":{"errors":[{"message":"errorMessage"}]}}],"data":{"name":null}}`
	}))
	t.Run("fetch with simple error without datasource ID no subgraph error forwarding", testFnNoSubgraphErrorForwarding(func(t *testing.T, ctrl *gomock.Controller) (node *GraphQLResponse, ctx Context, expectedOutput string) {
		mockDataSource := NewMockDataSource(ctrl)
		mockDataSource.EXPECT().
			Load(gomock.Any(), gomock.Any(), gomock.Any()).
			DoAndReturn(func(ctx context.Context, headers http.Header, input []byte) ([]byte, error) {
				return []byte(`{"errors":[{"message":"errorMessage"}]}`), nil
			})
		return &GraphQLResponse{
			Fetches: SingleWithPath(&SingleFetch{
				FetchConfiguration: FetchConfiguration{
					DataSource: mockDataSource,
					PostProcessing: PostProcessingConfiguration{
						SelectResponseErrorsPath: []string{"errors"},
					},
				},
			}, "query"),
			Data: &Object{
				Nullable: false,
				Fields: []*Field{
					{
						Name: []byte("name"),
						Value: &String{
							Path:     []string{"name"},
							Nullable: true,
						},
					},
				},
			},
		}, Context{ctx: context.Background()}, `{"errors":[{"message":"Failed to fetch from Subgraph at Path 'query'."}],"data":{"name":null}}`
	}))
	t.Run("fetch with simple error", testFn(func(t *testing.T, ctrl *gomock.Controller) (node *GraphQLResponse, ctx Context, expectedOutput string) {
		mockDataSource := NewMockDataSource(ctrl)
		mockDataSource.EXPECT().
			Load(gomock.Any(), gomock.Any(), gomock.Any()).
			DoAndReturn(func(ctx context.Context, headers http.Header, input []byte) ([]byte, error) {
				return []byte(`{"errors":[{"message":"errorMessage"}]}`), nil
			})
		return &GraphQLResponse{
			Fetches: SingleWithPath(&SingleFetch{
				FetchConfiguration: FetchConfiguration{
					DataSource: mockDataSource,
					PostProcessing: PostProcessingConfiguration{
						SelectResponseErrorsPath: []string{"errors"},
					},
				},
				Info: &FetchInfo{
					DataSourceID:   "Users",
					DataSourceName: "Users",
				},
			}, "query"),
			Data: &Object{
				Nullable: false,
				Fields: []*Field{
					{
						Name: []byte("name"),
						Value: &String{
							Path:     []string{"name"},
							Nullable: true,
						},
					},
				},
			},
		}, Context{ctx: context.Background()}, `{"errors":[{"message":"Failed to fetch from Subgraph 'Users' at Path 'query'.","extensions":{"errors":[{"message":"errorMessage"}]}}],"data":{"name":null}}`
	}))
	t.Run("fetch with simple error in pass through Subgraph Error Mode", testFnSubgraphErrorsPassthrough(func(t *testing.T, ctrl *gomock.Controller) (node *GraphQLResponse, ctx Context, expectedOutput string) {
		mockDataSource := NewMockDataSource(ctrl)
		mockDataSource.EXPECT().
			Load(gomock.Any(), gomock.Any(), gomock.Any()).
			DoAndReturn(func(ctx context.Context, headers http.Header, input []byte) ([]byte, error) {
				return []byte(`{"errors":[{"message":"errorMessage"}]}`), nil
			})
		return &GraphQLResponse{
			Fetches: Single(&SingleFetch{
				FetchConfiguration: FetchConfiguration{
					DataSource: mockDataSource,
					PostProcessing: PostProcessingConfiguration{
						SelectResponseErrorsPath: []string{"errors"},
					},
				},
				Info: &FetchInfo{
					DataSourceID:   "Users",
					DataSourceName: "Users",
				},
			}),
			Data: &Object{
				Nullable: false,
				Fields: []*Field{
					{
						Name: []byte("name"),
						Value: &String{
							Path:     []string{"name"},
							Nullable: true,
						},
					},
				},
			},
		}, Context{ctx: context.Background()}, `{"errors":[{"message":"errorMessage"}],"data":{"name":null}}`
	}))
	t.Run("fetch with pass through mode and omit custom fields", testFnSubgraphErrorsPassthroughAndOmitCustomFields(func(t *testing.T, ctrl *gomock.Controller) (node *GraphQLResponse, ctx Context, expectedOutput string) {
		mockDataSource := NewMockDataSource(ctrl)
		mockDataSource.EXPECT().
			Load(gomock.Any(), gomock.Any(), gomock.Any()).
			DoAndReturn(func(ctx context.Context, headers http.Header, input []byte) ([]byte, error) {
				return []byte(`{"errors":[{"message":"errorMessage","longMessage":"This is a long message","extensions":{"code":"GRAPHQL_VALIDATION_FAILED"}}],"data":{"name":null}}`), nil
			})
		return &GraphQLResponse{
			Info: &GraphQLResponseInfo{
				OperationType: ast.OperationTypeQuery,
			},
			Fetches: SingleWithPath(&SingleFetch{
				FetchConfiguration: FetchConfiguration{
					DataSource: mockDataSource,
					PostProcessing: PostProcessingConfiguration{
						SelectResponseErrorsPath: []string{"errors"},
					},
				},
				Info: &FetchInfo{
					DataSourceID:   "Users",
					DataSourceName: "Users",
				},
			}, "query"),
			Data: &Object{
				Nullable: false,
				Fields: []*Field{
					{
						Name: []byte("name"),
						Value: &String{
							Path:     []string{"name"},
							Nullable: true,
						},
					},
				},
			},
		}, Context{ctx: context.Background()}, `{"errors":[{"message":"errorMessage","extensions":{"code":"GRAPHQL_VALIDATION_FAILED"}}],"data":{"name":null}}`
	}))
	t.Run("fetch with returned err (with DataSourceID)", testFn(func(t *testing.T, ctrl *gomock.Controller) (node *GraphQLResponse, ctx Context, expectedOutput string) {
		mockDataSource := NewMockDataSource(ctrl)
		mockDataSource.EXPECT().
			Load(gomock.Any(), gomock.Any(), gomock.Any()).
			DoAndReturn(func(ctx context.Context, headers http.Header, input []byte) ([]byte, error) {
				return nil, &net.AddrError{}
			})
		return &GraphQLResponse{
			Fetches: SingleWithPath(&SingleFetch{
				FetchConfiguration: FetchConfiguration{
					DataSource: mockDataSource,
					PostProcessing: PostProcessingConfiguration{
						SelectResponseErrorsPath: []string{"errors"},
					},
				},
				Info: &FetchInfo{
					DataSourceID:   "Users",
					DataSourceName: "Users",
				},
			}, "query"),
			Data: &Object{
				Nullable: false,
				Fields: []*Field{
					{
						Name: []byte("name"),
						Value: &String{
							Path:     []string{"name"},
							Nullable: true,
						},
					},
				},
			},
		}, Context{ctx: context.Background()}, `{"errors":[{"message":"Failed to fetch from Subgraph 'Users' at Path 'query'."}],"data":{"name":null}}`
	}))
	t.Run("fetch with returned err (no DataSourceID)", testFn(func(t *testing.T, ctrl *gomock.Controller) (node *GraphQLResponse, ctx Context, expectedOutput string) {
		mockDataSource := NewMockDataSource(ctrl)
		mockDataSource.EXPECT().
			Load(gomock.Any(), gomock.Any(), gomock.Any()).
			DoAndReturn(func(ctx context.Context, headers http.Header, input []byte) ([]byte, error) {
				return nil, &net.AddrError{}
			})
		return &GraphQLResponse{
			Fetches: SingleWithPath(&SingleFetch{
				FetchConfiguration: FetchConfiguration{
					DataSource: mockDataSource,
					PostProcessing: PostProcessingConfiguration{
						SelectResponseErrorsPath: []string{"errors"},
					},
				},
			}, "query"),
			Data: &Object{
				Nullable: false,
				Fields: []*Field{
					{
						Name: []byte("name"),
						Value: &String{
							Path:     []string{"name"},
							Nullable: true,
						},
					},
				},
			},
		}, Context{ctx: context.Background()}, `{"errors":[{"message":"Failed to fetch from Subgraph at Path 'query'."}],"data":{"name":null}}`
	}))
	t.Run("fetch with returned err and non-nullable root field", testFn(func(t *testing.T, ctrl *gomock.Controller) (node *GraphQLResponse, ctx Context, expectedOutput string) {
		mockDataSource := NewMockDataSource(ctrl)
		mockDataSource.EXPECT().
			Load(gomock.Any(), gomock.Any(), gomock.Any()).
			DoAndReturn(func(ctx context.Context, headers http.Header, input []byte) ([]byte, error) {
				return nil, &net.AddrError{}
			})
		return &GraphQLResponse{
			Fetches: SingleWithPath(&SingleFetch{
				FetchConfiguration: FetchConfiguration{
					DataSource: mockDataSource,
					PostProcessing: PostProcessingConfiguration{
						SelectResponseErrorsPath: []string{"errors"},
					},
				},
				Info: &FetchInfo{
					DataSourceID:   "Users",
					DataSourceName: "Users",
				},
			}, "query"),
			Data: &Object{
				Nullable: false,
				Fields: []*Field{
					{
						Name: []byte("name"),
						Value: &String{
							Path:     []string{"name"},
							Nullable: false,
						},
					},
				},
			},
		}, Context{ctx: context.Background()}, `{"errors":[{"message":"Failed to fetch from Subgraph 'Users' at Path 'query'."}],"data":null}`
	}))
	t.Run("root field with nested non-nullable fields returns null", testFn(func(t *testing.T, ctrl *gomock.Controller) (node *GraphQLResponse, ctx Context, expectedOutput string) {
		return &GraphQLResponse{
			Fetches: Single(&SingleFetch{
				FetchConfiguration: FetchConfiguration{DataSource: FakeDataSource(`{"user":{"name":null,"age":1}}`)},
			}),
			Data: &Object{
				Nullable: false,
				Fields: []*Field{
					{
						Name: []byte("user"),
						Value: &Object{
							Path:     []string{"user"},
							Nullable: true,
							Fields: []*Field{
								{
									Name: []byte("name"),
									Value: &String{
										Path:     []string{"name"},
										Nullable: false,
									},
								},
								{
									Name: []byte("age"),
									Value: &Integer{
										Path:     []string{"age"},
										Nullable: false,
									},
								},
							},
						},
					},
				},
			},
		}, Context{ctx: context.Background()}, `{"errors":[{"message":"Cannot return null for non-nullable field 'Query.user.name'.","path":["user","name"]}],"data":{"user":null}}`
	}))
	t.Run("multiple root fields with nested non-nullable fields each return null", testFn(func(t *testing.T, ctrl *gomock.Controller) (node *GraphQLResponse, ctx Context, expectedOutput string) {
		return &GraphQLResponse{
			Fetches: Single(&SingleFetch{
				FetchConfiguration: FetchConfiguration{DataSource: FakeDataSource(`{"one":{"name":null,"age":1},"two":{"name":"user:","age":null}}`)},
			}),
			Data: &Object{
				Nullable: false,
				Fields: []*Field{
					{
						Name: []byte("one"),
						Value: &Object{
							Path:     []string{"one"},
							Nullable: true,
							Fields: []*Field{
								{
									Name: []byte("name"),
									Value: &String{
										Path:     []string{"name"},
										Nullable: false,
									},
								},
								{
									Name: []byte("age"),
									Value: &Integer{
										Path:     []string{"age"},
										Nullable: false,
									},
								},
							},
						},
					},
					{
						Name: []byte("two"),
						Value: &Object{
							Path:     []string{"two"},
							Nullable: true,
							Fields: []*Field{
								{
									Name: []byte("name"),
									Value: &String{
										Path:     []string{"name"},
										Nullable: false,
									},
								},
								{
									Name: []byte("age"),
									Value: &Integer{
										Path:     []string{"age"},
										Nullable: false,
									},
								},
							},
						},
					},
				},
			},
		}, Context{ctx: context.Background()}, `{"errors":[{"message":"Cannot return null for non-nullable field 'Query.one.name'.","path":["one","name"]},{"message":"Cannot return null for non-nullable field 'Query.two.age'.","path":["two","age"]}],"data":{"one":null,"two":null}}`
	}))
	t.Run("root field with double nested non-nullable field returns partial data", testFn(func(t *testing.T, ctrl *gomock.Controller) (node *GraphQLResponse, ctx Context, expectedOutput string) {
		return &GraphQLResponse{
			Fetches: Single(&SingleFetch{
				FetchConfiguration: FetchConfiguration{DataSource: FakeDataSource(`{"user":{"nested":{"name":null,"age":1},"age":1}}`)},
			}),
			Data: &Object{
				Nullable: false,
				Fields: []*Field{
					{
						Name: []byte("user"),
						Value: &Object{
							Path:     []string{"user"},
							Nullable: true,
							Fields: []*Field{
								{
									Name: []byte("nested"),
									Value: &Object{
										Path:     []string{"nested"},
										Nullable: true,
										Fields: []*Field{
											{
												Name: []byte("name"),
												Value: &String{
													Path:     []string{"name"},
													Nullable: false,
												},
											},
											{
												Name: []byte("age"),
												Value: &Integer{
													Path:     []string{"age"},
													Nullable: false,
												},
											},
										},
									},
								},
								{
									Name: []byte("age"),
									Value: &Integer{
										Path:     []string{"age"},
										Nullable: false,
									},
								},
							},
						},
					},
				},
			},
		}, Context{ctx: context.Background()}, `{"errors":[{"message":"Cannot return null for non-nullable field 'Query.user.nested.name'.","path":["user","nested","name"]}],"data":{"user":{"nested":null,"age":1}}}`
	}))
	t.Run("fetch with two Errors", testFn(func(t *testing.T, ctrl *gomock.Controller) (node *GraphQLResponse, ctx Context, expectedOutput string) {
		mockDataSource := NewMockDataSource(ctrl)
		mockDataSource.EXPECT().
			Load(gomock.Any(), gomock.Any(), gomock.Any()).
			DoAndReturn(func(ctx context.Context, headers http.Header, input []byte) ([]byte, error) {
				return []byte(`{"errors":[{"message":"errorMessage1"},{"message":"errorMessage2"}]}`), nil
			}).Times(1)
		return &GraphQLResponse{
			Fetches: SingleWithPath(&SingleFetch{
				FetchConfiguration: FetchConfiguration{
					DataSource: mockDataSource,
					PostProcessing: PostProcessingConfiguration{
						SelectResponseErrorsPath: []string{"errors"},
					},
				},
			}, "query"),
			Data: &Object{
				Fields: []*Field{
					{
						Name: []byte("name"),
						Value: &String{
							Path:     []string{"name"},
							Nullable: true,
						},
					},
				},
			},
		}, Context{ctx: context.Background()}, `{"errors":[{"message":"Failed to fetch from Subgraph at Path 'query'.","extensions":{"errors":[{"message":"errorMessage1"},{"message":"errorMessage2"}]}}],"data":{"name":null}}`
	}))
	t.Run("non-nullable object in nullable field", testFn(func(t *testing.T, ctrl *gomock.Controller) (node *GraphQLResponse, ctx Context, expectedOutput string) {
		return &GraphQLResponse{
			Fetches: SingleWithPath(&SingleFetch{
				FetchConfiguration: FetchConfiguration{DataSource: FakeDataSource(`{"nullable_field": null}`)},
			}, "query"),
			Data: &Object{
				Nullable: false,
				Fields: []*Field{
					{
						Name: []byte("nullableField"),
						Value: &Object{
							Nullable: true,
							Path:     []string{"nullable_field"},
							Fields: []*Field{
								{
									Name: []byte("notNullableField"),
									Value: &Object{
										Nullable: false,
										Path:     []string{"not_nullable_field"},
										Fields: []*Field{
											{
												Name: []byte("someField"),
												Value: &String{
													Nullable: false,
													Path:     []string{"some_field"},
												},
											},
										},
									},
								},
							},
						},
					},
				},
			},
		}, Context{ctx: context.Background()}, `{"data":{"nullableField":null}}`
	}))

	t.Run("interface response", func(t *testing.T) {
		t.Run("fields nullable", func(t *testing.T) {
			obj := func(fakeData string) *GraphQLResponse {
				return &GraphQLResponse{
					Fetches: Single(&SingleFetch{
						FetchConfiguration: FetchConfiguration{
							DataSource: FakeDataSource(fakeData),
							Input:      `{"method":"POST","url":"https://swapi.com/graphql","body":{"query":"{thing {id abstractThing {__typename ... on ConcreteOne {name}}}}"}}`,
						},
						DataSourceIdentifier: []byte("graphql_datasource.Source"),
					}),
					Data: &Object{
						Fields: []*Field{
							{
								Name: []byte("thing"),
								Value: &Object{
									Path:     []string{"thing"},
									Nullable: true,
									Fields: []*Field{
										{
											Name: []byte("id"),
											Value: &String{
												Path: []string{"id"},
											},
										},
										{
											Name: []byte("abstractThing"),
											Value: &Object{
												Path:     []string{"abstractThing"},
												Nullable: true,
												Fields: []*Field{
													{
														Name: []byte("name"),
														Value: &String{
															Nullable: true,
															Path:     []string{"name"},
														},
														OnTypeNames: [][]byte{[]byte("ConcreteOne")},
													},
													{
														Name: []byte("__typename"),
														Value: &String{
															Nullable: true,
															Path:     []string{"__typename"},
														},
														OnTypeNames: [][]byte{[]byte("ConcreteOne")},
													},
												},
											},
										},
									},
								},
							},
						},
					},
				}
			}

			t.Run("interface response with matching type", testFn(func(t *testing.T, ctrl *gomock.Controller) (node *GraphQLResponse, ctx Context, expectedOutput string) {
				return obj(`{"thing":{"id":"1","abstractThing":{"__typename":"ConcreteOne","name":"foo"}}}`),
					Context{ctx: context.Background()},
					`{"data":{"thing":{"id":"1","abstractThing":{"name":"foo","__typename":"ConcreteOne"}}}}`
			}))

			t.Run("interface response with not matching type", testFn(func(t *testing.T, ctrl *gomock.Controller) (node *GraphQLResponse, ctx Context, expectedOutput string) {
				return obj(`{"thing":{"id":"1","abstractThing":{"__typename":"ConcreteTwo"}}}`),
					Context{ctx: context.Background()},
					`{"data":{"thing":{"id":"1","abstractThing":{}}}}`
			}))
		})

		t.Run("array of not nullable fields", func(t *testing.T) {
			obj := func(fakeData string) *GraphQLResponse {
				return &GraphQLResponse{
					Fetches: Single(&SingleFetch{
						DataSourceIdentifier: []byte("graphql_datasource.Source"),
						FetchConfiguration: FetchConfiguration{
							DataSource: FakeDataSource(fakeData),
							Input:      `{"method":"POST","url":"https://swapi.com/graphql","body":{"query":"{things {id abstractThing {__typename ... on ConcreteOne {name}}}}"}}`,
							PostProcessing: PostProcessingConfiguration{
								SelectResponseDataPath: []string{"data"},
							},
						},
					}),
					Data: &Object{
						Fields: []*Field{
							{
								Name: []byte("things"),
								Value: &Array{
									Path: []string{"things"},
									Item: &Object{
										Fields: []*Field{
											{
												Name: []byte("id"),
												Value: &String{
													Path: []string{"id"},
												},
											},
											{
												Name: []byte("abstractThing"),
												Value: &Object{
													Path: []string{"abstractThing"},
													Fields: []*Field{
														{
															Name: []byte("name"),
															Value: &String{
																Path: []string{"name"},
															},
															OnTypeNames: [][]byte{[]byte("ConcreteOne")},
														},
													},
												},
											},
										},
									},
								},
							},
						},
					},
				}
			}

			t.Run("interface response with matching type", testFn(func(t *testing.T, ctrl *gomock.Controller) (node *GraphQLResponse, ctx Context, expectedOutput string) {
				return obj(`{"data":{"things":[{"id":"1","abstractThing":{"__typename":"ConcreteOne","name":"foo"}}]}}`),
					Context{ctx: context.Background()},
					`{"data":{"things":[{"id":"1","abstractThing":{"name":"foo"}}]}}`
			}))

			t.Run("interface response with not matching type", testFn(func(t *testing.T, ctrl *gomock.Controller) (node *GraphQLResponse, ctx Context, expectedOutput string) {
				return obj(`{"data":{"things":[{"id":"1","abstractThing":{"__typename":"ConcreteTwo"}}]}}`),
					Context{ctx: context.Background()},
					`{"data":{"things":[{"id":"1","abstractThing":{}}]}}`
			}))
		})
	})

	t.Run("empty nullable array should resolve correctly", testFn(func(t *testing.T, ctrl *gomock.Controller) (node *GraphQLResponse, ctx Context, expectedOutput string) {
		return &GraphQLResponse{
			Fetches: Single(&SingleFetch{
				FetchConfiguration: FetchConfiguration{DataSource: FakeDataSource(`{"nullableArray": []}`)},
			}),
			Data: &Object{
				Nullable: true,
				Fields: []*Field{
					{
						Name: []byte("nullableArray"),
						Value: &Array{
							Path:     []string{"nullableArray"},
							Nullable: true,
							Item: &Object{
								Nullable: false,
								Fields: []*Field{
									{
										Name: []byte("foo"),
										Value: &String{
											Nullable: false,
										},
									},
								},
							},
						},
					},
				},
			},
		}, Context{ctx: context.Background()}, `{"data":{"nullableArray":[]}}`
	}))
	t.Run("empty not nullable array should resolve correctly", testFn(func(t *testing.T, ctrl *gomock.Controller) (node *GraphQLResponse, ctx Context, expectedOutput string) {
		return &GraphQLResponse{
			Fetches: Single(&SingleFetch{
				FetchConfiguration: FetchConfiguration{DataSource: FakeDataSource(`{"some_path": []}`)},
			}),
			Data: &Object{
				Nullable: false,
				Fields: []*Field{
					{
						Name: []byte("notNullableArray"),
						Value: &Array{
							Path:     []string{"some_path"},
							Nullable: false,
							Item: &Object{
								Nullable: false,
								Fields: []*Field{
									{
										Name: []byte("foo"),
										Value: &String{
											Nullable: false,
										},
									},
								},
							},
						},
					},
				},
			},
		}, Context{ctx: context.Background()}, `{"data":{"notNullableArray":[]}}`
	}))
	t.Run("when data null not nullable array should resolve to data null and errors", testFn(func(t *testing.T, ctrl *gomock.Controller) (node *GraphQLResponse, ctx Context, expectedOutput string) {
		return &GraphQLResponse{
			Fetches: SingleWithPath(&SingleFetch{
				FetchConfiguration: FetchConfiguration{
					DataSource: FakeDataSource(`{"data":null}`),
					PostProcessing: PostProcessingConfiguration{
						SelectResponseDataPath: []string{"data"},
					},
				},
			}, "query"),
			Data: &Object{
				Fields: []*Field{
					{
						Name: []byte("nonNullArray"),
						Value: &Array{
							Nullable: false,
							Path:     []string{"nonNullArray"},
							Item: &Object{
								Nullable: false,
								Fields: []*Field{
									{
										Name: []byte("foo"),
										Value: &String{
											Nullable: false,
											Path:     []string{"foo"},
										},
									},
								},
							},
						},
					},
					{
						Name: []byte("nullableArray"),
						Value: &Array{
							Nullable: true,
							Item: &Object{
								Nullable: false,
								Fields: []*Field{
									{
										Name: []byte("foo"),
										Value: &String{
											Nullable: false,
										},
									},
								},
							},
						},
					},
				},
			},
		}, Context{ctx: context.Background()}, `{"errors":[{"message":"Failed to fetch from Subgraph at Path 'query', Reason: no data or errors in response."}],"data":null}`
	}))
	t.Run("when data null and errors present not nullable array should result to null data upstream error and resolve error", testFn(func(t *testing.T, ctrl *gomock.Controller) (node *GraphQLResponse, ctx Context, expectedOutput string) {
		return &GraphQLResponse{
			Fetches: SingleWithPath(&SingleFetch{
				FetchConfiguration: FetchConfiguration{DataSource: FakeDataSource(
					`{"errors":[{"message":"Could not get name","locations":[{"line":3,"column":5}],"path":["todos","0","name"]}],"data":null}`),
					PostProcessing: PostProcessingConfiguration{
						SelectResponseDataPath:   []string{"data"},
						SelectResponseErrorsPath: []string{"errors"},
					},
				},
			}, "query"),
			Data: &Object{
				Nullable: false,
				Fields: []*Field{
					{
						Name: []byte("todos"),
						Value: &Array{
							Nullable: true,
							Path:     []string{"todos"},
							Item: &Object{
								Nullable: false,
								Fields: []*Field{
									{
										Name: []byte("name"),
										Value: &String{
											Nullable: false,
											Path:     []string{"name"},
										},
										Position: Position{
											Line:   100,
											Column: 777,
										},
									},
								},
							},
						},
					},
				},
			},
		}, Context{ctx: context.Background()}, `{"errors":[{"message":"Failed to fetch from Subgraph at Path 'query'.","extensions":{"errors":[{"message":"Could not get name","locations":[{"line":3,"column":5}],"path":["todos","0","name"]}]}}],"data":{"todos":null}}`
	}))
	t.Run("complex GraphQL Server plan", testFn(func(t *testing.T, ctrl *gomock.Controller) (node *GraphQLResponse, ctx Context, expectedOutput string) {
		serviceOne := NewMockDataSource(ctrl)
		serviceOne.EXPECT().
			Load(gomock.Any(), gomock.Any(), gomock.Any()).
			DoAndReturn(func(ctx context.Context, headers http.Header, input []byte) ([]byte, error) {
				actual := string(input)
				expected := `{"url":"https://service.one","body":{"query":"query($firstArg: String, $thirdArg: Int){serviceOne(serviceOneArg: $firstArg){fieldOne} anotherServiceOne(anotherServiceOneArg: $thirdArg){fieldOne} reusingServiceOne(reusingServiceOneArg: $firstArg){fieldOne}}","variables":{"thirdArg":123,"firstArg":"firstArgValue"}}}`
				assert.Equal(t, expected, actual)
				return []byte(`{"data":{"serviceOne":{"fieldOne":"fieldOneValue"},"anotherServiceOne":{"fieldOne":"anotherFieldOneValue"},"reusingServiceOne":{"fieldOne":"reUsingFieldOneValue"}}}`), nil
			})

		serviceTwo := NewMockDataSource(ctrl)
		serviceTwo.EXPECT().
			Load(gomock.Any(), gomock.Any(), gomock.Any()).
			DoAndReturn(func(ctx context.Context, headers http.Header, input []byte) ([]byte, error) {
				actual := string(input)
				expected := `{"url":"https://service.two","body":{"query":"query($secondArg: Boolean, $fourthArg: Float){serviceTwo(serviceTwoArg: $secondArg){fieldTwo} secondServiceTwo(secondServiceTwoArg: $fourthArg){fieldTwo}}","variables":{"fourthArg":12.34,"secondArg":true}}}`
				assert.Equal(t, expected, actual)
				return []byte(`{"data":{"serviceTwo":{"fieldTwo":"fieldTwoValue"},"secondServiceTwo":{"fieldTwo":"secondFieldTwoValue"}}}`), nil
			})

		nestedServiceOne := NewMockDataSource(ctrl)
		nestedServiceOne.EXPECT().
			Load(gomock.Any(), gomock.Any(), gomock.Any()).
			DoAndReturn(func(ctx context.Context, headers http.Header, input []byte) ([]byte, error) {
				actual := string(input)
				expected := `{"url":"https://service.one","body":{"query":"{serviceOne {fieldOne}}"}}`
				assert.Equal(t, expected, actual)
				return []byte(`{"data":{"serviceOne":{"fieldOne":"fieldOneValue"}}}`), nil
			})

		return &GraphQLResponse{
			Fetches: Sequence(
				Parallel(
					SingleWithPath(&SingleFetch{
						InputTemplate: InputTemplate{
							Segments: []TemplateSegment{
								{
									SegmentType: StaticSegmentType,
									Data:        []byte(`{"url":"https://service.one","body":{"query":"query($firstArg: String, $thirdArg: Int){serviceOne(serviceOneArg: $firstArg){fieldOne} anotherServiceOne(anotherServiceOneArg: $thirdArg){fieldOne} reusingServiceOne(reusingServiceOneArg: $firstArg){fieldOne}}","variables":{"thirdArg":`),
								},
								{
									SegmentType:        VariableSegmentType,
									VariableKind:       ContextVariableKind,
									VariableSourcePath: []string{"thirdArg"},
									Renderer:           NewPlainVariableRenderer(),
								},
								{
									SegmentType: StaticSegmentType,
									Data:        []byte(`,"firstArg":"`),
								},
								{
									SegmentType:        VariableSegmentType,
									VariableKind:       ContextVariableKind,
									VariableSourcePath: []string{"firstArg"},
									Renderer:           NewPlainVariableRenderer(),
								},
								{
									SegmentType: StaticSegmentType,
									Data:        []byte(`"}}}`),
								},
							},
						},
						FetchConfiguration: FetchConfiguration{
							Input:      `{"url":"https://service.one","body":{"query":"query($firstArg: String, $thirdArg: Int){serviceOne(serviceOneArg: $firstArg){fieldOne} anotherServiceOne(anotherServiceOneArg: $thirdArg){fieldOne} reusingServiceOne(reusingServiceOneArg: $firstArg){fieldOne}}","variables":{"thirdArg":$$1$$,"firstArg":$$0$$}}}`,
							DataSource: serviceOne,
							Variables: NewVariables(
								&ContextVariable{
									Path: []string{"firstArg"},
								},
								&ContextVariable{
									Path: []string{"thirdArg"},
								},
							),
							PostProcessing: PostProcessingConfiguration{
								SelectResponseDataPath: []string{"data"},
							},
						},
					}, "query"),
					SingleWithPath(&SingleFetch{
						InputTemplate: InputTemplate{
							Segments: []TemplateSegment{
								{
									SegmentType: StaticSegmentType,
									Data:        []byte(`{"url":"https://service.two","body":{"query":"query($secondArg: Boolean, $fourthArg: Float){serviceTwo(serviceTwoArg: $secondArg){fieldTwo} secondServiceTwo(secondServiceTwoArg: $fourthArg){fieldTwo}}","variables":{"fourthArg":`),
								},
								{
									SegmentType:        VariableSegmentType,
									VariableKind:       ContextVariableKind,
									VariableSourcePath: []string{"fourthArg"},
									Renderer:           NewPlainVariableRenderer(),
								},
								{
									SegmentType: StaticSegmentType,
									Data:        []byte(`,"secondArg":`),
								},
								{
									SegmentType:        VariableSegmentType,
									VariableKind:       ContextVariableKind,
									VariableSourcePath: []string{"secondArg"},
									Renderer:           NewPlainVariableRenderer(),
								},
								{
									SegmentType: StaticSegmentType,
									Data:        []byte(`}}}`),
								},
							},
						},
						FetchConfiguration: FetchConfiguration{
							Input:      `{"url":"https://service.two","body":{"query":"query($secondArg: Boolean, $fourthArg: Float){serviceTwo(serviceTwoArg: $secondArg){fieldTwo} secondServiceTwo(secondServiceTwoArg: $fourthArg){fieldTwo}}","variables":{"fourthArg":$$1$$,"secondArg":$$0$$}}}`,
							DataSource: serviceTwo,
							Variables: NewVariables(
								&ContextVariable{
									Path: []string{"secondArg"},
								},
								&ContextVariable{
									Path: []string{"fourthArg"},
								},
							),
							PostProcessing: PostProcessingConfiguration{
								SelectResponseDataPath: []string{"data"},
							},
						},
					}, "query"),
				),
				SingleWithPath(&SingleFetch{
					InputTemplate: InputTemplate{
						Segments: []TemplateSegment{
							{
								SegmentType: StaticSegmentType,
								Data:        []byte(`{"url":"https://service.one","body":{"query":"{serviceOne {fieldOne}}"}}`),
							},
						},
					},
					FetchConfiguration: FetchConfiguration{
						Input:      `{"url":"https://service.one","body":{"query":"{serviceOne {fieldOne}}"}}`,
						DataSource: nestedServiceOne,
						Variables:  Variables{},
						PostProcessing: PostProcessingConfiguration{
							SelectResponseDataPath: []string{"data"},
						},
					},
				}, "query", ObjectPath("serviceTwo")),
			),
			Data: &Object{
				Fields: []*Field{
					{
						Name: []byte("serviceOne"),
						Value: &Object{
							Path: []string{"serviceOne"},
							Fields: []*Field{
								{
									Name: []byte("fieldOne"),
									Value: &String{
										Path: []string{"fieldOne"},
									},
								},
							},
						},
					},
					{
						Name: []byte("serviceTwo"),
						Value: &Object{
							Path: []string{"serviceTwo"},
							Fields: []*Field{
								{
									Name: []byte("fieldTwo"),
									Value: &String{
										Path: []string{"fieldTwo"},
									},
								},
								{
									Name: []byte("serviceOneResponse"),
									Value: &Object{
										Path: []string{"serviceOne"},
										Fields: []*Field{
											{
												Name: []byte("fieldOne"),
												Value: &String{
													Path: []string{"fieldOne"},
												},
											},
										},
									},
								},
							},
						},
					},
					{
						Name: []byte("anotherServiceOne"),
						Value: &Object{
							Path: []string{"anotherServiceOne"},
							Fields: []*Field{
								{
									Name: []byte("fieldOne"),
									Value: &String{
										Path: []string{"fieldOne"},
									},
								},
							},
						},
					},
					{
						Name: []byte("secondServiceTwo"),
						Value: &Object{
							Path: []string{"secondServiceTwo"},
							Fields: []*Field{
								{
									Name: []byte("fieldTwo"),
									Value: &String{
										Path: []string{"fieldTwo"},
									},
								},
							},
						},
					},
					{
						Name: []byte("reusingServiceOne"),
						Value: &Object{
							Path: []string{"reusingServiceOne"},
							Fields: []*Field{
								{
									Name: []byte("fieldOne"),
									Value: &String{
										Path: []string{"fieldOne"},
									},
								},
							},
						},
					},
				},
			},
		}, Context{ctx: context.Background(), Variables: astjson.MustParseBytes([]byte(`{"firstArg":"firstArgValue","thirdArg":123,"secondArg": true, "fourthArg": 12.34}`))}, `{"data":{"serviceOne":{"fieldOne":"fieldOneValue"},"serviceTwo":{"fieldTwo":"fieldTwoValue","serviceOneResponse":{"fieldOne":"fieldOneValue"}},"anotherServiceOne":{"fieldOne":"anotherFieldOneValue"},"secondServiceTwo":{"fieldTwo":"secondFieldTwoValue"},"reusingServiceOne":{"fieldOne":"reUsingFieldOneValue"}}}`
	}))
	t.Run("federation", func(t *testing.T) {
		t.Run("federation with batch", testFn(func(t *testing.T, ctrl *gomock.Controller) (node *GraphQLResponse, ctx Context, expectedOutput string) {
			userService := NewMockDataSource(ctrl)
			userService.EXPECT().
				Load(gomock.Any(), gomock.Any(), gomock.Any()).
				DoAndReturn(func(ctx context.Context, headers http.Header, input []byte) ([]byte, error) {
					actual := string(input)
					expected := `{"method":"POST","url":"http://localhost:4001","body":{"query":"{me {id username}}"}}`
					assert.Equal(t, expected, actual)
					return []byte(`{"data":{"me":{"id":"1234","username":"Me","__typename": "User"}}}`), nil
				})

			reviewsService := NewMockDataSource(ctrl)
			reviewsService.EXPECT().
				Load(gomock.Any(), gomock.Any(), gomock.Any()).
				DoAndReturn(func(ctx context.Context, headers http.Header, input []byte) ([]byte, error) {
					actual := string(input)
					expected := `{"method":"POST","url":"http://localhost:4002","body":{"query":"query($representations: [_Any!]!){_entities(representations: $representations){... on User {reviews {body product {upc __typename}}}}}","variables":{"representations":[{"__typename":"User","id":"1234"}]}}}`
					assert.Equal(t, expected, actual)
					return []byte(`{"data":{"_entities": [{"__typename":"User","reviews": [{"body": "A highly effective form of birth control.","product": {"upc": "top-1","__typename": "Product"}},{"body": "Fedoras are one of the most fashionable hats around and can look great with a variety of outfits.","product": {"upc": "top-2","__typename": "Product"}}]}]}}`), nil
				})

			productService := NewMockDataSource(ctrl)
			productService.EXPECT().
				Load(gomock.Any(), gomock.Any(), gomock.Any()).
				DoAndReturn(func(ctx context.Context, headers http.Header, input []byte) ([]byte, error) {
					actual := string(input)
					expected := `{"method":"POST","url":"http://localhost:4003","body":{"query":"query($representations: [_Any!]!){_entities(representations: $representations){... on Product {name}}}","variables":{"representations":[{"__typename":"Product","upc":"top-1"},{"__typename":"Product","upc":"top-2"}]}}}`
					assert.Equal(t, expected, actual)
					return []byte(`{"data":{"_entities": [{"name": "Trilby"},{"name": "Fedora"}]}}`), nil
				})

			return &GraphQLResponse{
				Fetches: Sequence(
					SingleWithPath(&SingleFetch{
						InputTemplate: InputTemplate{
							Segments: []TemplateSegment{
								{
									Data:        []byte(`{"method":"POST","url":"http://localhost:4001","body":{"query":"{me {id username}}"}}`),
									SegmentType: StaticSegmentType,
								},
							},
						},
						FetchConfiguration: FetchConfiguration{
							DataSource: userService,
							PostProcessing: PostProcessingConfiguration{
								SelectResponseDataPath: []string{"data"},
							},
						},
					}, "query"),
					SingleWithPath(&SingleFetch{
						InputTemplate: InputTemplate{
							Segments: []TemplateSegment{
								{
									Data:        []byte(`{"method":"POST","url":"http://localhost:4002","body":{"query":"query($representations: [_Any!]!){_entities(representations: $representations){... on User {reviews {body product {upc __typename}}}}}","variables":{"representations":[`),
									SegmentType: StaticSegmentType,
								},
								{
									SegmentType:  VariableSegmentType,
									VariableKind: ResolvableObjectVariableKind,
									Renderer: NewGraphQLVariableResolveRenderer(&Object{
										Fields: []*Field{
											{
												Name: []byte("__typename"),
												Value: &String{
													Path: []string{"__typename"},
												},
											},
											{
												Name: []byte("id"),
												Value: &String{
													Path: []string{"id"},
												},
											},
										},
									}),
								},
								{
									Data:        []byte(`]}}}`),
									SegmentType: StaticSegmentType,
								},
							},
						},
						FetchConfiguration: FetchConfiguration{
							DataSource: reviewsService,
							PostProcessing: PostProcessingConfiguration{
								SelectResponseDataPath: []string{"data", "_entities", "0"},
							},
						},
					}, "query.me", ObjectPath("me")),
					SingleWithPath(&SingleFetch{
						FetchConfiguration: FetchConfiguration{
							DataSource: productService,
							PostProcessing: PostProcessingConfiguration{
								SelectResponseDataPath: []string{"data", "_entities"},
							},
						},
						InputTemplate: InputTemplate{
							Segments: []TemplateSegment{
								{
									Data:        []byte(`{"method":"POST","url":"http://localhost:4003","body":{"query":"query($representations: [_Any!]!){_entities(representations: $representations){... on Product {name}}}","variables":{"representations":`),
									SegmentType: StaticSegmentType,
								},
								{
									SegmentType:  VariableSegmentType,
									VariableKind: ResolvableObjectVariableKind,
									Renderer: NewGraphQLVariableResolveRenderer(&Array{
										Item: &Object{
											Fields: []*Field{
												{
													Name: []byte("__typename"),
													Value: &String{
														Path: []string{"__typename"},
													},
												},
												{
													Name: []byte("upc"),
													Value: &String{
														Path: []string{"upc"},
													},
												},
											},
										},
									}),
								},
								{
									Data:        []byte(`}}}`),
									SegmentType: StaticSegmentType,
								},
							},
						},
					}, "query.me.reviews.@.product", ObjectPath("me"), ArrayPath("reviews"), ObjectPath("product")),
				),
				Data: &Object{
					Fields: []*Field{
						{
							Name: []byte("me"),
							Value: &Object{
								Path:     []string{"me"},
								Nullable: true,
								Fields: []*Field{
									{
										Name: []byte("id"),
										Value: &String{
											Path: []string{"id"},
										},
									},
									{
										Name: []byte("username"),
										Value: &String{
											Path: []string{"username"},
										},
									},
									{
										Name: []byte("reviews"),
										Value: &Array{
											Path:     []string{"reviews"},
											Nullable: true,
											Item: &Object{
												Nullable: true,
												Fields: []*Field{
													{
														Name: []byte("body"),
														Value: &String{
															Path: []string{"body"},
														},
													},
													{
														Name: []byte("product"),
														Value: &Object{
															Path: []string{"product"},
															Fields: []*Field{
																{
																	Name: []byte("upc"),
																	Value: &String{
																		Path: []string{"upc"},
																	},
																},
																{
																	Name: []byte("name"),
																	Value: &String{
																		Path: []string{"name"},
																	},
																},
															},
														},
													},
												},
											},
										},
									},
								},
							},
						},
					},
				},
			}, Context{ctx: context.Background(), Variables: nil}, `{"data":{"me":{"id":"1234","username":"Me","reviews":[{"body":"A highly effective form of birth control.","product":{"upc":"top-1","name":"Trilby"}},{"body":"Fedoras are one of the most fashionable hats around and can look great with a variety of outfits.","product":{"upc":"top-2","name":"Fedora"}}]}}}`
		}))
		t.Run("federation with merge paths", testFn(func(t *testing.T, ctrl *gomock.Controller) (node *GraphQLResponse, ctx Context, expectedOutput string) {
			userService := NewMockDataSource(ctrl)
			userService.EXPECT().
				Load(gomock.Any(), gomock.Any(), gomock.Any()).
				DoAndReturn(func(ctx context.Context, headers http.Header, input []byte) ([]byte, error) {
					actual := string(input)
					expected := `{"method":"POST","url":"http://localhost:4001","body":{"query":"{me {id username}}"}}`
					assert.Equal(t, expected, actual)
					return []byte(`{"data":{"me":{"id":"1234","username":"Me","__typename": "User"}}}`), nil
				})

			reviewsService := NewMockDataSource(ctrl)
			reviewsService.EXPECT().
				Load(gomock.Any(), gomock.Any(), gomock.Any()).
				DoAndReturn(func(ctx context.Context, headers http.Header, input []byte) ([]byte, error) {
					actual := string(input)
					expected := `{"method":"POST","url":"http://localhost:4002","body":{"query":"query($representations: [_Any!]!){_entities(representations: $representations){... on User {reviews {body product {upc __typename}}}}}","variables":{"representations":[{"__typename":"User","id":"1234"}]}}}`
					assert.Equal(t, expected, actual)
					return []byte(`{"data":{"_entities": [{"__typename":"User","reviews": [{"body": "A highly effective form of birth control.","product": {"upc": "top-1","__typename": "Product"}},{"body": "Fedoras are one of the most fashionable hats around and can look great with a variety of outfits.","product": {"upc": "top-2","__typename": "Product"}}]}]}}`), nil
				})

			productService := NewMockDataSource(ctrl)
			productService.EXPECT().
				Load(gomock.Any(), gomock.Any(), gomock.Any()).
				DoAndReturn(func(ctx context.Context, headers http.Header, input []byte) ([]byte, error) {
					actual := string(input)
					expected := `{"method":"POST","url":"http://localhost:4003","body":{"query":"query($representations: [_Any!]!){_entities(representations: $representations){... on Product {name}}}","variables":{"representations":[{"__typename":"Product","upc":"top-1"},{"__typename":"Product","upc":"top-2"}]}}}`
					assert.Equal(t, expected, actual)
					return []byte(`{"data":{"_entities": [{"name": "Trilby"},{"name": "Fedora"}]}}`), nil
				})

			return &GraphQLResponse{
				Fetches: Sequence(
					SingleWithPath(&SingleFetch{
						InputTemplate: InputTemplate{
							Segments: []TemplateSegment{
								{
									Data:        []byte(`{"method":"POST","url":"http://localhost:4001","body":{"query":"{me {id username}}"}}`),
									SegmentType: StaticSegmentType,
								},
							},
						},
						FetchConfiguration: FetchConfiguration{
							DataSource: userService,
							PostProcessing: PostProcessingConfiguration{
								SelectResponseDataPath: []string{"data"},
							},
						},
					}, "query"),
					SingleWithPath(&SingleFetch{
						InputTemplate: InputTemplate{
							Segments: []TemplateSegment{
								{
									Data:        []byte(`{"method":"POST","url":"http://localhost:4002","body":{"query":"query($representations: [_Any!]!){_entities(representations: $representations){... on User {reviews {body product {upc __typename}}}}}","variables":{"representations":[`),
									SegmentType: StaticSegmentType,
								},
								{
									SegmentType:  VariableSegmentType,
									VariableKind: ResolvableObjectVariableKind,
									Renderer: NewGraphQLVariableResolveRenderer(&Object{
										Fields: []*Field{
											{
												Name: []byte("__typename"),
												Value: &String{
													Path: []string{"__typename"},
												},
											},
											{
												Name: []byte("id"),
												Value: &String{
													Path: []string{"id"},
												},
											},
										},
									}),
								},
								{
									Data:        []byte(`]}}}`),
									SegmentType: StaticSegmentType,
								},
							},
						},
						FetchConfiguration: FetchConfiguration{
							DataSource: reviewsService,
							PostProcessing: PostProcessingConfiguration{
								SelectResponseDataPath: []string{"data", "_entities", "0"},
							},
						},
					}, "query.me", ObjectPath("me")),
					SingleWithPath(&SingleFetch{
						InputTemplate: InputTemplate{
							Segments: []TemplateSegment{
								{
									Data:        []byte(`{"method":"POST","url":"http://localhost:4003","body":{"query":"query($representations: [_Any!]!){_entities(representations: $representations){... on Product {name}}}","variables":{"representations":`),
									SegmentType: StaticSegmentType,
								},
								{
									SegmentType:  VariableSegmentType,
									VariableKind: ResolvableObjectVariableKind,
									Renderer: NewGraphQLVariableResolveRenderer(&Array{
										Item: &Object{
											Fields: []*Field{
												{
													Name: []byte("__typename"),
													Value: &String{
														Path: []string{"__typename"},
													},
												},
												{
													Name: []byte("upc"),
													Value: &String{
														Path: []string{"upc"},
													},
												},
											},
										},
									}),
								},
								{
									Data:        []byte(`}}}`),
									SegmentType: StaticSegmentType,
								},
							},
						},
						FetchConfiguration: FetchConfiguration{
							DataSource: productService,
							PostProcessing: PostProcessingConfiguration{
								SelectResponseDataPath: []string{"data", "_entities"},
								MergePath:              []string{"data"},
							},
						},
					}, "query.me.reviews.@.product", ObjectPath("me"), ArrayPath("reviews"), ObjectPath("product")),
				),
				Data: &Object{
					Fields: []*Field{
						{
							Name: []byte("me"),
							Value: &Object{
								Path:     []string{"me"},
								Nullable: true,
								Fields: []*Field{
									{
										Name: []byte("id"),
										Value: &String{
											Path: []string{"id"},
										},
									},
									{
										Name: []byte("username"),
										Value: &String{
											Path: []string{"username"},
										},
									},
									{
										Name: []byte("reviews"),
										Value: &Array{
											Path:     []string{"reviews"},
											Nullable: true,
											Item: &Object{
												Nullable: true,
												Fields: []*Field{
													{
														Name: []byte("body"),
														Value: &String{
															Path: []string{"body"},
														},
													},
													{
														Name: []byte("product"),
														Value: &Object{
															Path: []string{"product"},
															Fields: []*Field{
																{
																	Name: []byte("upc"),
																	Value: &String{
																		Path: []string{"upc"},
																	},
																},
																{
																	Name: []byte("name"),
																	Value: &String{
																		Path: []string{"data", "name"},
																	},
																},
															},
														},
													},
												},
											},
										},
									},
								},
							},
						},
					},
				},
			}, Context{ctx: context.Background(), Variables: nil}, `{"data":{"me":{"id":"1234","username":"Me","reviews":[{"body":"A highly effective form of birth control.","product":{"upc":"top-1","name":"Trilby"}},{"body":"Fedoras are one of the most fashionable hats around and can look great with a variety of outfits.","product":{"upc":"top-2","name":"Fedora"}}]}}}`
		}))
		t.Run("federation with null response", testFn(func(t *testing.T, ctrl *gomock.Controller) (node *GraphQLResponse, ctx Context, expectedOutput string) {
			userService := NewMockDataSource(ctrl)
			userService.EXPECT().
				Load(gomock.Any(), gomock.Any(), gomock.Any()).
				DoAndReturn(func(ctx context.Context, headers http.Header, input []byte) ([]byte, error) {
					actual := string(input)
					expected := `{"method":"POST","url":"http://localhost:4001","body":{"query":"{me {id username}}"}}`
					assert.Equal(t, expected, actual)
					return []byte(`{"data":{"me":{"id":"1234","username":"Me","__typename": "User"}}}`), nil
				})

			reviewsService := NewMockDataSource(ctrl)
			reviewsService.EXPECT().
				Load(gomock.Any(), gomock.Any(), gomock.Any()).
				DoAndReturn(func(ctx context.Context, headers http.Header, input []byte) ([]byte, error) {
					actual := string(input)
					expected := `{"method":"POST","url":"http://localhost:4002","body":{"query":"query($representations: [_Any!]!){_entities(representations: $representations){... on User {reviews {body product {upc __typename}}}}}","variables":{"representations":[{"id":"1234","__typename":"User"}]}}}`
					assert.Equal(t, expected, actual)
					return []byte(`{"data":{"_entities":[{"reviews": [
						{"body": "foo","product": {"upc": "top-1","__typename": "Product"}},
						{"body": "bar","product": {"upc": "top-2","__typename": "Product"}},
						{"body": "baz","product": null},
						{"body": "bat","product": {"upc": "top-4","__typename": "Product"}},
						{"body": "bal","product": {"upc": "top-5","__typename": "Product"}},
						{"body": "ban","product": {"upc": "top-6","__typename": "Product"}}
]}]}}`), nil
				})

			productService := NewMockDataSource(ctrl)
			productService.EXPECT().
				Load(gomock.Any(), gomock.Any(), gomock.Any()).
				DoAndReturn(func(ctx context.Context, headers http.Header, input []byte) ([]byte, error) {
					actual := string(input)
					expected := `{"method":"POST","url":"http://localhost:4003","body":{"query":"query($representations: [_Any!]!){_entities(representations: $representations){... on Product {name}}}","variables":{"representations":[{"upc":"top-1","__typename":"Product"},{"upc":"top-2","__typename":"Product"},{"upc":"top-4","__typename":"Product"},{"upc":"top-5","__typename":"Product"},{"upc":"top-6","__typename":"Product"}]}}}`
					assert.Equal(t, expected, actual)
					return []byte(`{"data":{"_entities":[{"name":"Trilby"},{"name":"Fedora"},{"name":"Boater"},{"name":"Top Hat"},{"name":"Bowler"}]}}`), nil
				})

			return &GraphQLResponse{
				Fetches: Sequence(
					SingleWithPath(&SingleFetch{
						InputTemplate: InputTemplate{
							Segments: []TemplateSegment{
								{
									Data:        []byte(`{"method":"POST","url":"http://localhost:4001","body":{"query":"{me {id username}}"}}`),
									SegmentType: StaticSegmentType,
								},
							},
						},
						FetchConfiguration: FetchConfiguration{
							DataSource: userService,
							PostProcessing: PostProcessingConfiguration{
								SelectResponseDataPath: []string{"data"},
							},
						},
					}, "query"),
					SingleWithPath(&SingleFetch{
						InputTemplate: InputTemplate{
							Segments: []TemplateSegment{
								{
									Data:        []byte(`{"method":"POST","url":"http://localhost:4002","body":{"query":"query($representations: [_Any!]!){_entities(representations: $representations){... on User {reviews {body product {upc __typename}}}}}","variables":{"representations":[`),
									SegmentType: StaticSegmentType,
								},
								{
									SegmentType:  VariableSegmentType,
									VariableKind: ResolvableObjectVariableKind,
									Renderer: NewGraphQLVariableResolveRenderer(&Object{
										Fields: []*Field{
											{
												Name: []byte("id"),
												Value: &String{
													Path: []string{"id"},
												},
											},
											{
												Name: []byte("__typename"),
												Value: &String{
													Path: []string{"__typename"},
												},
											},
										},
									}),
								},
								{
									Data:        []byte(`]}}}`),
									SegmentType: StaticSegmentType,
								},
							},
							SetTemplateOutputToNullOnVariableNull: true,
						},
						FetchConfiguration: FetchConfiguration{
							DataSource: reviewsService,
							PostProcessing: PostProcessingConfiguration{
								SelectResponseDataPath: []string{"data", "_entities", "0"},
							},
						},
					}, "query.me", ObjectPath("me")),
					SingleWithPath(&BatchEntityFetch{
						DataSource: productService,
						Input: BatchInput{
							Header: InputTemplate{
								Segments: []TemplateSegment{
									{
										Data:        []byte(`{"method":"POST","url":"http://localhost:4003","body":{"query":"query($representations: [_Any!]!){_entities(representations: $representations){... on Product {name}}}","variables":{"representations":[`),
										SegmentType: StaticSegmentType,
									},
								},
							},
							Items: []InputTemplate{
								{
									Segments: []TemplateSegment{
										{
											SegmentType:  VariableSegmentType,
											VariableKind: ResolvableObjectVariableKind,
											Renderer: NewGraphQLVariableResolveRenderer(&Object{
												Fields: []*Field{
													{
														Name: []byte("upc"),
														Value: &String{
															Path: []string{"upc"},
														},
													},
													{
														Name: []byte("__typename"),
														Value: &String{
															Path: []string{"__typename"},
														},
													},
												},
											}),
										},
									},
								},
							},
							SkipNullItems: true,
							SkipErrItems:  true,
							Separator: InputTemplate{
								Segments: []TemplateSegment{
									{
										Data:        []byte(`,`),
										SegmentType: StaticSegmentType,
									},
								},
							},
							Footer: InputTemplate{
								Segments: []TemplateSegment{
									{
										Data:        []byte(`]}}}`),
										SegmentType: StaticSegmentType,
									},
								},
							},
						},
						PostProcessing: PostProcessingConfiguration{
							SelectResponseDataPath:   []string{"data", "_entities"},
							SelectResponseErrorsPath: []string{"errors"},
						},
					}, "query.me.reviews.@.product", ObjectPath("me"), ArrayPath("reviews"), ObjectPath("product")),
				),
				Data: &Object{
					Fields: []*Field{
						{
							Name: []byte("me"),
							Value: &Object{
								Path:     []string{"me"},
								Nullable: true,
								Fields: []*Field{
									{
										Name: []byte("id"),
										Value: &String{
											Path: []string{"id"},
										},
									},
									{
										Name: []byte("username"),
										Value: &String{
											Path: []string{"username"},
										},
									},
									{

										Name: []byte("reviews"),
										Value: &Array{
											Path:     []string{"reviews"},
											Nullable: true,
											Item: &Object{
												Nullable: true,
												Fields: []*Field{
													{
														Name: []byte("body"),
														Value: &String{
															Path: []string{"body"},
														},
													},
													{
														Name: []byte("product"),
														Value: &Object{
															Nullable: true,
															Path:     []string{"product"},
															Fields: []*Field{
																{
																	Name: []byte("upc"),
																	Value: &String{
																		Path: []string{"upc"},
																	},
																},
																{
																	Name: []byte("name"),
																	Value: &String{
																		Path: []string{"name"},
																	},
																},
															},
														},
													},
												},
											},
										},
									},
								},
							},
						},
					},
				},
			}, Context{ctx: context.Background(), Variables: nil}, `{"data":{"me":{"id":"1234","username":"Me","reviews":[{"body":"foo","product":{"upc":"top-1","name":"Trilby"}},{"body":"bar","product":{"upc":"top-2","name":"Fedora"}},{"body":"baz","product":null},{"body":"bat","product":{"upc":"top-4","name":"Boater"}},{"body":"bal","product":{"upc":"top-5","name":"Top Hat"}},{"body":"ban","product":{"upc":"top-6","name":"Bowler"}}]}}}`
		}))
		t.Run("federation with fetch error", testFn(func(t *testing.T, ctrl *gomock.Controller) (node *GraphQLResponse, ctx Context, expectedOutput string) {

			userService := NewMockDataSource(ctrl)
			userService.EXPECT().
				Load(gomock.Any(), gomock.Any(), gomock.Any()).
				DoAndReturn(func(ctx context.Context, headers http.Header, input []byte) ([]byte, error) {
					actual := string(input)
					expected := `{"method":"POST","url":"http://localhost:4001","body":{"query":"{me {id username}}"}}`
					assert.Equal(t, expected, actual)
					return []byte(`{"data":{"me": {"id": "1234","username": "Me","__typename": "User"}}}`), nil
				})

			reviewsService := NewMockDataSource(ctrl)
			reviewsService.EXPECT().
				Load(gomock.Any(), gomock.Any(), gomock.Any()).
				DoAndReturn(func(ctx context.Context, headers http.Header, input []byte) ([]byte, error) {
					actual := string(input)
					expected := `{"method":"POST","url":"http://localhost:4002","body":{"query":"query($representations: [_Any!]!){_entities(representations: $representations){... on User {reviews {body product {upc __typename}}}}}","variables":{"representations":[{"id":"1234","__typename":"User"}]}}}`
					assert.Equal(t, expected, actual)
					return []byte(`{"data":{"_entities":[{"reviews":[{"body": "A highly effective form of birth control.","product":{"upc": "top-1","__typename":"Product"}},{"body":"Fedoras are one of the most fashionable hats around and can look great with a variety of outfits.","product":{"upc":"top-2","__typename":"Product"}}]}]}}`), nil
				})

			productService := NewMockDataSource(ctrl)
			productService.EXPECT().
				Load(gomock.Any(), gomock.Any(), gomock.Any()).
				DoAndReturn(func(ctx context.Context, headers http.Header, input []byte) ([]byte, error) {
					actual := string(input)
					expected := `{"method":"POST","url":"http://localhost:4003","body":{"query":"query($representations: [_Any!]!){_entities(representations: $representations){... on Product {name}}}","variables":{"representations":[{"upc":"top-1","__typename":"Product"},{"upc":"top-2","__typename":"Product"}]}}}`
					assert.Equal(t, expected, actual)
					return []byte(`{"errors":[{"message":"errorMessage"}]}`), nil
				})

			return &GraphQLResponse{
				Fetches: Sequence(
					SingleWithPath(&SingleFetch{
						InputTemplate: InputTemplate{
							Segments: []TemplateSegment{
								{
									Data:        []byte(`{"method":"POST","url":"http://localhost:4001","body":{"query":"{me {id username}}"}}`),
									SegmentType: StaticSegmentType,
								},
							},
						},
						FetchConfiguration: FetchConfiguration{
							DataSource: userService,
							PostProcessing: PostProcessingConfiguration{
								SelectResponseDataPath:   []string{"data"},
								SelectResponseErrorsPath: []string{"errors"},
							},
						},
					}, "query"),
					SingleWithPath(&SingleFetch{
						InputTemplate: InputTemplate{
							Segments: []TemplateSegment{
								{
									Data:        []byte(`{"method":"POST","url":"http://localhost:4002","body":{"query":"query($representations: [_Any!]!){_entities(representations: $representations){... on User {reviews {body product {upc __typename}}}}}","variables":{"representations":[{"id":"`),
									SegmentType: StaticSegmentType,
								},
								{
									SegmentType:        VariableSegmentType,
									VariableKind:       ObjectVariableKind,
									VariableSourcePath: []string{"id"},
									Renderer:           NewPlainVariableRenderer(),
								},
								{
									Data:        []byte(`","__typename":"User"}]}}}`),
									SegmentType: StaticSegmentType,
								},
							},
						},
						FetchConfiguration: FetchConfiguration{
							DataSource: reviewsService,
							PostProcessing: PostProcessingConfiguration{
								SelectResponseDataPath: []string{"data", "_entities", "0"},
							},
						},
					}, "query.me", ObjectPath("me")),
					SingleWithPath(&SingleFetch{
						InputTemplate: InputTemplate{
							Segments: []TemplateSegment{
								{
									Data:        []byte(`{"method":"POST","url":"http://localhost:4003","body":{"query":"query($representations: [_Any!]!){_entities(representations: $representations){... on Product {name}}}","variables":{"representations":`),
									SegmentType: StaticSegmentType,
								},
								{
									SegmentType:        VariableSegmentType,
									VariableKind:       ResolvableObjectVariableKind,
									VariableSourcePath: []string{"upc"},
									Renderer: NewGraphQLVariableResolveRenderer(&Array{
										Item: &Object{
											Fields: []*Field{
												{
													Name: []byte("upc"),
													Value: &String{
														Path: []string{"upc"},
													},
												},
												{
													Name: []byte("__typename"),
													Value: &String{
														Path: []string{"__typename"},
													},
												},
											},
										},
									}),
								},
								{
									Data:        []byte(`}}}`),
									SegmentType: StaticSegmentType,
								},
							},
						},
						FetchConfiguration: FetchConfiguration{
							DataSource: productService,
							PostProcessing: PostProcessingConfiguration{
								SelectResponseDataPath: []string{"data", "_entities"},
							},
						},
					}, "query.me.reviews.@.product", ObjectPath("me"), ArrayPath("reviews"), ObjectPath("product")),
				),
				Data: &Object{
					Fields: []*Field{
						{
							Name: []byte("me"),
							Value: &Object{
								Path:     []string{"me"},
								Nullable: true,
								Fields: []*Field{
									{
										Name: []byte("id"),
										Value: &String{
											Path: []string{"id"},
										},
									},
									{
										Name: []byte("username"),
										Value: &String{
											Path: []string{"username"},
										},
									},
									{

										Name: []byte("reviews"),
										Value: &Array{
											Path:     []string{"reviews"},
											Nullable: true,
											Item: &Object{
												Nullable: true,
												Fields: []*Field{
													{
														Name: []byte("body"),
														Value: &String{
															Path: []string{"body"},
														},
													},
													{
														Name: []byte("product"),
														Value: &Object{
															Path: []string{"product"},
															Fields: []*Field{
																{
																	Name: []byte("upc"),
																	Value: &String{
																		Path: []string{"upc"},
																	},
																},
																{
																	Name: []byte("name"),
																	Value: &String{
																		Path: []string{"name"},
																	},
																},
															},
														},
													},
												},
											},
										},
									},
								},
							},
						},
					},
				},
			}, Context{ctx: context.Background(), Variables: nil}, `{"errors":[{"message":"Failed to fetch from Subgraph at Path 'query.me.reviews.@.product', Reason: no data or errors in response."},{"message":"Cannot return null for non-nullable field 'Query.me.reviews.product.name'.","path":["me","reviews",0,"product","name"]},{"message":"Cannot return null for non-nullable field 'Query.me.reviews.product.name'.","path":["me","reviews",1,"product","name"]}],"data":{"me":{"id":"1234","username":"Me","reviews":[null,null]}}}`
		}))
		t.Run("federation with fetch error and non null fields inside an array", testFn(func(t *testing.T, ctrl *gomock.Controller) (node *GraphQLResponse, ctx Context, expectedOutput string) {

			userService := NewMockDataSource(ctrl)
			userService.EXPECT().
				Load(gomock.Any(), gomock.Any(), gomock.Any()).
				DoAndReturn(func(ctx context.Context, headers http.Header, input []byte) ([]byte, error) {
					actual := string(input)
					expected := `{"method":"POST","url":"http://localhost:4001","body":{"query":"{me {id username}}"}}`
					assert.Equal(t, expected, actual)
					return []byte(`{"data":{"me": {"id": "1234","username": "Me","__typename": "User"}}}`), nil
				})

			reviewsService := NewMockDataSource(ctrl)
			reviewsService.EXPECT().
				Load(gomock.Any(), gomock.Any(), gomock.Any()).
				DoAndReturn(func(ctx context.Context, headers http.Header, input []byte) ([]byte, error) {
					actual := string(input)
					expected := `{"method":"POST","url":"http://localhost:4002","body":{"query":"query($representations: [_Any!]!){_entities(representations: $representations){... on User {reviews {body product {upc __typename}}}}}","variables":{"representations":[{"id":"1234","__typename":"User"}]}}}`
					assert.Equal(t, expected, actual)
					return []byte(`{"data":{"_entities":[{"reviews":[{"body": "A highly effective form of birth control.","product":{"upc": "top-1","__typename":"Product"}},{"body":"Fedoras are one of the most fashionable hats around and can look great with a variety of outfits.","product":{"upc":"top-2","__typename":"Product"}}]}]}}`), nil
				})

			productService := NewMockDataSource(ctrl)
			productService.EXPECT().
				Load(gomock.Any(), gomock.Any(), gomock.Any()).
				DoAndReturn(func(ctx context.Context, headers http.Header, input []byte) ([]byte, error) {
					actual := string(input)
					expected := `{"method":"POST","url":"http://localhost:4003","body":{"query":"query($representations: [_Any!]!){_entities(representations: $representations){... on Product {name}}}","variables":{"representations":[{"upc":"top-1","__typename":"Product"},{"upc":"top-2","__typename":"Product"}]}}}`
					assert.Equal(t, expected, actual)
					return []byte(`{"errors":[{"message":"errorMessage"}]}`), nil
				})

			return &GraphQLResponse{
				Fetches: Sequence(
					SingleWithPath(&SingleFetch{
						InputTemplate: InputTemplate{
							Segments: []TemplateSegment{
								{
									Data:        []byte(`{"method":"POST","url":"http://localhost:4001","body":{"query":"{me {id username}}"}}`),
									SegmentType: StaticSegmentType,
								},
							},
						},
						FetchConfiguration: FetchConfiguration{
							DataSource: userService,
							PostProcessing: PostProcessingConfiguration{
								SelectResponseDataPath: []string{"data"},
							},
						},
					}, "query"),
					SingleWithPath(&SingleFetch{
						InputTemplate: InputTemplate{
							Segments: []TemplateSegment{
								{
									Data:        []byte(`{"method":"POST","url":"http://localhost:4002","body":{"query":"query($representations: [_Any!]!){_entities(representations: $representations){... on User {reviews {body product {upc __typename}}}}}","variables":{"representations":[{"id":"`),
									SegmentType: StaticSegmentType,
								},
								{
									SegmentType:        VariableSegmentType,
									VariableKind:       ObjectVariableKind,
									VariableSourcePath: []string{"id"},
									Renderer:           NewPlainVariableRenderer(),
								},
								{
									Data:        []byte(`","__typename":"User"}]}}}`),
									SegmentType: StaticSegmentType,
								},
							},
						},
						FetchConfiguration: FetchConfiguration{
							DataSource: reviewsService,
							PostProcessing: PostProcessingConfiguration{
								SelectResponseDataPath: []string{"data", "_entities", "0"},
							},
						},
					}, "query.me", ObjectPath("me")),
					SingleWithPath(&SingleFetch{
						InputTemplate: InputTemplate{
							Segments: []TemplateSegment{
								{
									Data:        []byte(`{"method":"POST","url":"http://localhost:4003","body":{"query":"query($representations: [_Any!]!){_entities(representations: $representations){... on Product {name}}}","variables":{"representations":`),
									SegmentType: StaticSegmentType,
								},
								{
									SegmentType:        VariableSegmentType,
									VariableKind:       ResolvableObjectVariableKind,
									VariableSourcePath: []string{"upc"},
									Renderer: NewGraphQLVariableResolveRenderer(&Array{
										Item: &Object{
											Fields: []*Field{
												{
													Name: []byte("upc"),
													Value: &String{
														Path: []string{"upc"},
													},
												},
												{
													Name: []byte("__typename"),
													Value: &String{
														Path: []string{"__typename"},
													},
												},
											},
										},
									}),
								},
								{
									Data:        []byte(`}}}`),
									SegmentType: StaticSegmentType,
								},
							},
						},
						FetchConfiguration: FetchConfiguration{
							DataSource: productService,
							PostProcessing: PostProcessingConfiguration{
								SelectResponseDataPath: []string{"data", "_entities"},
							},
						},
					}, "query.me.reviews.@.product", ObjectPath("me"), ArrayPath("reviews"), ObjectPath("product")),
				),
				Data: &Object{
					Fields: []*Field{
						{
							Name: []byte("me"),
							Value: &Object{
								Path:     []string{"me"},
								Nullable: true,
								Fields: []*Field{
									{
										Name: []byte("id"),
										Value: &String{
											Path: []string{"id"},
										},
									},
									{
										Name: []byte("username"),
										Value: &String{
											Path: []string{"username"},
										},
									},
									{

										Name: []byte("reviews"),
										Value: &Array{
											Path:     []string{"reviews"},
											Nullable: true,
											Item: &Object{
												Fields: []*Field{
													{
														Name: []byte("body"),
														Value: &String{
															Path: []string{"body"},
														},
													},
													{
														Name: []byte("product"),
														Value: &Object{
															Path: []string{"product"},
															Fields: []*Field{
																{
																	Name: []byte("upc"),
																	Value: &String{
																		Path: []string{"upc"},
																	},
																},
																{
																	Name: []byte("name"),
																	Value: &String{
																		Path: []string{"name"},
																	},
																},
															},
														},
													},
												},
											},
										},
									},
								},
							},
						},
					},
				},
			}, Context{ctx: context.Background(), Variables: nil}, `{"errors":[{"message":"Failed to fetch from Subgraph at Path 'query.me.reviews.@.product', Reason: no data or errors in response."},{"message":"Cannot return null for non-nullable field 'Query.me.reviews.product.name'.","path":["me","reviews",0,"product","name"]}],"data":{"me":{"id":"1234","username":"Me","reviews":null}}}`
		}))
		t.Run("federation with optional variable", testFn(func(t *testing.T, ctrl *gomock.Controller) (node *GraphQLResponse, ctx Context, expectedOutput string) {
			userService := NewMockDataSource(ctrl)
			userService.EXPECT().
				Load(gomock.Any(), gomock.Any(), gomock.Any()).
				DoAndReturn(func(ctx context.Context, headers http.Header, input []byte) ([]byte, error) {
					actual := string(input)
					expected := `{"method":"POST","url":"http://localhost:8080/query","body":{"query":"{me {id}}"}}`
					assert.Equal(t, expected, actual)
					return []byte(`{"data":{"me":{"id":"1234","__typename":"User"}}}`), nil
				})

			employeeService := NewMockDataSource(ctrl)
			employeeService.EXPECT().
				Load(gomock.Any(), gomock.Any(), gomock.Any()).
				DoAndReturn(func(ctx context.Context, headers http.Header, input []byte) ([]byte, error) {
					actual := string(input)
					expected := `{"method":"POST","url":"http://localhost:8081/query","body":{"query":"query($representations: [_Any!]!, $companyId: ID!){_entities(representations: $representations){... on User {employment(companyId: $companyId){id}}}}","variables":{"companyId":"abc123","representations":[{"id":"1234","__typename":"User"}]}}}`
					assert.Equal(t, expected, actual)
					return []byte(`{"data":{"_entities":[{"employment":{"id":"xyz987"}}]}}`), nil
				})

			timeService := NewMockDataSource(ctrl)
			timeService.EXPECT().
				Load(gomock.Any(), gomock.Any(), gomock.Any()).
				DoAndReturn(func(ctx context.Context, headers http.Header, input []byte) ([]byte, error) {
					actual := string(input)
					expected := `{"method":"POST","url":"http://localhost:8082/query","body":{"query":"query($representations: [_Any!]!, $date: LocalTime){_entities(representations: $representations){... on Employee {times(date: $date){id employee {id} start end}}}}","variables":{"date":null,"representations":[{"id":"xyz987","__typename":"Employee"}]}}}`
					assert.Equal(t, expected, actual)
					return []byte(`{"data":{"_entities":[{"times":[{"id": "t1","employee":{"id":"xyz987"},"start":"2022-11-02T08:00:00","end":"2022-11-02T12:00:00"}]}]}}`), nil
				})

			return &GraphQLResponse{
				Fetches: Sequence(
					SingleWithPath(&SingleFetch{
						InputTemplate: InputTemplate{
							Segments: []TemplateSegment{
								{
									Data:        []byte(`{"method":"POST","url":"http://localhost:8080/query","body":{"query":"{me {id}}"}}`),
									SegmentType: StaticSegmentType,
								},
							},
						},
						FetchConfiguration: FetchConfiguration{
							DataSource: userService,
							PostProcessing: PostProcessingConfiguration{
								SelectResponseDataPath: []string{"data"},
							},
						},
					}, "query"),
					SingleWithPath(&SingleFetch{
						InputTemplate: InputTemplate{
							Segments: []TemplateSegment{
								{
									Data:        []byte(`{"method":"POST","url":"http://localhost:8081/query","body":{"query":"query($representations: [_Any!]!, $companyId: ID!){_entities(representations: $representations){... on User {employment(companyId: $companyId){id}}}}","variables":{"companyId":`),
									SegmentType: StaticSegmentType,
								},
								{
									SegmentType:        VariableSegmentType,
									VariableKind:       ContextVariableKind,
									VariableSourcePath: []string{"companyId"},
									Renderer:           NewJSONVariableRenderer(),
								},
								{
									Data:        []byte(`,"representations":[{"id":`),
									SegmentType: StaticSegmentType,
								},
								{
									SegmentType:        VariableSegmentType,
									VariableKind:       ObjectVariableKind,
									VariableSourcePath: []string{"id"},
									Renderer:           NewJSONVariableRenderer(),
								},
								{
									Data:        []byte(`,"__typename":"User"}]}}}`),
									SegmentType: StaticSegmentType,
								},
							},
							SetTemplateOutputToNullOnVariableNull: true,
						},
						FetchConfiguration: FetchConfiguration{
							DataSource: employeeService,
							PostProcessing: PostProcessingConfiguration{
								SelectResponseDataPath: []string{"data", "_entities", "0"},
							},
						},
					}, "query.me", ObjectPath("me")),
					SingleWithPath(&SingleFetch{
						InputTemplate: InputTemplate{
							Segments: []TemplateSegment{
								{
									Data:        []byte(`{"method":"POST","url":"http://localhost:8082/query","body":{"query":"query($representations: [_Any!]!, $date: LocalTime){_entities(representations: $representations){... on Employee {times(date: $date){id employee {id} start end}}}}","variables":{"date":`),
									SegmentType: StaticSegmentType,
								},
								{
									SegmentType:        VariableSegmentType,
									VariableKind:       ContextVariableKind,
									VariableSourcePath: []string{"date"},
									Renderer:           NewPlainVariableRenderer(),
								},
								{
									Data:        []byte(`,"representations":[{"id":`),
									SegmentType: StaticSegmentType,
								},
								{
									SegmentType:        VariableSegmentType,
									VariableKind:       ObjectVariableKind,
									VariableSourcePath: []string{"id"},
									Renderer:           NewJSONVariableRenderer(),
								},
								{
									Data:        []byte(`,"__typename":"Employee"}]}}}`),
									SegmentType: StaticSegmentType,
								},
							},
							SetTemplateOutputToNullOnVariableNull: true,
						},
						FetchConfiguration: FetchConfiguration{
							DataSource: timeService,
							PostProcessing: PostProcessingConfiguration{
								SelectResponseDataPath: []string{"data", "_entities", "0"},
							},
						},
					}, "query.me.employment", ObjectPath("me"), ObjectPath("employment")),
				),
				Data: &Object{
					Fields: []*Field{
						{
							Name: []byte("me"),
							Value: &Object{
								Nullable: false,
								Path:     []string{"me"},
								Fields: []*Field{
									{
										Name: []byte("employment"),
										Value: &Object{
											Nullable: false,
											Path:     []string{"employment"},
											Fields: []*Field{
												{
													Name: []byte("id"),
													Value: &String{
														Path:     []string{"id"},
														Nullable: false,
													},
												},
												{
													Name: []byte("times"),
													Value: &Array{
														Path:     []string{"times"},
														Nullable: false,
														Item: &Object{
															Nullable: true,
															Fields: []*Field{
																{
																	Name:  []byte("id"),
																	Value: &String{Path: []string{"id"}},
																},
																{
																	Name: []byte("employee"),
																	Value: &Object{
																		Path: []string{"employee"},
																		Fields: []*Field{
																			{
																				Name: []byte("id"),
																				Value: &String{
																					Path: []string{"id"},
																				},
																			},
																		},
																	},
																},
																{
																	Name:  []byte("start"),
																	Value: &String{Path: []string{"start"}},
																},
																{
																	Name: []byte("end"),
																	Value: &String{
																		Path:     []string{"end"},
																		Nullable: true,
																	},
																},
															},
														},
													},
												},
											},
										},
									},
								},
							},
						},
					},
				},
			}, Context{ctx: context.Background(), Variables: astjson.MustParseBytes([]byte(`{"companyId":"abc123","date":null}`))}, `{"data":{"me":{"employment":{"id":"xyz987","times":[{"id":"t1","employee":{"id":"xyz987"},"start":"2022-11-02T08:00:00","end":"2022-11-02T12:00:00"}]}}}}`
		}))
	})
}

// testFnArena is a helper function for testing ArenaResolveGraphQLResponse
func testFnArena(fn func(t *testing.T, ctrl *gomock.Controller) (node *GraphQLResponse, ctx Context, expectedOutput string)) func(t *testing.T) {
	return func(t *testing.T) {
		t.Helper()

		ctrl := gomock.NewController(t)
		rCtx, cancel := context.WithCancel(context.Background())
		defer cancel()
		r := newResolver(rCtx)
		node, ctx, expectedOutput := fn(t, ctrl)

		if node.Info == nil {
			node.Info = &GraphQLResponseInfo{
				OperationType: ast.OperationTypeQuery,
			}
		}

		if t.Skipped() {
			return
		}

		buf := &bytes.Buffer{}
		_, err := r.ArenaResolveGraphQLResponse(&ctx, node, buf)
		assert.NoError(t, err)
		assert.Equal(t, expectedOutput, buf.String())
		ctrl.Finish()
	}
}

func TestResolver_ArenaResolveGraphQLResponse(t *testing.T) {

	t.Run("empty graphql response", testFnArena(func(t *testing.T, ctrl *gomock.Controller) (node *GraphQLResponse, ctx Context, expectedOutput string) {
		return &GraphQLResponse{
			Data: &Object{
				Nullable: true,
			},
		}, Context{ctx: context.Background()}, `{"data":{}}`
	}))

	t.Run("simple data source", testFnArena(func(t *testing.T, ctrl *gomock.Controller) (node *GraphQLResponse, ctx Context, expectedOutput string) {
		return &GraphQLResponse{
			Fetches: Single(&SingleFetch{
				FetchConfiguration: FetchConfiguration{DataSource: FakeDataSource(`{"id":"1","name":"Jens","registered":true}`)},
			}),
			Data: &Object{
				Fields: []*Field{
					{
						Name: []byte("user"),
						Value: &Object{
							Fields: []*Field{
								{
									Name: []byte("id"),
									Value: &String{
										Path:     []string{"id"},
										Nullable: false,
									},
								},
								{
									Name: []byte("name"),
									Value: &String{
										Path:     []string{"name"},
										Nullable: false,
									},
								},
								{
									Name: []byte("registered"),
									Value: &Boolean{
										Path:     []string{"registered"},
										Nullable: false,
									},
								},
							},
						},
					},
				},
			},
		}, Context{ctx: context.Background()}, `{"data":{"user":{"id":"1","name":"Jens","registered":true}}}`
	}))

	t.Run("array of strings", testFnArena(func(t *testing.T, ctrl *gomock.Controller) (node *GraphQLResponse, ctx Context, expectedOutput string) {
		return &GraphQLResponse{
			Fetches: Single(&SingleFetch{
				FetchConfiguration: FetchConfiguration{DataSource: FakeDataSource(`{"strings": ["Alex", "true", "123"]}`)},
			}),
			Data: &Object{
				Fields: []*Field{
					{
						Name: []byte("strings"),
						Value: &Array{
							Path: []string{"strings"},
							Item: &String{
								Nullable: false,
							},
						},
					},
				},
			},
		}, Context{ctx: context.Background()}, `{"data":{"strings":["Alex","true","123"]}}`
	}))

	t.Run("array of objects", testFnArena(func(t *testing.T, ctrl *gomock.Controller) (node *GraphQLResponse, ctx Context, expectedOutput string) {
		return &GraphQLResponse{
			Fetches: Single(&SingleFetch{
				FetchConfiguration: FetchConfiguration{DataSource: FakeDataSource(`{"friends":[{"id":1,"name":"Alex"},{"id":2,"name":"Patric"}]}`)},
			}),
			Data: &Object{
				Fields: []*Field{
					{
						Name: []byte("friends"),
						Value: &Array{
							Path: []string{"friends"},
							Item: &Object{
								Fields: []*Field{
									{
										Name: []byte("id"),
										Value: &Integer{
											Path:     []string{"id"},
											Nullable: false,
										},
									},
									{
										Name: []byte("name"),
										Value: &String{
											Path:     []string{"name"},
											Nullable: false,
										},
									},
								},
							},
						},
					},
				},
			},
		}, Context{ctx: context.Background()}, `{"data":{"friends":[{"id":1,"name":"Alex"},{"id":2,"name":"Patric"}]}}`
	}))

	t.Run("nested objects", testFnArena(func(t *testing.T, ctrl *gomock.Controller) (node *GraphQLResponse, ctx Context, expectedOutput string) {
		return &GraphQLResponse{
			Fetches: Single(&SingleFetch{
				FetchConfiguration: FetchConfiguration{DataSource: FakeDataSource(`{"id":"1","name":"Jens","pet":{"name":"Barky","kind":"Dog"}}`)},
			}),
			Data: &Object{
				Fields: []*Field{
					{
						Name: []byte("user"),
						Value: &Object{
							Fields: []*Field{
								{
									Name: []byte("id"),
									Value: &String{
										Path:     []string{"id"},
										Nullable: false,
									},
								},
								{
									Name: []byte("name"),
									Value: &String{
										Path:     []string{"name"},
										Nullable: false,
									},
								},
								{
									Name: []byte("pet"),
									Value: &Object{
										Path: []string{"pet"},
										Fields: []*Field{
											{
												Name: []byte("name"),
												Value: &String{
													Path:     []string{"name"},
													Nullable: false,
												},
											},
											{
												Name: []byte("kind"),
												Value: &String{
													Path:     []string{"kind"},
													Nullable: false,
												},
											},
										},
									},
								},
							},
						},
					},
				},
			},
		}, Context{ctx: context.Background()}, `{"data":{"user":{"id":"1","name":"Jens","pet":{"name":"Barky","kind":"Dog"}}}}`
	}))

	t.Run("scalar types", testFnArena(func(t *testing.T, ctrl *gomock.Controller) (node *GraphQLResponse, ctx Context, expectedOutput string) {
		return &GraphQLResponse{
			Fetches: Single(&SingleFetch{
				FetchConfiguration: FetchConfiguration{DataSource: FakeDataSource(`{"int": 12345, "float": 3.5, "str":"value", "bool": true}`)},
			}),
			Data: &Object{
				Fields: []*Field{
					{
						Name: []byte("int"),
						Value: &Integer{
							Path:     []string{"int"},
							Nullable: false,
						},
					},
					{
						Name: []byte("float"),
						Value: &Float{
							Path:     []string{"float"},
							Nullable: false,
						},
					},
					{
						Name: []byte("str"),
						Value: &String{
							Path:     []string{"str"},
							Nullable: false,
						},
					},
					{
						Name: []byte("bool"),
						Value: &Boolean{
							Path:     []string{"bool"},
							Nullable: false,
						},
					},
				},
			},
		}, Context{ctx: context.Background()}, `{"data":{"int":12345,"float":3.5,"str":"value","bool":true}}`
	}))

	t.Run("null field", testFnArena(func(t *testing.T, ctrl *gomock.Controller) (node *GraphQLResponse, ctx Context, expectedOutput string) {
		return &GraphQLResponse{
			Data: &Object{
				Fields: []*Field{
					{
						Name:  []byte("foo"),
						Value: &Null{},
					},
				},
			},
		}, Context{ctx: context.Background()}, `{"data":{"foo":null}}`
	}))

	t.Run("__typename field", testFnArena(func(t *testing.T, ctrl *gomock.Controller) (node *GraphQLResponse, ctx Context, expectedOutput string) {
		return &GraphQLResponse{
			Fetches: Single(&SingleFetch{
				FetchConfiguration: FetchConfiguration{DataSource: FakeDataSource(`{"id":1,"name":"Jannik","__typename":"User"}`)},
			}),
			Data: &Object{
				Fields: []*Field{
					{
						Name: []byte("user"),
						Value: &Object{
							Fields: []*Field{
								{
									Name: []byte("id"),
									Value: &Integer{
										Path:     []string{"id"},
										Nullable: false,
									},
								},
								{
									Name: []byte("name"),
									Value: &String{
										Path:     []string{"name"},
										Nullable: false,
									},
								},
								{
									Name: []byte("__typename"),
									Value: &String{
										Path:       []string{"__typename"},
										Nullable:   false,
										IsTypeName: true,
									},
								},
							},
						},
					},
				},
			},
		}, Context{ctx: context.Background()}, `{"data":{"user":{"id":1,"name":"Jannik","__typename":"User"}}}`
	}))

	t.Run("multiple fetches", testFnArena(func(t *testing.T, ctrl *gomock.Controller) (node *GraphQLResponse, ctx Context, expectedOutput string) {
		return &GraphQLResponse{
			Fetches: Single(&SingleFetch{
				FetchConfiguration: FetchConfiguration{DataSource: FakeDataSource(`{"user1":{"id":1,"name":"User1"},"user2":{"id":2,"name":"User2"}}`)},
			}),
			Data: &Object{
				Fields: []*Field{
					{
						Name: []byte("user1"),
						Value: &Object{
							Path: []string{"user1"},
							Fields: []*Field{
								{
									Name: []byte("id"),
									Value: &Integer{
										Path:     []string{"id"},
										Nullable: false,
									},
								},
								{
									Name: []byte("name"),
									Value: &String{
										Path:     []string{"name"},
										Nullable: false,
									},
								},
							},
						},
					},
					{
						Name: []byte("user2"),
						Value: &Object{
							Path: []string{"user2"},
							Fields: []*Field{
								{
									Name: []byte("id"),
									Value: &Integer{
										Path:     []string{"id"},
										Nullable: false,
									},
								},
								{
									Name: []byte("name"),
									Value: &String{
										Path:     []string{"name"},
										Nullable: false,
									},
								},
							},
						},
					},
				},
			},
		}, Context{ctx: context.Background()}, `{"data":{"user1":{"id":1,"name":"User1"},"user2":{"id":2,"name":"User2"}}}`
	}))

	t.Run("with variables", testFnArena(func(t *testing.T, ctrl *gomock.Controller) (node *GraphQLResponse, ctx Context, expectedOutput string) {
		mockDataSource := NewMockDataSource(ctrl)
		mockDataSource.EXPECT().
			Load(gomock.Any(), gomock.Any(), []byte(`{"id":1}`)).
			DoAndReturn(func(ctx context.Context, headers http.Header, input []byte) ([]byte, error) {
				return []byte(`{"name":"Jens"}`), nil
			})
		return &GraphQLResponse{
			Fetches: Single(&SingleFetch{
				FetchConfiguration: FetchConfiguration{DataSource: mockDataSource},
				InputTemplate: InputTemplate{
					Segments: []TemplateSegment{
						{
							Data:        []byte(`{"id":`),
							SegmentType: StaticSegmentType,
						},
						{
							Data:               []byte(`{{.arguments.id}}`),
							SegmentType:        VariableSegmentType,
							VariableKind:       ContextVariableKind,
							VariableSourcePath: []string{"id"},
							Renderer:           NewPlainVariableRenderer(),
						},
						{
							Data:        []byte(`}`),
							SegmentType: StaticSegmentType,
						},
					},
				},
			}),
			Data: &Object{
				Fields: []*Field{
					{
						Name: []byte("name"),
						Value: &String{
							Path:     []string{"name"},
							Nullable: false,
						},
					},
				},
			},
		}, Context{ctx: context.Background(), Variables: astjson.MustParseBytes([]byte(`{"id":1}`))}, `{"data":{"name":"Jens"}}`
	}))

	t.Run("error handling", testFnArena(func(t *testing.T, ctrl *gomock.Controller) (node *GraphQLResponse, ctx Context, expectedOutput string) {
		mockDataSource := NewMockDataSource(ctrl)
		mockDataSource.EXPECT().
			Load(gomock.Any(), gomock.Any(), gomock.Any()).
			DoAndReturn(func(ctx context.Context, headers http.Header, input []byte) ([]byte, error) {
				return nil, errors.New("data source error")
			})
		return &GraphQLResponse{
			Fetches: Single(&SingleFetch{
				FetchConfiguration: FetchConfiguration{DataSource: mockDataSource},
			}),
			Data: &Object{
				Fields: []*Field{
					{
						Name: []byte("name"),
						Value: &String{
							Path:     []string{"name"},
							Nullable: false,
						},
					},
				},
			},
		}, Context{ctx: context.Background()}, `{"errors":[{"message":"Failed to fetch from Subgraph."}],"data":null}`
	}))

	t.Run("bigint handling", testFnArena(func(t *testing.T, ctrl *gomock.Controller) (node *GraphQLResponse, ctx Context, expectedOutput string) {
		return &GraphQLResponse{
			Fetches: Single(&SingleFetch{
				FetchConfiguration: FetchConfiguration{DataSource: FakeDataSource(`{"n": 12345, "ns_small": "12346", "ns_big": "1152921504606846976"}`)},
			}),
			Data: &Object{
				Fields: []*Field{
					{
						Name: []byte("n"),
						Value: &BigInt{
							Path:     []string{"n"},
							Nullable: false,
						},
					},
					{
						Name: []byte("ns_small"),
						Value: &BigInt{
							Path:     []string{"ns_small"},
							Nullable: false,
						},
					},
					{
						Name: []byte("ns_big"),
						Value: &BigInt{
							Path:     []string{"ns_big"},
							Nullable: false,
						},
					},
				},
			},
		}, Context{ctx: context.Background()}, `{"data":{"n":12345,"ns_small":"12346","ns_big":"1152921504606846976"}}`
	}))

	t.Run("skip loader", testFnArena(func(t *testing.T, ctrl *gomock.Controller) (node *GraphQLResponse, ctx Context, expectedOutput string) {
		return &GraphQLResponse{
			Data: &Object{
				Fields: []*Field{
					{
						Name:  []byte("static"),
						Value: &Null{},
					},
				},
			},
		}, Context{ctx: context.Background(), ExecutionOptions: ExecutionOptions{SkipLoader: true}}, `{"data":null}`
	}))
}

func TestResolver_ApolloCompatibilityMode_FetchError(t *testing.T) {
	options := apolloCompatibilityOptions{
		valueCompletion:     true,
		suppressFetchErrors: true,
	}
	t.Run("simple fetch with fetch error suppression - empty response", testFnApolloCompatibility(func(t *testing.T, ctrl *gomock.Controller) (node *GraphQLResponse, ctx Context, expectedOutput string) {
		mockDataSource := NewMockDataSource(ctrl)
		mockDataSource.EXPECT().
			Load(gomock.Any(), gomock.Any(), gomock.Any()).
			DoAndReturn(func(ctx context.Context, headers http.Header, input []byte) ([]byte, error) {
				return []byte("{}"), nil
			})
		return &GraphQLResponse{
			Fetches: SingleWithPath(&SingleFetch{
				InputTemplate: InputTemplate{
					Segments: []TemplateSegment{
						{
							Data:        []byte(`{"method":"POST","url":"http://localhost:4001","body":{"query":"{query{name}}"}}`),
							SegmentType: StaticSegmentType,
						},
					},
				},
				FetchConfiguration: FetchConfiguration{
					DataSource: mockDataSource,
					PostProcessing: PostProcessingConfiguration{
						SelectResponseDataPath:   []string{"data"},
						SelectResponseErrorsPath: []string{"errors"},
					},
				},
			}, "query"),
			Data: &Object{
				Fields: []*Field{
					{
						Name: []byte("name"),
						Value: &String{
							Path: []string{"name"},
						},
					},
				},
			},
		}, Context{ctx: context.Background()}, `{"data":null,"extensions":{"valueCompletion":[{"message":"Cannot return null for non-nullable field Query.name.","path":["name"],"extensions":{"code":"INVALID_GRAPHQL"}}]}}`
	}, &options))

	t.Run("simple fetch with fetch error suppression - response with error", testFnApolloCompatibility(func(t *testing.T, ctrl *gomock.Controller) (node *GraphQLResponse, ctx Context, expectedOutput string) {
		mockDataSource := NewMockDataSource(ctrl)
		mockDataSource.EXPECT().
			Load(gomock.Any(), gomock.Any(), gomock.Any()).
			DoAndReturn(func(ctx context.Context, headers http.Header, input []byte) ([]byte, error) {
				return []byte(`{"errors":[{"message":"Cannot query field 'name' on type 'Query'"}]}`), nil
			})
		return &GraphQLResponse{
			Fetches: SingleWithPath(&SingleFetch{
				InputTemplate: InputTemplate{
					Segments: []TemplateSegment{
						{
							Data:        []byte(`{"method":"POST","url":"http://localhost:4001","body":{"query":"{query{name}}"}}`),
							SegmentType: StaticSegmentType,
						},
					},
				},
				FetchConfiguration: FetchConfiguration{
					DataSource: mockDataSource,
					PostProcessing: PostProcessingConfiguration{
						SelectResponseDataPath:   []string{"data"},
						SelectResponseErrorsPath: []string{"errors"},
					},
				},
			}, "query"),
			Data: &Object{
				Fields: []*Field{
					{
						Name: []byte("name"),
						Value: &String{
							Path: []string{"name"},
						},
					},
				},
			},
		}, Context{ctx: context.Background()}, `{"errors":[{"message":"Cannot query field 'name' on type 'Query'"}],"data":null}`
	}, &options))

	t.Run("complex fetch with fetch error suppression", testFnApolloCompatibility(func(t *testing.T, ctrl *gomock.Controller) (node *GraphQLResponse, ctx Context, expectedOutput string) {
		userService := NewMockDataSource(ctrl)
		userService.EXPECT().
			Load(gomock.Any(), gomock.Any(), gomock.Any()).
			DoAndReturn(func(ctx context.Context, headers http.Header, input []byte) ([]byte, error) {
				actual := string(input)
				expected := `{"method":"POST","url":"http://localhost:4001","body":{"query":"{me {id username}}"}}`
				assert.Equal(t, expected, actual)
				return []byte(`{"data":{"me": {"id": "1234","username": "Me","__typename": "User"}}}`), nil
			})

		reviewsService := NewMockDataSource(ctrl)
		reviewsService.EXPECT().
			Load(gomock.Any(), gomock.Any(), gomock.Any()).
			DoAndReturn(func(ctx context.Context, headers http.Header, input []byte) ([]byte, error) {
				actual := string(input)
				expected := `{"method":"POST","url":"http://localhost:4002","body":{"query":"query($representations: [_Any!]!){_entities(representations: $representations){... on User {reviews {body product {upc __typename}}}}}","variables":{"representations":[{"id":"1234","__typename":"User"}]}}}`
				assert.Equal(t, expected, actual)
				return []byte(`{"data":{"_entities":[{"reviews":[{"body": "A highly effective form of birth control.","product":{"upc": "top-1","__typename":"Product"}},{"body":"Fedoras are one of the most fashionable hats around and can look great with a variety of outfits.","product":{"upc":"top-2","__typename":"Product"}}]}]}}`), nil
			})

		productService := NewMockDataSource(ctrl)
		productService.EXPECT().
			Load(gomock.Any(), gomock.Any(), gomock.Any()).
			DoAndReturn(func(ctx context.Context, headers http.Header, input []byte) ([]byte, error) {
				actual := string(input)
				expected := `{"method":"POST","url":"http://localhost:4003","body":{"query":"query($representations: [_Any!]!){_entities(representations: $representations){... on Product {name}}}","variables":{"representations":[{"upc":"top-1","__typename":"Product"},{"upc":"top-2","__typename":"Product"}]}}}`
				assert.Equal(t, expected, actual)
				return []byte(`{"errors":[{"message":"errorMessage"}]}`), nil
			})

		return &GraphQLResponse{
			Fetches: Sequence(
				SingleWithPath(&SingleFetch{
					InputTemplate: InputTemplate{
						Segments: []TemplateSegment{
							{
								Data:        []byte(`{"method":"POST","url":"http://localhost:4001","body":{"query":"{me {id username}}"}}`),
								SegmentType: StaticSegmentType,
							},
						},
					},
					FetchConfiguration: FetchConfiguration{
						DataSource: userService,
						PostProcessing: PostProcessingConfiguration{
							SelectResponseDataPath: []string{"data"},
						},
					},
				}, "query"),
				SingleWithPath(&SingleFetch{
					InputTemplate: InputTemplate{
						Segments: []TemplateSegment{
							{
								Data:        []byte(`{"method":"POST","url":"http://localhost:4002","body":{"query":"query($representations: [_Any!]!){_entities(representations: $representations){... on User {reviews {body product {upc __typename}}}}}","variables":{"representations":[{"id":"`),
								SegmentType: StaticSegmentType,
							},
							{
								SegmentType:        VariableSegmentType,
								VariableKind:       ObjectVariableKind,
								VariableSourcePath: []string{"id"},
								Renderer:           NewPlainVariableRenderer(),
							},
							{
								Data:        []byte(`","__typename":"User"}]}}}`),
								SegmentType: StaticSegmentType,
							},
						},
					},
					FetchConfiguration: FetchConfiguration{
						DataSource: reviewsService,
						PostProcessing: PostProcessingConfiguration{
							SelectResponseDataPath: []string{"data", "_entities", "0"},
						},
					},
				}, "query.me", ObjectPath("me")),
				SingleWithPath(&SingleFetch{
					InputTemplate: InputTemplate{
						Segments: []TemplateSegment{
							{
								Data:        []byte(`{"method":"POST","url":"http://localhost:4003","body":{"query":"query($representations: [_Any!]!){_entities(representations: $representations){... on Product {name}}}","variables":{"representations":`),
								SegmentType: StaticSegmentType,
							},
							{
								SegmentType:        VariableSegmentType,
								VariableKind:       ResolvableObjectVariableKind,
								VariableSourcePath: []string{"upc"},
								Renderer: NewGraphQLVariableResolveRenderer(&Array{
									Item: &Object{
										Fields: []*Field{
											{
												Name: []byte("upc"),
												Value: &String{
													Path: []string{"upc"},
												},
											},
											{
												Name: []byte("__typename"),
												Value: &String{
													Path: []string{"__typename"},
												},
											},
										},
									},
								}),
							},
							{
								Data:        []byte(`}}}`),
								SegmentType: StaticSegmentType,
							},
						},
					},
					FetchConfiguration: FetchConfiguration{
						DataSource: productService,
						PostProcessing: PostProcessingConfiguration{
							SelectResponseDataPath:   []string{"data", "_entities"},
							SelectResponseErrorsPath: []string{"errors"},
						},
					},
				}, "query.me.reviews.@.product", ObjectPath("me"), ArrayPath("reviews"), ObjectPath("product")),
			),
			Data: &Object{
				Fields: []*Field{
					{
						Name: []byte("me"),
						Value: &Object{
							Path:     []string{"me"},
							Nullable: true,
							Fields: []*Field{
								{
									Name: []byte("id"),
									Value: &String{
										Path: []string{"id"},
									},
								},
								{
									Name: []byte("username"),
									Value: &String{
										Path: []string{"username"},
									},
								},
								{
									Name: []byte("reviews"),
									Value: &Array{
										Path:     []string{"reviews"},
										Nullable: true,
										Item: &Object{
											Fields: []*Field{
												{
													Name: []byte("body"),
													Value: &String{
														Path: []string{"body"},
													},
												},
												{
													Name: []byte("product"),
													Value: &Object{
														Path: []string{"product"},
														Fields: []*Field{
															{
																Name: []byte("upc"),
																Value: &String{
																	Path: []string{"upc"},
																},
															},
															{
																Name: []byte("name"),
																Value: &String{
																	Path: []string{"name"},
																},
															},
														},
														TypeName: "Product",
													},
												},
											},
										},
									},
								},
							},
						},
					},
				},
			},
		}, Context{ctx: context.Background(), Variables: nil}, `{"errors":[{"message":"errorMessage"}],"data":{"me":{"id":"1234","username":"Me","reviews":null}}}`
	}, &options))
}

func TestResolver_WithHeader(t *testing.T) {
	cases := []struct {
		name, header, variable string
	}{
		{"header and variable are of equal case", "Authorization", "Authorization"},
		{"header is downcased and variable is uppercased", "authorization", "AUTHORIZATION"},
		{"header is uppercasesed and variable is downcased", "AUTHORIZATION", "authorization"},
	}

	for _, tc := range cases {
		t.Run(tc.name, func(t *testing.T) {
			rCtx, cancel := context.WithCancel(context.Background())
			defer cancel()
			resolver := newResolver(rCtx)

			header := make(http.Header)
			header.Set(tc.header, "foo")
			ctx := &Context{
				ctx: context.Background(),
				Request: Request{
					Header: header,
				},
			}

			ctrl := gomock.NewController(t)
			fakeService := NewMockDataSource(ctrl)
			fakeService.EXPECT().
				Load(gomock.Any(), gomock.Any(), gomock.Any()).
				DoAndReturn(func(ctx context.Context, headers http.Header, input []byte) ([]byte, error) {
					actual := string(input)
					assert.Equal(t, "foo", actual)
					return []byte(`{"bar":"baz"}`), nil
				})

			out := &bytes.Buffer{}
			res := &GraphQLResponse{
				Info: &GraphQLResponseInfo{
					OperationType: ast.OperationTypeQuery,
				},
				Fetches: SingleWithPath(&SingleFetch{
					FetchConfiguration: FetchConfiguration{
						DataSource: fakeService,
					},
					InputTemplate: InputTemplate{
						Segments: []TemplateSegment{
							{
								SegmentType:        VariableSegmentType,
								VariableKind:       HeaderVariableKind,
								VariableSourcePath: []string{tc.variable},
							},
						},
					},
				}, "query"),
				Data: &Object{
					Fields: []*Field{
						{
							Name: []byte("bar"),
							Value: &String{
								Path: []string{"bar"},
							},
						},
					},
				},
			}
			_, err := resolver.ResolveGraphQLResponse(ctx, res, nil, out)
			assert.NoError(t, err)
			assert.Equal(t, `{"data":{"bar":"baz"}}`, out.String())
		})
	}
}

func TestResolver_WithVariableRemapping(t *testing.T) {
	cases := []struct {
		name, variable string
		remap          map[string]string
		variables      *astjson.Value
		expectedOutput string
	}{
		{"a to foo", "a", map[string]string{"a": "foo"}, astjson.MustParseBytes([]byte(`{"foo":"Wunderbar"}`)), `Wunderbar`},
		{"a to a", "a", map[string]string{"a": "a"}, astjson.MustParseBytes([]byte(`{"a":"WunderWunderbar"}`)), `WunderWunderbar`},
		{"no mapping", "foo", map[string]string{}, astjson.MustParseBytes([]byte(`{"foo":"BarDeWunder"}`)), `BarDeWunder`},
	}

	for _, tc := range cases {
		t.Run(tc.name, func(t *testing.T) {
			rCtx, cancel := context.WithCancel(context.Background())
			defer cancel()
			resolver := newResolver(rCtx)

			ctx := &Context{
				ctx:            context.Background(),
				Variables:      tc.variables,
				RemapVariables: tc.remap,
			}

			ctrl := gomock.NewController(t)
			fakeService := NewMockDataSource(ctrl)
			fakeService.EXPECT().
				Load(gomock.Any(), gomock.Any(), gomock.Any()).
				DoAndReturn(func(ctx context.Context, headers http.Header, input []byte) ([]byte, error) {
					actual := string(input)
					assert.Equal(t, tc.expectedOutput, actual)
					return []byte(`{"bar":"baz"}`), nil
				})

			out := &bytes.Buffer{}
			res := &GraphQLResponse{
				Info: &GraphQLResponseInfo{
					OperationType: ast.OperationTypeQuery,
				},
				Fetches: SingleWithPath(&SingleFetch{
					FetchConfiguration: FetchConfiguration{
						DataSource: fakeService,
					},
					InputTemplate: InputTemplate{
						Segments: []TemplateSegment{
							{
								SegmentType:        VariableSegmentType,
								VariableKind:       ContextVariableKind,
								VariableSourcePath: []string{tc.variable},
								Renderer:           NewPlainVariableRenderer(),
							},
						},
					},
				}, "query"),
				Data: &Object{
					Fields: []*Field{
						{
							Name: []byte("bar"),
							Value: &String{
								Path: []string{"bar"},
							},
						},
					},
				},
			}
			_, err := resolver.ResolveGraphQLResponse(ctx, res, nil, out)
			assert.NoError(t, err)
			assert.Equal(t, `{"data":{"bar":"baz"}}`, out.String())
		})
	}
}

type SubscriptionRecorder struct {
	buf      *bytes.Buffer
	messages []string
	complete atomic.Bool
	closed   atomic.Bool
	mux      sync.Mutex
	onFlush  func(p []byte)
}

var _ SubscriptionResponseWriter = (*SubscriptionRecorder)(nil)

func (s *SubscriptionRecorder) AwaitMessages(t *testing.T, count int, timeout time.Duration) {
	t.Helper()
	deadline := time.Now().Add(timeout)
	for {
		s.mux.Lock()
		current := len(s.messages)
		s.mux.Unlock()
		if current == count {
			return
		}
		if time.Now().After(deadline) {
			t.Fatalf("timed out waiting for messages: %v", s.messages)
		}
		time.Sleep(time.Millisecond * 10)
	}
}

func (s *SubscriptionRecorder) AwaitAnyMessageCount(t *testing.T, timeout time.Duration) {
	t.Helper()
	deadline := time.Now().Add(timeout)
	for {
		s.mux.Lock()
		current := len(s.messages)
		s.mux.Unlock()
		if current > 0 {
			return
		}
		if time.Now().After(deadline) {
			t.Fatalf("timed out waiting for messages: %v", s.messages)
		}
		time.Sleep(time.Millisecond * 10)
	}
}

func (s *SubscriptionRecorder) AwaitComplete(t *testing.T, timeout time.Duration) {
	t.Helper()
	deadline := time.Now().Add(timeout)
	for {
		if s.complete.Load() {
			return
		}
		if time.Now().After(deadline) {
			t.Fatalf("timed out waiting for complete")
		}
		time.Sleep(time.Millisecond * 10)
	}
}

func (s *SubscriptionRecorder) AwaitClosed(t *testing.T, timeout time.Duration) {
	t.Helper()
	deadline := time.Now().Add(timeout)
	for {
		if s.closed.Load() {
			return
		}
		if time.Now().After(deadline) {
			t.Fatalf("timed out waiting for close")
		}
		time.Sleep(time.Millisecond * 10)
	}
}

func (s *SubscriptionRecorder) Write(p []byte) (n int, err error) {
	s.mux.Lock()
	defer s.mux.Unlock()
	return s.buf.Write(p)
}

func (s *SubscriptionRecorder) Flush() error {
	s.mux.Lock()
	defer s.mux.Unlock()
	s.messages = append(s.messages, s.buf.String())
	s.buf.Reset()
	return nil
}

func (s *SubscriptionRecorder) Complete() {
	s.complete.Store(true)
}

func (s *SubscriptionRecorder) Heartbeat() error {
	s.mux.Lock()
	defer s.mux.Unlock()
	s.messages = append(s.messages, "heartbeat")
	return nil
}

func (s *SubscriptionRecorder) Close(_ SubscriptionCloseKind) {
	s.closed.Store(true)
}

func (s *SubscriptionRecorder) Messages() []string {
	s.mux.Lock()
	defer s.mux.Unlock()
	return s.messages
}

func createFakeStream(messageFunc messageFunc, delay time.Duration, onStart func(input []byte), subscriptionOnStartFn func(ctx StartupHookContext, input []byte) (err error)) *_fakeStream {
	return &_fakeStream{
		messageFunc:           messageFunc,
		delay:                 delay,
		onStart:               onStart,
		subscriptionOnStartFn: subscriptionOnStartFn,
	}
}

type messageFunc func(counter int) (message string, done bool)

var fakeStreamRequestId atomic.Int32

type _fakeStream struct {
	uniqueRequestFn       func(ctx *Context, input []byte, xxh *xxhash.Digest) (err error)
	messageFunc           messageFunc
	onStart               func(input []byte)
	delay                 time.Duration
	isDone                atomic.Bool
	subscriptionOnStartFn func(ctx StartupHookContext, input []byte) (err error)
}

func (f *_fakeStream) SubscriptionOnStart(ctx StartupHookContext, input []byte) (err error) {
	if f.subscriptionOnStartFn == nil {
		return nil
	}
	return f.subscriptionOnStartFn(ctx, input)
}

func (f *_fakeStream) AwaitIsDone(t *testing.T, timeout time.Duration) {
	t.Helper()
	deadline := time.Now().Add(timeout)
	for {
		if f.isDone.Load() {
			return
		}
		if time.Now().After(deadline) {
			t.Fatalf("timed out waiting for complete")
		}
		time.Sleep(time.Millisecond * 10)
	}
}

<<<<<<< HEAD
func (f *_fakeStream) Start(ctx *Context, headers http.Header, input []byte, updater SubscriptionUpdater) error {
=======
func (f *_fakeStream) UniqueRequestID(ctx *Context, input []byte, xxh *xxhash.Digest) (err error) {
	if f.uniqueRequestFn != nil {
		return f.uniqueRequestFn(ctx, input, xxh)
	}

	_, err = fmt.Fprint(xxh, fakeStreamRequestId.Add(1))
	if err != nil {
		return
	}
	_, err = xxh.Write(input)
	return
}

func (f *_fakeStream) Start(ctx *Context, input []byte, updater SubscriptionUpdater) error {
>>>>>>> d95839ab
	if f.onStart != nil {
		f.onStart(input)
	}
	go func() {
		counter := 0
		for {
			select {
			case <-ctx.ctx.Done():
				updater.Complete()
				f.isDone.Store(true)
				return
			default:
				message, done := f.messageFunc(counter)
				updater.Update([]byte(message))
				if done {
					time.Sleep(f.delay)
					updater.Complete()
					f.isDone.Store(true)
					return
				}
				counter++
				time.Sleep(f.delay)
			}
		}
	}()
	return nil
}

func TestResolver_ResolveGraphQLSubscription(t *testing.T) {
	defaultTimeout := time.Second * 30
	if flags.IsWindows {
		defaultTimeout = time.Second * 60
	}

	setup := func(ctx context.Context, stream SubscriptionDataSource) (*Resolver, *GraphQLSubscription, *SubscriptionRecorder, SubscriptionIdentifier) {

		fetches := Sequence()
		fetches.Trigger = &FetchTreeNode{
			Kind: FetchTreeNodeKindTrigger,
			Item: &FetchItem{
				Fetch: &SingleFetch{
					FetchDependencies: FetchDependencies{
						FetchID: 0,
					},
					Info: &FetchInfo{
						DataSourceID:   "0",
						DataSourceName: "counter",
						QueryPlan: &QueryPlan{
							Query: "subscription {\n    counter\n}",
						},
					},
				},
				ResponsePath: "counter",
			},
		}

		plan := &GraphQLSubscription{
			Trigger: GraphQLSubscriptionTrigger{
				Source: stream,
				InputTemplate: InputTemplate{
					Segments: []TemplateSegment{
						{
							SegmentType: StaticSegmentType,
							Data:        []byte(`{"method":"POST","url":"http://localhost:4000","body":{"query":"subscription { counter }"}}`),
						},
					},
				},
				PostProcessing: PostProcessingConfiguration{
					SelectResponseDataPath:   []string{"data"},
					SelectResponseErrorsPath: []string{"errors"},
				},
			},
			Response: &GraphQLResponse{
				Data: &Object{
					Fields: []*Field{
						{
							Name: []byte("counter"),
							Value: &Integer{
								Path: []string{"counter"},
							},
							Info: &FieldInfo{
								Name:                "counter",
								ExactParentTypeName: "Subscription",
								Source: TypeFieldSource{
									IDs:   []string{"0"},
									Names: []string{"counter"},
								},
								FetchID: 0,
							},
						},
					},
				},
				Fetches: fetches,
			},
		}

		out := &SubscriptionRecorder{
			buf:      &bytes.Buffer{},
			messages: []string{},
			complete: atomic.Bool{},
		}
		out.complete.Store(false)

		id := SubscriptionIdentifier{
			ConnectionID:   1,
			SubscriptionID: 1,
		}

		return newResolver(ctx), plan, out, id
	}

	setupWithAdditionalDataLoad := func(ctx context.Context, stream SubscriptionDataSource) (*Resolver, *GraphQLSubscription, *SubscriptionRecorder, SubscriptionIdentifier) {
		fetches := Sequence()
		fetches.Trigger = &FetchTreeNode{
			Kind: FetchTreeNodeKindTrigger,
			Item: &FetchItem{
				Fetch: &SingleFetch{
					FetchDependencies: FetchDependencies{
						FetchID: 0,
					},
					Info: &FetchInfo{
						DataSourceID:   "0",
						DataSourceName: "country",
						QueryPlan: &QueryPlan{
							Query: "subscription {\n    countryUpdated {\n        name\n        time {\n            local\n        }\n        }\n}",
						},
					},
				},
				ResponsePath: "countryUpdated",
			},
		}
		fetches.ChildNodes = []*FetchTreeNode{{
			Kind: FetchTreeNodeKindSingle,
			Item: &FetchItem{
				Fetch: &SingleFetch{
					FetchDependencies: FetchDependencies{
						FetchID:           1,
						DependsOnFetchIDs: []int{0},
					},
					Info: &FetchInfo{
						DataSourceID:   "1",
						DataSourceName: "time",
						OperationType:  ast.OperationTypeQuery,
						QueryPlan: &QueryPlan{
							Query: "query($representations: [_Any!]!){\n    _entities(representations: $representations){\n        ... on Time {\n            __typename\n            local\n        }\n    }\n}",
						},
					},
				},
				ResponsePath: "countryUpdated.time",
			},
		}}

		plan := &GraphQLSubscription{
			Trigger: GraphQLSubscriptionTrigger{
				Source: stream,
				InputTemplate: InputTemplate{
					Segments: []TemplateSegment{
						{
							SegmentType: StaticSegmentType,
							Data:        []byte(`{"method":"POST","url":"http://localhost:4000","body":{"query":"subscription { countryUpdated { name time { local } } }"}}`),
						},
					},
				},
				PostProcessing: PostProcessingConfiguration{
					SelectResponseDataPath:   []string{"data"},
					SelectResponseErrorsPath: []string{"errors"},
				},
			},
			Response: &GraphQLResponse{
				Data: &Object{
					Fields: []*Field{
						{
							Name: []byte("countryUpdated"),
							Value: &Object{
								Path: []string{"countryUpdated"},
								Fields: []*Field{{
									Name: []byte("name"),
									Value: &String{
										Path: []string{"name"},
									},
								}, {
									Name: []byte("time"),
									Value: &Object{
										Path: []string{"time"},
										Fields: []*Field{{
											Name: []byte("local"),
											Value: &String{
												Path: []string{"local"},
											},
										}},
									},
								}},
								SourceName: "country",
								TypeName:   "Country",
							},
							Info: &FieldInfo{
								Name:                "countryUpdated",
								ExactParentTypeName: "Subscription",
								Source: TypeFieldSource{
									IDs:   []string{"0"},
									Names: []string{"country"},
								},
								FetchID: 0,
							},
						},
					},
				},
				Fetches: fetches,
			},
		}

		out := &SubscriptionRecorder{
			buf:      &bytes.Buffer{},
			messages: []string{},
			complete: atomic.Bool{},
		}
		out.complete.Store(false)

		id := SubscriptionIdentifier{
			ConnectionID:   1,
			SubscriptionID: 1,
		}

		return newResolver(ctx), plan, out, id
	}

	t.Run("should return errors if the upstream data has errors", func(t *testing.T) {
		c, cancel := context.WithCancel(context.Background())
		defer cancel()

		fakeStream := createFakeStream(func(counter int) (message string, done bool) {
			return `{"errors":[{"message":"Validation error occurred","locations":[{"line":1,"column":1}],"extensions":{"code":"GRAPHQL_VALIDATION_FAILED"}}],"data":null}`, true
		}, 0, func(input []byte) {
			assert.Equal(t, `{"method":"POST","url":"http://localhost:4000","body":{"query":"subscription { counter }"}}`, string(input))
		}, nil)

		resolver, plan, recorder, id := setup(c, fakeStream)

		ctx := &Context{
			ctx: context.Background(),
		}

		err := resolver.AsyncResolveGraphQLSubscription(ctx, plan, recorder, id)
		assert.NoError(t, err)
		recorder.AwaitMessages(t, 1, defaultTimeout)
		recorder.AwaitComplete(t, defaultTimeout)
		assert.Equal(t, 1, len(recorder.Messages()))
		assert.Equal(t, `{"errors":[{"message":"Validation error occurred","locations":[{"line":1,"column":1}],"extensions":{"code":"GRAPHQL_VALIDATION_FAILED"}}],"data":null}`, recorder.Messages()[0])
	})

	t.Run("should return an error if the data source has not been defined", func(t *testing.T) {
		c, cancel := context.WithCancel(context.Background())
		defer cancel()

		resolver, plan, recorder, id := setup(c, nil)

		ctx := &Context{
			ctx: context.Background(),
		}

		err := resolver.AsyncResolveGraphQLSubscription(ctx, plan, recorder, id)
		assert.Error(t, err)
	})

	t.Run("should successfully get result from upstream", func(t *testing.T) {
		c, cancel := context.WithCancel(context.Background())
		defer cancel()

		fakeStream := createFakeStream(func(counter int) (message string, done bool) {
			return fmt.Sprintf(`{"data":{"counter":%d}}`, counter), counter == 2
		}, 1*time.Millisecond, func(input []byte) {
			assert.Equal(t, `{"method":"POST","url":"http://localhost:4000","body":{"query":"subscription { counter }"}}`, string(input))
		}, nil)

		resolver, plan, recorder, id := setup(c, fakeStream)

		ctx := &Context{
			ctx: context.Background(),
			ExecutionOptions: ExecutionOptions{
				SendHeartbeat: true,
			},
		}

		err := resolver.AsyncResolveGraphQLSubscription(ctx, plan, recorder, id)
		assert.NoError(t, err)

		recorder.AwaitComplete(t, defaultTimeout)
		messages := recorder.Messages()

		assert.Greater(t, len(messages), 2)
		time.Sleep(resolver.heartbeatInterval)
		// Validate that despite the time, we don't see any heartbeats sent
		assert.Contains(t, messages, `{"data":{"counter":0}}`)
		assert.Contains(t, messages, `{"data":{"counter":1}}`)
		assert.Contains(t, messages, `{"data":{"counter":2}}`)
	})

	t.Run("should successfully delete multiple finished subscriptions", func(t *testing.T) {
		c, cancel := context.WithCancel(context.Background())
		defer cancel()

		fakeStream := createFakeStream(func(counter int) (message string, done bool) {
			return fmt.Sprintf(`{"data":{"counter":%d}}`, counter), counter == 1
		}, 1*time.Millisecond, func(input []byte) {
			assert.Equal(t, `{"method":"POST","url":"http://localhost:4000","body":{"query":"subscription { counter }"}}`, string(input))
		}, nil)

		resolver, plan, recorder, id := setup(c, fakeStream)

		ctx := &Context{
			ctx: context.Background(),
			ExecutionOptions: ExecutionOptions{
				SendHeartbeat: true,
			},
		}

		for i := 1; i <= 10; i++ {
			id.ConnectionID = int64(i)
			id.SubscriptionID = int64(i)
			recorder.complete.Store(false)
			err := resolver.AsyncResolveGraphQLSubscription(ctx, plan, recorder, id)
			assert.NoError(t, err)
			recorder.AwaitComplete(t, defaultTimeout)
		}

		recorder.AwaitComplete(t, defaultTimeout)

		time.Sleep(resolver.heartbeatInterval)

		assert.Len(t, recorder.Messages(), 20)

		messages := recorder.Messages()

		require.Equal(t, `{"data":{"counter":0}}`, messages[0])
		require.Equal(t, `{"data":{"counter":1}}`, messages[1])
		require.Equal(t, `{"data":{"counter":0}}`, messages[2])
		require.Equal(t, `{"data":{"counter":1}}`, messages[3])
		require.Equal(t, `{"data":{"counter":0}}`, messages[4])
		require.Equal(t, `{"data":{"counter":1}}`, messages[5])
		require.Equal(t, `{"data":{"counter":0}}`, messages[6])
		require.Equal(t, `{"data":{"counter":1}}`, messages[7])
		require.Equal(t, `{"data":{"counter":0}}`, messages[8])
		require.Equal(t, `{"data":{"counter":1}}`, messages[9])
		require.Equal(t, `{"data":{"counter":0}}`, messages[10])
		require.Equal(t, `{"data":{"counter":1}}`, messages[11])
		require.Equal(t, `{"data":{"counter":0}}`, messages[12])
		require.Equal(t, `{"data":{"counter":1}}`, messages[13])
		require.Equal(t, `{"data":{"counter":0}}`, messages[14])
		require.Equal(t, `{"data":{"counter":1}}`, messages[15])
		require.Equal(t, `{"data":{"counter":0}}`, messages[16])
		require.Equal(t, `{"data":{"counter":1}}`, messages[17])
		require.Equal(t, `{"data":{"counter":0}}`, messages[18])
		require.Equal(t, `{"data":{"counter":1}}`, messages[19])
	})

	t.Run("should propagate extensions to stream", func(t *testing.T) {
		c, cancel := context.WithCancel(context.Background())
		defer cancel()

		fakeStream := createFakeStream(func(counter int) (message string, done bool) {
			return fmt.Sprintf(`{"data":{"counter":%d}}`, counter), counter == 2
		}, 100*time.Millisecond, func(input []byte) {
			assert.Equal(t, `{"method":"POST","url":"http://localhost:4000","body":{"query":"subscription { counter }","extensions":{"foo":"bar"}}}`, string(input))
		}, nil)

		resolver, plan, recorder, id := setup(c, fakeStream)

		ctx := Context{
			ctx:        context.Background(),
			Extensions: []byte(`{"foo":"bar"}`),
		}

		err := resolver.AsyncResolveGraphQLSubscription(&ctx, plan, recorder, id)
		assert.NoError(t, err)
		recorder.AwaitComplete(t, defaultTimeout)

		messages := recorder.Messages()
		assert.Len(t, messages, 3)
		assert.Contains(t, messages, `{"data":{"counter":0}}`)
		assert.Contains(t, messages, `{"data":{"counter":1}}`)
		assert.Contains(t, messages, `{"data":{"counter":2}}`)
	})

	t.Run("should propagate initial payload to stream", func(t *testing.T) {
		c, cancel := context.WithCancel(context.Background())
		defer cancel()

		fakeStream := createFakeStream(func(counter int) (message string, done bool) {
			return fmt.Sprintf(`{"data":{"counter":%d}}`, counter), counter == 2
		}, 100*time.Millisecond, func(input []byte) {
			assert.Equal(t, `{"method":"POST","url":"http://localhost:4000","body":{"query":"subscription { counter }"},"initial_payload":{"hello":"world"}}`, string(input))
		}, nil)

		resolver, plan, recorder, id := setup(c, fakeStream)

		ctx := Context{
			ctx:            context.Background(),
			InitialPayload: []byte(`{"hello":"world"}`),
		}

		err := resolver.AsyncResolveGraphQLSubscription(&ctx, plan, recorder, id)
		assert.NoError(t, err)
		recorder.AwaitComplete(t, defaultTimeout)

		messages := recorder.Messages()
		assert.Len(t, messages, 3)
		assert.Contains(t, messages, `{"data":{"counter":0}}`)
		assert.Contains(t, messages, `{"data":{"counter":1}}`)
		assert.Contains(t, messages, `{"data":{"counter":2}}`)
	})

	t.Run("should stop stream on unsubscribe subscription", func(t *testing.T) {
		c, cancel := context.WithCancel(context.Background())
		defer cancel()

		fakeStream := createFakeStream(func(counter int) (message string, done bool) {
			return fmt.Sprintf(`{"data":{"counter":%d}}`, counter), false
		}, time.Millisecond*10, func(input []byte) {
			assert.Equal(t, `{"method":"POST","url":"http://localhost:4000","body":{"query":"subscription { counter }"}}`, string(input))
		}, nil)

		resolver, plan, recorder, id := setup(c, fakeStream)

		ctx := Context{
			ctx: context.Background(),
		}

		err := resolver.AsyncResolveGraphQLSubscription(&ctx, plan, recorder, id)
		assert.NoError(t, err)
		recorder.AwaitAnyMessageCount(t, defaultTimeout)
		err = resolver.AsyncUnsubscribeSubscription(id)
		assert.NoError(t, err)
		recorder.AwaitClosed(t, defaultTimeout)
		fakeStream.AwaitIsDone(t, defaultTimeout)
	})

	t.Run("should stop stream on unsubscribe client", func(t *testing.T) {
		c, cancel := context.WithCancel(context.Background())
		defer cancel()

		fakeStream := createFakeStream(func(counter int) (message string, done bool) {
			return fmt.Sprintf(`{"data":{"counter":%d}}`, counter), false
		}, time.Millisecond*10, func(input []byte) {
			assert.Equal(t, `{"method":"POST","url":"http://localhost:4000","body":{"query":"subscription { counter }"}}`, string(input))
		}, nil)

		resolver, plan, recorder, id := setup(c, fakeStream)

		ctx := Context{
			ctx: context.Background(),
		}

		err := resolver.AsyncResolveGraphQLSubscription(&ctx, plan, recorder, id)
		assert.NoError(t, err)
		recorder.AwaitAnyMessageCount(t, defaultTimeout)
		err = resolver.AsyncUnsubscribeClient(id.ConnectionID)
		assert.NoError(t, err)
		recorder.AwaitClosed(t, defaultTimeout)
		fakeStream.AwaitIsDone(t, defaultTimeout)
	})

	t.Run("renders query plan with trigger", func(t *testing.T) {
		c, cancel := context.WithCancel(context.Background())
		defer cancel()

		fakeStream := createFakeStream(func(counter int) (message string, done bool) {
			return fmt.Sprintf(`{"data":{"counter":%d}}`, counter), counter == 0
		}, 100*time.Millisecond, func(input []byte) {
			assert.Equal(t, `{"method":"POST","url":"http://localhost:4000","body":{"query":"subscription { counter }"}}`, string(input))
		}, nil)

		resolver, plan, recorder, id := setup(c, fakeStream)

		ctx := &Context{
			ctx: context.Background(),
			ExecutionOptions: ExecutionOptions{
				SkipLoader:                 true,
				IncludeQueryPlanInResponse: true,
			},
		}

		err := resolver.AsyncResolveGraphQLSubscription(ctx, plan, recorder, id)
		assert.NoError(t, err)
		recorder.AwaitComplete(t, defaultTimeout)
		assert.Equal(t, 1, len(recorder.Messages()))
		assert.ElementsMatch(t, []string{
			`{"data":null,"extensions":{"queryPlan":{"version":"1","kind":"Sequence","trigger":{"kind":"Trigger","path":"counter","subgraphName":"counter","subgraphId":"0","fetchId":0,"query":"subscription {\n    counter\n}"}}}}`,
		}, recorder.Messages())
	})

	t.Run("renders query plan with trigger and additional data", func(t *testing.T) {
		c, cancel := context.WithCancel(context.Background())
		defer cancel()

		fakeStream := createFakeStream(func(counter int) (message string, done bool) {
			return fmt.Sprintf(`{"data":{"counter":%d}}`, counter), counter == 0
		}, 100*time.Millisecond, func(input []byte) {
			assert.Equal(t, `{"method":"POST","url":"http://localhost:4000","body":{"query":"subscription { countryUpdated { name time { local } } }"}}`, string(input))
		}, nil)

		resolver, plan, recorder, id := setupWithAdditionalDataLoad(c, fakeStream)

		ctx := &Context{
			ctx: context.Background(),
			ExecutionOptions: ExecutionOptions{
				SkipLoader:                 true,
				IncludeQueryPlanInResponse: true,
			},
		}

		err := resolver.AsyncResolveGraphQLSubscription(ctx, plan, recorder, id)
		assert.NoError(t, err)
		recorder.AwaitComplete(t, defaultTimeout)
		assert.Equal(t, 1, len(recorder.Messages()))
		assert.ElementsMatch(t, []string{
			`{"data":null,"extensions":{"queryPlan":{"version":"1","kind":"Sequence","trigger":{"kind":"Trigger","path":"countryUpdated","subgraphName":"country","subgraphId":"0","fetchId":0,"query":"subscription {\n    countryUpdated {\n        name\n        time {\n            local\n        }\n        }\n}"},"children":[{"kind":"Single","fetch":{"kind":"Single","path":"countryUpdated.time","subgraphName":"time","subgraphId":"1","fetchId":1,"dependsOnFetchIds":[0],"query":"query($representations: [_Any!]!){\n    _entities(representations: $representations){\n        ... on Time {\n            __typename\n            local\n        }\n    }\n}"}}]}}}`,
		}, recorder.Messages())
	})

	t.Run("should successfully allow more than one subscription using http multipart", func(t *testing.T) {
		c, cancel := context.WithCancel(context.Background())
		defer cancel()

		fakeStream := createFakeStream(func(counter int) (message string, done bool) {
			return fmt.Sprintf(`{"data":{"counter":%d}}`, counter), false
		}, 100*time.Millisecond, func(input []byte) {
			assert.Equal(t, `{"method":"POST","url":"http://localhost:4000","body":{"query":"subscription { counter }"}}`, string(input))
		}, nil)

		resolver, plan, _, _ := setup(c, fakeStream)

		ctx := &Context{
			ctx: context.Background(),
			ExecutionOptions: ExecutionOptions{
				SendHeartbeat: true,
			},
		}

		const numSubscriptions = 2
		var resolverCompleted atomic.Uint32
		var recorderCompleted atomic.Uint32
		for i := 0; i < numSubscriptions; i++ {
			recorder := &SubscriptionRecorder{
				buf:      &bytes.Buffer{},
				messages: []string{},
				complete: atomic.Bool{},
			}
			recorder.complete.Store(false)

			go func() {
				defer recorderCompleted.Add(1)

				recorder.AwaitAnyMessageCount(t, defaultTimeout)
			}()

			go func() {
				defer resolverCompleted.Add(1)

				err := resolver.ResolveGraphQLSubscription(ctx, plan, recorder)
				assert.ErrorIs(t, err, context.Canceled)
			}()
		}
		assert.Eventually(t, func() bool {
			return recorderCompleted.Load() == numSubscriptions
		}, defaultTimeout, time.Millisecond*100)

		cancel()

		assert.Eventually(t, func() bool {
			return resolverCompleted.Load() == numSubscriptions
		}, defaultTimeout, time.Millisecond*100)
	})

	t.Run("should wait for all in flight operations to be completed", func(t *testing.T) {
		c, cancel := context.WithCancel(context.Background())
		defer cancel()

		fakeStream := createFakeStream(func(counter int) (message string, done bool) {
			return fmt.Sprintf(`{"data":{"counter":%d}}`, counter), true
		}, 100*time.Millisecond, func(input []byte) {
			assert.Equal(t, `{"method":"POST","url":"http://localhost:4000","body":{"query":"subscription { counter }"}}`, string(input))
		}, nil)

		resolver, plan, _, id := setup(c, fakeStream)
		recorder := &SubscriptionRecorder{
			buf:      &bytes.Buffer{},
			messages: []string{},
			complete: atomic.Bool{},
		}
		recorder.complete.Store(false)

		ctx := Context{
			ctx: context.Background(),
		}

		err := resolver.AsyncResolveGraphQLSubscription(&ctx, plan, recorder, id)
		assert.NoError(t, err)
		recorder.AwaitAnyMessageCount(t, defaultTimeout)

		err = resolver.AsyncUnsubscribeSubscription(id)
		assert.NoError(t, err)
		recorder.AwaitClosed(t, defaultTimeout)
		fakeStream.AwaitIsDone(t, defaultTimeout)
	})

	t.Run("should call SubscriptionOnStart hook", func(t *testing.T) {
		c, cancel := context.WithCancel(context.Background())
		defer cancel()

		called := make(chan bool, 1)

		fakeStream := createFakeStream(func(counter int) (message string, done bool) {
			return fmt.Sprintf(`{"data":{"counter":%d}}`, counter), counter == 0
		}, 1*time.Millisecond, func(input []byte) {
			assert.Equal(t, `{"method":"POST","url":"http://localhost:4000","body":{"query":"subscription { counter }"}}`, string(input))
		}, func(ctx StartupHookContext, input []byte) (err error) {
			called <- true
			return nil
		})

		resolver, plan, recorder, id := setup(c, fakeStream)

		ctx := &Context{
			ctx: context.Background(),
		}

		err := resolver.AsyncResolveGraphQLSubscription(ctx, plan, recorder, id)
		assert.NoError(t, err)

		select {
		case <-called:
			t.Log("SubscriptionOnStart hook was called")
		case <-time.After(defaultTimeout):
			t.Fatal("SubscriptionOnStart hook was not called")
		}

		recorder.AwaitComplete(t, defaultTimeout)
	})

	t.Run("SubscriptionOnStart ctx has a working subscription updater", func(t *testing.T) {
		c, cancel := context.WithCancel(context.Background())
		defer cancel()

		fakeStream := createFakeStream(func(counter int) (message string, done bool) {
			return fmt.Sprintf(`{"data":{"counter":%d}}`, counter), counter == 0
		}, 1*time.Millisecond, func(input []byte) {
			assert.Equal(t, `{"method":"POST","url":"http://localhost:4000","body":{"query":"subscription { counter }"}}`, string(input))
		}, func(ctx StartupHookContext, input []byte) (err error) {
			ctx.Updater([]byte(`{"data":{"counter":1000}}`))
			return nil
		})

		resolver, plan, recorder, id := setup(c, fakeStream)

		ctx := &Context{
			ctx: context.Background(),
			ExecutionOptions: ExecutionOptions{
				SendHeartbeat: true,
			},
		}

		err := resolver.AsyncResolveGraphQLSubscription(ctx, plan, recorder, id)
		assert.NoError(t, err)

		recorder.AwaitComplete(t, defaultTimeout)
		assert.Equal(t, 2, len(recorder.Messages()))
		assert.Equal(t, `{"data":{"counter":1000}}`, recorder.Messages()[0])
		assert.Equal(t, `{"data":{"counter":0}}`, recorder.Messages()[1])
	})

	t.Run("SubscriptionOnStart ctx updater only updates the right subscription", func(t *testing.T) {
		c, cancel := context.WithCancel(context.Background())
		defer cancel()

		executed := atomic.Bool{}

		id2 := SubscriptionIdentifier{
			ConnectionID:   1,
			SubscriptionID: 2,
		}

		streamCanStart := make(chan struct{})
		startupHookWaitGroup := sync.WaitGroup{}
		startupHookWaitGroup.Add(2)

		// this message must come as last, on both recorders.
		messageFn := func(counter int) (message string, done bool) {
			<-streamCanStart
			return `{"data":{"counter":0}}`, true
		}

		onStartFn := func(input []byte) {
			assert.Equal(t, `{"method":"POST","url":"http://localhost:4000","body":{"query":"subscription { counter }"}}`, string(input))
		}

		// this message must come first on the first recorder to be added to the trigger.
		subscriptionOnStartFn := func(ctx StartupHookContext, input []byte) (err error) {
			defer startupHookWaitGroup.Done()
			if !executed.CompareAndSwap(false, true) {
				return
			}
			ctx.Updater([]byte(`{"data":{"counter":1000}}`))
			return nil
		}

		fakeStream := createFakeStream(messageFn, time.Millisecond, onStartFn, subscriptionOnStartFn)
		fakeStream.uniqueRequestFn = func(ctx *Context, input []byte, xxh *xxhash.Digest) (err error) {
			return nil
		}

		resolver, plan, recorder, id := setup(c, fakeStream)

		recorder2 := &SubscriptionRecorder{
			buf:      &bytes.Buffer{},
			messages: []string{},
			complete: atomic.Bool{},
		}
		recorder2.complete.Store(false)

		ctx := &Context{
			ctx: context.Background(),
			ExecutionOptions: ExecutionOptions{
				SendHeartbeat: false,
			},
		}

		ctx2 := &Context{
			ctx: context.Background(),
			ExecutionOptions: ExecutionOptions{
				SendHeartbeat: false,
			},
		}

		err := resolver.AsyncResolveGraphQLSubscription(ctx, plan, recorder, id)
		assert.NoError(t, err)

		err2 := resolver.AsyncResolveGraphQLSubscription(ctx2, plan, recorder2, id2)
		assert.NoError(t, err2)

		done := make(chan struct{})
		go func() {
			startupHookWaitGroup.Wait()
			close(done)
		}()
		select {
		case <-done:
		case <-time.After(defaultTimeout):
			t.Fatal("timed out waiting for subscription startup hooks")
		}

		// Wait for both subscriptions startup hooks to be executed
		startupHookWaitGroup.Wait()

		// Signal the stream to send its message now that both subscriptions are ready
		close(streamCanStart)

		recorder.AwaitComplete(t, defaultTimeout)
		recorder2.AwaitComplete(t, defaultTimeout)

		recorderWith1Message := false
		recorderWith2Messages := false

		recorders := []*SubscriptionRecorder{recorder, recorder2}

		for _, r := range recorders {
			if len(r.Messages()) == 2 {
				recorderWith2Messages = true
				assert.Equal(t, `{"data":{"counter":1000}}`, r.Messages()[0])
				assert.Equal(t, `{"data":{"counter":0}}`, r.Messages()[1])
			}
			if len(r.Messages()) == 1 {
				recorderWith1Message = true
				assert.Equal(t, `{"data":{"counter":0}}`, r.Messages()[0])
			}
		}

		assert.True(t, recorderWith1Message, "recorder 1: %v, recorder 2: %v", recorder.messages, recorder2.messages)
		assert.True(t, recorderWith2Messages, "recorder 1: %v, recorder 2: %v", recorder.messages, recorder2.messages)
	})

	t.Run("SubscriptionOnStart ctx updater on multiple subscriptions with same trigger works", func(t *testing.T) {
		c, cancel := context.WithCancel(context.Background())
		defer cancel()

		id2 := SubscriptionIdentifier{
			ConnectionID:   1,
			SubscriptionID: 2,
		}

		streamCanStart := make(chan struct{})

		// Message function that waits for signal before sending the final message
		messageFn := func(counter int) (message string, done bool) {
			<-streamCanStart
			return `{"data":{"counter":0}}`, true
		}

		onStartFn := func(input []byte) {
			assert.Equal(t, `{"method":"POST","url":"http://localhost:4000","body":{"query":"subscription { counter }"}}`, string(input))
		}

		// this handler pushes the first message to both subscribers via subscription-on-start hook.
		subscriptionOnStartFn := func(ctx StartupHookContext, input []byte) (err error) {
			ctx.Updater([]byte(`{"data":{"counter":1000}}`))
			return nil
		}

		fakeStream := createFakeStream(messageFn, 1*time.Millisecond, onStartFn, subscriptionOnStartFn)
		fakeStream.uniqueRequestFn = func(ctx *Context, input []byte, xxh *xxhash.Digest) (err error) {
			_, err = xxh.WriteString("unique")
			return
		}

		resolver, plan, recorder, id := setup(c, fakeStream)

		recorder2 := &SubscriptionRecorder{
			buf:      &bytes.Buffer{},
			messages: []string{},
			complete: atomic.Bool{},
		}
		recorder2.complete.Store(false)

		ctx := &Context{
			ctx: context.Background(),
			ExecutionOptions: ExecutionOptions{
				SendHeartbeat: false,
			},
		}

		ctx2 := &Context{
			ctx: context.Background(),
			ExecutionOptions: ExecutionOptions{
				SendHeartbeat: false,
			},
		}

		err := resolver.AsyncResolveGraphQLSubscription(ctx, plan, recorder, id)
		assert.NoError(t, err)

		err2 := resolver.AsyncResolveGraphQLSubscription(ctx2, plan, recorder2, id2)
		assert.NoError(t, err2)

		// Wait for subscriptions to receive their initial message from the subscription-on-start hook.
		// Then we know the subscriptions are fully registered on the trigger and then we can send
		// the next message (by closing the streamCanStart channel).
		recorder.AwaitAnyMessageCount(t, defaultTimeout)
		recorder2.AwaitAnyMessageCount(t, defaultTimeout)
		close(streamCanStart)

		recorder.AwaitComplete(t, defaultTimeout)
		recorder2.AwaitComplete(t, defaultTimeout)

		// Both recorders should have received both messages in the correct order.
		for _, r := range []*SubscriptionRecorder{recorder, recorder2} {
			assert.Len(t, r.Messages(), 2, "recorder messages: %v", r.messages)
			assert.Equal(t, `{"data":{"counter":1000}}`, r.Messages()[0])
			assert.Equal(t, `{"data":{"counter":0}}`, r.Messages()[1])
		}
	})

	t.Run("SubscriptionOnStart can send a lot of updates without blocking", func(t *testing.T) {
		c, cancel := context.WithCancel(context.Background())
		defer cancel()
		workChanBufferSize := 10000

		fakeStream := createFakeStream(func(counter int) (message string, done bool) {
			return fmt.Sprintf(`{"data":{"counter":%d}}`, counter), counter == 0
		}, 1*time.Millisecond, func(input []byte) {
			assert.Equal(t, `{"method":"POST","url":"http://localhost:4000","body":{"query":"subscription { counter }"}}`, string(input))
		}, func(ctx StartupHookContext, input []byte) (err error) {
			for i := 0; i < workChanBufferSize+1; i++ {
				ctx.Updater([]byte(fmt.Sprintf(`{"data":{"counter":%d}}`, i+100)))
			}
			return nil
		})

		resolver, plan, recorder, id := setup(c, fakeStream)

		ctx := &Context{
			ctx: context.Background(),
			ExecutionOptions: ExecutionOptions{
				SendHeartbeat: true,
			},
		}

		err := resolver.AsyncResolveGraphQLSubscription(ctx, plan, recorder, id)
		assert.NoError(t, err)

		recorder.AwaitComplete(t, defaultTimeout)
		assert.Equal(t, workChanBufferSize+2, len(recorder.Messages()))
		for i := 0; i < workChanBufferSize; i++ {
			assert.Equal(t, fmt.Sprintf(`{"data":{"counter":%d}}`, i+100), recorder.Messages()[i])
		}
		assert.Equal(t, `{"data":{"counter":0}}`, recorder.Messages()[workChanBufferSize+1])
	})

	t.Run("SubscriptionOnStart can send a lot of updates in a go routine while updates are coming from other sources", func(t *testing.T) {
		c, cancel := context.WithCancel(context.Background())
		defer cancel()

		messagesToSendFromHook := int32(100)
		messagesToSendFromOtherSources := int32(100)

		firstMessageArrived := make(chan bool, 1)
		completionWg := sync.WaitGroup{}
		completionWg.Add(2) // Wait for both the fakeStream and the hook goroutine to complete

		fakeStream := createFakeStream(func(counter int) (message string, done bool) {
			if counter == 0 {
				select {
				case firstMessageArrived <- true:
				default:
				}
			}
			if counter == int(messagesToSendFromOtherSources)-1 {
				completionWg.Done()
			}
			return fmt.Sprintf(`{"data":{"counter":%d}}`, counter), counter == int(messagesToSendFromOtherSources)-1
		}, 1*time.Millisecond, func(input []byte) {
			assert.Equal(t, `{"method":"POST","url":"http://localhost:4000","body":{"query":"subscription { counter }"}}`, string(input))
		}, func(ctx StartupHookContext, input []byte) (err error) {
			// send the first update immediately
			ctx.Updater([]byte(fmt.Sprintf(`{"data":{"counter":%d}}`, 0+20000)))

			// start a go routine to send the updates after the source started emitting messages
			go func() {
				defer completionWg.Done()
				// Wait for the first message to arrive before sending updates
				select {
				case <-firstMessageArrived:
					for i := 1; i < int(messagesToSendFromHook); i++ {
						ctx.Updater([]byte(fmt.Sprintf(`{"data":{"counter":%d}}`, i+20000)))
					}
				case <-time.After(defaultTimeout):
					// if the first message did not arrive, do not send any updates
					return
				}
			}()

			return nil
		})

		resolver, plan, recorder, id := setup(c, fakeStream)

		ctx := &Context{
			ctx: context.Background(),
			ExecutionOptions: ExecutionOptions{
				SendHeartbeat: false,
			},
		}

		err := resolver.AsyncResolveGraphQLSubscription(ctx, plan, recorder, id)
		assert.NoError(t, err)

		// Wait for both the hook goroutine and the fakeStream to complete
		done := make(chan struct{})
		go func() {
			completionWg.Wait()
			close(done)
		}()
		select {
		case <-done:
		case <-time.After(defaultTimeout * 2):
			t.Fatal("timed out waiting for completion")
		}

		recorder.AwaitComplete(t, defaultTimeout*2)

		var messagesHeartbeat int32
		for _, m := range recorder.Messages() {
			if m == "heartbeat" {
				messagesHeartbeat++
			}
		}
		assert.Equal(t, int32(messagesToSendFromHook+messagesToSendFromOtherSources+messagesHeartbeat), int32(len(recorder.Messages())))
		assert.Equal(t, `{"data":{"counter":20000}}`, recorder.Messages()[0])
	})

	t.Run("it is possible to have two subscriptions to the same trigger", func(t *testing.T) {
		c, cancel := context.WithCancel(context.Background())
		defer cancel()

		fakeStream := createFakeStream(func(counter int) (message string, done bool) {
			return fmt.Sprintf(`{"data":{"counter":%d}}`, counter), counter == 100
		}, 1*time.Millisecond, func(input []byte) {
			assert.Equal(t, `{"method":"POST","url":"http://localhost:4000","body":{"query":"subscription { counter }"}}`, string(input))
		}, func(ctx StartupHookContext, input []byte) (err error) {
			return nil
		})
		fakeStream.uniqueRequestFn = func(ctx *Context, input []byte, xxh *xxhash.Digest) (err error) {
			_, err = xxh.WriteString("unique")
			if err != nil {
				return
			}
			_, err = xxh.Write(input)
			return err
		}

		resolver1, plan1, recorder1, id1 := setup(c, fakeStream)
		_, _, recorder2, id2 := setup(c, fakeStream)
		id2.ConnectionID = id1.ConnectionID + 1
		id2.SubscriptionID = id1.SubscriptionID + 1

		ctx1 := &Context{
			ctx: context.Background(),
		}
		ctx2 := &Context{
			ctx: context.Background(),
		}

		err1 := resolver1.AsyncResolveGraphQLSubscription(ctx1, plan1, recorder1, id1)
		assert.NoError(t, err1)

		err2 := resolver1.AsyncResolveGraphQLSubscription(ctx2, plan1, recorder2, id2)
		assert.NoError(t, err2)

		// complete is called only on the last recorder
		recorder1.AwaitComplete(t, defaultTimeout)
		require.Equal(t, 101, len(recorder1.Messages()))
		assert.Equal(t, `{"data":{"counter":0}}`, recorder1.Messages()[0])
		assert.Equal(t, `{"data":{"counter":100}}`, recorder1.Messages()[100])

		recorder2.AwaitComplete(t, defaultTimeout)
		require.Equal(t, 101, len(recorder2.Messages()))
		assert.Equal(t, `{"data":{"counter":0}}`, recorder2.Messages()[0])
		assert.Equal(t, `{"data":{"counter":100}}`, recorder2.Messages()[100])
	})

	t.Run("should propagate errors from SubscriptionOnStart hook", func(t *testing.T) {
		c, cancel := context.WithCancel(context.Background())
		defer cancel()

		expectedErr := errors.New("startup hook failed")
		fakeStream := createFakeStream(func(counter int) (message string, done bool) {
			return fmt.Sprintf(`{"data":{"counter":%d}}`, counter), counter == 0
		}, 1*time.Millisecond, func(input []byte) {
			assert.Equal(t, `{"method":"POST","url":"http://localhost:4000","body":{"query":"subscription { counter }"}}`, string(input))
		}, func(ctx StartupHookContext, input []byte) (err error) {
			return expectedErr
		})

		resolver, plan, recorder, id := setup(c, fakeStream)

		ctx := &Context{
			ctx: context.Background(),
		}

		err := resolver.AsyncResolveGraphQLSubscription(ctx, plan, recorder, id)
		assert.NoError(t, err)

		recorder.AwaitAnyMessageCount(t, defaultTimeout)
		messages := recorder.Messages()
		require.Greater(t, len(messages), 0, "Expected error message to be written to recorder")

		errorMessage := messages[0]
		assert.Contains(t, errorMessage, "errors", "Expected error message in GraphQL format")
		assert.Contains(t, errorMessage, expectedErr.Error(), "Expected actual error message to be included")
	})
}

func Test_ResolveGraphQLSubscriptionWithFilter(t *testing.T) {
	defaultTimeout := time.Second * 30
	if flags.IsWindows {
		defaultTimeout = time.Second * 60
	}

	/*

		GraphQL Schema:

		directive @key(fields: String!) repeatable on OBJECT | INTERFACE

		directive @openfed__subscriptionFilter(
			condition: SubscriptionFilter!
		) on FIELD_DEFINITION

		input openfed__SubscriptionFilterCondition {
			AND: [openfed__SubscriptionFilterCondition!]
			OR: [openfed__SubscriptionFilterCondition!]
			NOT: openfed__SubscriptionFilterCondition
			IN: openfed__SubscriptionFieldCondition
		}

		input openfed__SubscriptionFieldCondition {
			field: String!
			values: [String!]
		}

		type Subscription {
			oneUserByID(id: ID!): User @openfed__subscriptionFilter(condition: { IN: { field: "id", values: ["{{ args.id }}"] } })
			oneUserNotByID(id: ID!): User  @openfed__subscriptionFilter(condition: { NOT: { IN: { field: "id", values: ["{{ args.id }}"] } } })
			oneUserOrByID(first: ID! second: ID!) : User @openfed__subscriptionFilter(condition: { OR: [{ IN: { field: "id", values: ["{{ args.first }}"] } }, { IN: { field: "id", values: ["{{ args.second }}"] } }] })
			oneUserAndByID(id: ID! email: String!): User @openfed__subscriptionFilter(condition: { AND: [{ IN: { field: "id", values: ["{{ args.id }}"] } }, { IN: { field: "email", values: ["{{ args.email }}"] } }] })
			oneUserByInput(input: UserEmailInput!): User @openfed__subscriptionFilter(condition: { IN: { field: "email", values: ["{{ args.input.email }}"] } })
			oneUserByLegacyID(id: ID!): User @openfed__subscriptionFilter(condition: { IN: { field: "legacy.id", values: ["{{ args.id }}"] } })
			manyUsersByIDs(ids: [ID!]!): [User] @openfed__subscriptionFilter(condition: { IN: { field: "id", values: ["{{ args.ids }}"] } })
			manyUsersNotInIDs(ids: [ID!]!): [User] @openfed__subscriptionFilter(condition: { NOT_IN: { field: "id", values: ["{{ args.ids }}"] } })
		}

		type User @key(fields: "id") @key(fields: "email") @key(fields: "legacy.id") {
			id: ID!
			email: String!
			name: String!
			legacy: LegacyUser
		}

		type LegacyUser {
			id: ID!
		}

		input UserEmailInput {
			email: String!
		}

	*/

	t.Run("matching entity should be included", func(t *testing.T) {
		c, cancel := context.WithCancel(context.Background())
		defer cancel()

		count := 0

		fakeStream := createFakeStream(func(counter int) (message string, done bool) {
			count++
			if count <= 3 {
				return `{"id":1}`, false
			}
			return `{"id":2}`, true
		}, 100*time.Millisecond, func(input []byte) {
			assert.Equal(t, `{"method":"POST","url":"http://localhost:4000"}`, string(input))
		}, nil)

		plan := &GraphQLSubscription{
			Trigger: GraphQLSubscriptionTrigger{
				Source: fakeStream,
				InputTemplate: InputTemplate{
					Segments: []TemplateSegment{
						{
							SegmentType: StaticSegmentType,
							Data:        []byte(`{"method":"POST","url":"http://localhost:4000"}`),
						},
					},
				},
			},
			Filter: &SubscriptionFilter{
				In: &SubscriptionFieldFilter{
					FieldPath: []string{"id"},
					Values: []InputTemplate{
						{
							Segments: []TemplateSegment{
								{
									SegmentType:        VariableSegmentType,
									VariableKind:       ContextVariableKind,
									VariableSourcePath: []string{"id"},
									Renderer:           NewPlainVariableRenderer(),
								},
							},
						},
					},
				},
			},
			Response: &GraphQLResponse{
				Data: &Object{
					Fields: []*Field{
						{
							Name: []byte("oneUserByID"),
							Value: &Object{
								Fields: []*Field{
									{
										Name: []byte("id"),
										Value: &Integer{
											Path: []string{"id"},
										},
									},
								},
							},
						},
					},
				},
			},
		}

		out := &SubscriptionRecorder{
			buf:      &bytes.Buffer{},
			messages: []string{},
			complete: atomic.Bool{},
		}
		out.complete.Store(false)

		id := SubscriptionIdentifier{
			ConnectionID:   1,
			SubscriptionID: 1,
		}

		resolver := newResolver(c)

		ctx := &Context{
			ctx:       context.Background(),
			Variables: astjson.MustParseBytes([]byte(`{"id":1}`)),
		}

		err := resolver.AsyncResolveGraphQLSubscription(ctx, plan, out, id)
		assert.NoError(t, err)
		out.AwaitComplete(t, defaultTimeout)
		assert.Equal(t, 3, len(out.Messages()))
		assert.ElementsMatch(t, []string{
			`{"data":{"oneUserByID":{"id":1}}}`,
			`{"data":{"oneUserByID":{"id":1}}}`,
			`{"data":{"oneUserByID":{"id":1}}}`,
		}, out.Messages())
	})

	t.Run("non-matching entity should remain", func(t *testing.T) {
		c, cancel := context.WithCancel(context.Background())
		defer cancel()

		count := 0

		fakeStream := createFakeStream(func(counter int) (message string, done bool) {
			count++
			if count <= 3 {
				return `{"id":1}`, false
			}
			return `{"id":2}`, true
		}, 100*time.Millisecond, func(input []byte) {
			assert.Equal(t, `{"method":"POST","url":"http://localhost:4000"}`, string(input))
		}, nil)

		plan := &GraphQLSubscription{
			Trigger: GraphQLSubscriptionTrigger{
				Source: fakeStream,
				InputTemplate: InputTemplate{
					Segments: []TemplateSegment{
						{
							SegmentType: StaticSegmentType,
							Data:        []byte(`{"method":"POST","url":"http://localhost:4000"}`),
						},
					},
				},
			},
			Filter: &SubscriptionFilter{
				In: &SubscriptionFieldFilter{
					FieldPath: []string{"id"},
					Values: []InputTemplate{
						{
							Segments: []TemplateSegment{
								{
									SegmentType:        VariableSegmentType,
									VariableKind:       ContextVariableKind,
									VariableSourcePath: []string{"id"},
									Renderer:           NewPlainVariableRenderer(),
								},
							},
						},
					},
				},
			},
			Response: &GraphQLResponse{
				Data: &Object{
					Fields: []*Field{
						{
							Name: []byte("oneUserByID"),
							Value: &Object{
								Fields: []*Field{
									{
										Name: []byte("id"),
										Value: &Integer{
											Path: []string{"id"},
										},
									},
								},
							},
						},
					},
				},
			},
		}

		out := &SubscriptionRecorder{
			buf:      &bytes.Buffer{},
			messages: []string{},
			complete: atomic.Bool{},
		}
		out.complete.Store(false)

		id := SubscriptionIdentifier{
			ConnectionID:   1,
			SubscriptionID: 1,
		}

		resolver := newResolver(c)

		ctx := &Context{
			ctx:       context.Background(),
			Variables: astjson.MustParseBytes([]byte(`{"id":2}`)),
		}

		err := resolver.AsyncResolveGraphQLSubscription(ctx, plan, out, id)
		assert.NoError(t, err)
		out.AwaitComplete(t, defaultTimeout)
		assert.Equal(t, 1, len(out.Messages()))
		assert.ElementsMatch(t, []string{
			`{"data":{"oneUserByID":{"id":2}}}`,
		}, out.Messages())
	})

	t.Run("matching array values should be included", func(t *testing.T) {
		c, cancel := context.WithCancel(context.Background())
		defer cancel()

		count := 0

		fakeStream := createFakeStream(func(counter int) (message string, done bool) {
			count++
			if count <= 3 {
				return fmt.Sprintf(`{"id":%d}`, count), false
			}
			return `{"id":4}`, true
		}, 100*time.Millisecond, func(input []byte) {
			assert.Equal(t, `{"method":"POST","url":"http://localhost:4000"}`, string(input))
		}, nil)

		plan := &GraphQLSubscription{
			Trigger: GraphQLSubscriptionTrigger{
				Source: fakeStream,
				InputTemplate: InputTemplate{
					Segments: []TemplateSegment{
						{
							SegmentType: StaticSegmentType,
							Data:        []byte(`{"method":"POST","url":"http://localhost:4000"}`),
						},
					},
				},
			},
			Filter: &SubscriptionFilter{
				In: &SubscriptionFieldFilter{
					FieldPath: []string{"id"},
					Values: []InputTemplate{
						{
							Segments: []TemplateSegment{
								{
									SegmentType:        VariableSegmentType,
									VariableKind:       ContextVariableKind,
									VariableSourcePath: []string{"ids"},
									Renderer:           NewPlainVariableRenderer(),
								},
							},
						},
					},
				},
			},
			Response: &GraphQLResponse{
				Data: &Object{
					Fields: []*Field{
						{
							Name: []byte("oneUserByID"),
							Value: &Object{
								Fields: []*Field{
									{
										Name: []byte("id"),
										Value: &Integer{
											Path: []string{"id"},
										},
									},
								},
							},
						},
					},
				},
			},
		}

		out := &SubscriptionRecorder{
			buf:      &bytes.Buffer{},
			messages: []string{},
			complete: atomic.Bool{},
		}
		out.complete.Store(false)

		id := SubscriptionIdentifier{
			ConnectionID:   1,
			SubscriptionID: 1,
		}

		resolver := newResolver(c)

		ctx := &Context{
			ctx:       context.Background(),
			Variables: astjson.MustParseBytes([]byte(`{"ids":[1,2]}`)),
		}

		err := resolver.AsyncResolveGraphQLSubscription(ctx, plan, out, id)
		assert.NoError(t, err)
		out.AwaitComplete(t, defaultTimeout)
		assert.Equal(t, 2, len(out.Messages()))
		assert.ElementsMatch(t, []string{
			`{"data":{"oneUserByID":{"id":1}}}`,
			`{"data":{"oneUserByID":{"id":2}}}`,
		}, out.Messages())
	})

	t.Run("matching array values with prefix should be included", func(t *testing.T) {
		c, cancel := context.WithCancel(context.Background())
		defer cancel()

		count := 0

		fakeStream := createFakeStream(func(counter int) (message string, done bool) {
			count++
			if count <= 3 {
				return fmt.Sprintf(`{"id":"x.%d"}`, count), false
			}
			return `{"id":"x.4"}`, true
		}, 100*time.Millisecond, func(input []byte) {
			assert.Equal(t, `{"method":"POST","url":"http://localhost:4000"}`, string(input))
		}, nil)

		plan := &GraphQLSubscription{
			Trigger: GraphQLSubscriptionTrigger{
				Source: fakeStream,
				InputTemplate: InputTemplate{
					Segments: []TemplateSegment{
						{
							SegmentType: StaticSegmentType,
							Data:        []byte(`{"method":"POST","url":"http://localhost:4000"}`),
						},
					},
				},
			},
			Filter: &SubscriptionFilter{
				In: &SubscriptionFieldFilter{
					FieldPath: []string{"id"},
					Values: []InputTemplate{
						{
							Segments: []TemplateSegment{
								{
									SegmentType: StaticSegmentType,
									Data:        []byte(`x.`),
								},
								{
									SegmentType:        VariableSegmentType,
									VariableKind:       ContextVariableKind,
									VariableSourcePath: []string{"ids"},
									Renderer:           NewPlainVariableRenderer(),
								},
							},
						},
					},
				},
			},
			Response: &GraphQLResponse{
				Data: &Object{
					Fields: []*Field{
						{
							Name: []byte("oneUserByID"),
							Value: &Object{
								Fields: []*Field{
									{
										Name: []byte("id"),
										Value: &String{
											Path: []string{"id"},
										},
									},
								},
							},
						},
					},
				},
			},
		}

		out := &SubscriptionRecorder{
			buf:      &bytes.Buffer{},
			messages: []string{},
			complete: atomic.Bool{},
		}
		out.complete.Store(false)

		id := SubscriptionIdentifier{
			ConnectionID:   1,
			SubscriptionID: 1,
		}

		resolver := newResolver(c)

		ctx := &Context{
			ctx:       context.Background(),
			Variables: astjson.MustParseBytes([]byte(`{"ids":["2","3"]}`)),
		}

		err := resolver.AsyncResolveGraphQLSubscription(ctx, plan, out, id)
		assert.NoError(t, err)
		out.AwaitComplete(t, defaultTimeout)
		assert.Equal(t, 2, len(out.Messages()))
		assert.ElementsMatch(t, []string{
			`{"data":{"oneUserByID":{"id":"x.2"}}}`,
			`{"data":{"oneUserByID":{"id":"x.3"}}}`,
		}, out.Messages())
	})

	t.Run("should err when subscription filter has multiple templates", func(t *testing.T) {
		c, cancel := context.WithCancel(context.Background())
		defer cancel()

		count := 0

		fakeStream := createFakeStream(func(counter int) (message string, done bool) {
			count++
			if count <= 3 {
				return `{"id":"x.1"}`, false
			}
			return `{"id":"x.2"}`, true
		}, 100*time.Millisecond, func(input []byte) {
			assert.Equal(t, `{"method":"POST","url":"http://localhost:4000"}`, string(input))
		}, nil)

		plan := &GraphQLSubscription{
			Trigger: GraphQLSubscriptionTrigger{
				Source: fakeStream,
				InputTemplate: InputTemplate{
					Segments: []TemplateSegment{
						{
							SegmentType: StaticSegmentType,
							Data:        []byte(`{"method":"POST","url":"http://localhost:4000"}`),
						},
					},
				},
			},
			Filter: &SubscriptionFilter{
				In: &SubscriptionFieldFilter{
					FieldPath: []string{"id"},
					Values: []InputTemplate{
						{
							Segments: []TemplateSegment{
								{
									SegmentType: StaticSegmentType,
									Data:        []byte(`x.`),
								},
								{
									SegmentType:        VariableSegmentType,
									VariableKind:       ContextVariableKind,
									VariableSourcePath: []string{"a"},
									Renderer:           NewPlainVariableRenderer(),
								},
								{
									SegmentType: StaticSegmentType,
									Data:        []byte(`.`),
								},
								{
									SegmentType:        VariableSegmentType,
									VariableKind:       ContextVariableKind,
									VariableSourcePath: []string{"b"},
									Renderer:           NewPlainVariableRenderer(),
								},
							},
						},
					},
				},
			},
			Response: &GraphQLResponse{
				Data: &Object{
					Fields: []*Field{
						{
							Name: []byte("oneUserByID"),
							Value: &Object{
								Fields: []*Field{
									{
										Name: []byte("id"),
										Value: &String{
											Path: []string{"id"},
										},
									},
								},
							},
						},
					},
				},
			},
		}

		out := &SubscriptionRecorder{
			buf:      &bytes.Buffer{},
			messages: []string{},
			complete: atomic.Bool{},
		}
		out.complete.Store(false)

		id := SubscriptionIdentifier{
			ConnectionID:   1,
			SubscriptionID: 1,
		}

		resolver := newResolver(c)

		ctx := &Context{
			ctx:       context.Background(),
			Variables: astjson.MustParseBytes([]byte(`{"a":[1,2],"b":[3,4]}`)),
		}

		err := resolver.AsyncResolveGraphQLSubscription(ctx, plan, out, id)
		assert.NoError(t, err)
		out.AwaitComplete(t, defaultTimeout)
		assert.Equal(t, 4, len(out.Messages()))
		assert.ElementsMatch(t, []string{
			`{"errors":[{"message":"invalid subscription filter template"}],"data":null}`,
			`{"errors":[{"message":"invalid subscription filter template"}],"data":null}`,
			`{"errors":[{"message":"invalid subscription filter template"}],"data":null}`,
			`{"errors":[{"message":"invalid subscription filter template"}],"data":null}`,
		}, out.Messages())
	})
}

func Benchmark_NestedBatching(b *testing.B) {
	rCtx, cancel := context.WithCancel(context.Background())
	defer cancel()

	resolver := newResolver(rCtx)

	productsService := fakeDataSourceWithInputCheck(b,
		[]byte(`{"method":"POST","url":"http://products","body":{"query":"query{topProducts{name __typename upc}}"}}`),
		[]byte(`{"data":{"topProducts":[{"name":"Table","__typename":"Product","upc":"1"},{"name":"Couch","__typename":"Product","upc":"2"},{"name":"Chair","__typename":"Product","upc":"3"}]}}`))
	stockService := fakeDataSourceWithInputCheck(b,
		[]byte(`{"method":"POST","url":"http://stock","body":{"query":"query($representations: [_Any!]!){_entities(representations: $representations){__typename ... on Product {stock}}}","variables":{"representations":[{"__typename":"Product","upc":"1"},{"__typename":"Product","upc":"2"},{"__typename":"Product","upc":"3"}]}}}`),
		[]byte(`{"data":{"_entities":[{"stock":8},{"stock":2},{"stock":5}]}}`))
	reviewsService := fakeDataSourceWithInputCheck(b,
		[]byte(`{"method":"POST","url":"http://reviews","body":{"query":"query($representations: [_Any!]!){_entities(representations: $representations){__typename ... on Product {reviews {body author {__typename id}}}}}","variables":{"representations":[{"__typename":"Product","upc":"1"},{"__typename":"Product","upc":"2"},{"__typename":"Product","upc":"3"}]}}}`),
		[]byte(`{"data":{"_entities":[{"__typename":"Product","reviews":[{"body":"Love Table!","author":{"__typename":"User","id":"1"}},{"body":"Prefer other Table.","author":{"__typename":"User","id":"2"}}]},{"__typename":"Product","reviews":[{"body":"Couch Too expensive.","author":{"__typename":"User","id":"1"}}]},{"__typename":"Product","reviews":[{"body":"Chair Could be better.","author":{"__typename":"User","id":"2"}}]}]}}`))
	usersService := fakeDataSourceWithInputCheck(b,
		[]byte(`{"method":"POST","url":"http://users","body":{"query":"query($representations: [_Any!]!){_entities(representations: $representations){__typename ... on User {name}}}","variables":{"representations":[{"__typename":"User","id":"1"},{"__typename":"User","id":"2"}]}}}`),
		[]byte(`{"data":{"_entities":[{"name":"user-1"},{"name":"user-2"}]}}`))

	plan := &GraphQLResponse{
		Fetches: Sequence(
			SingleWithPath(&SingleFetch{
				InputTemplate: InputTemplate{
					Segments: []TemplateSegment{
						{
							Data:        []byte(`{"method":"POST","url":"http://products","body":{"query":"query{topProducts{name __typename upc}}"}}`),
							SegmentType: StaticSegmentType,
						},
					},
				},
				FetchConfiguration: FetchConfiguration{
					DataSource: productsService,
					PostProcessing: PostProcessingConfiguration{
						SelectResponseDataPath: []string{"data"},
					},
				},
			}, ""),
			Parallel(
				SingleWithPath(&BatchEntityFetch{
					Input: BatchInput{
						Header: InputTemplate{
							Segments: []TemplateSegment{
								{
									Data:        []byte(`{"method":"POST","url":"http://reviews","body":{"query":"query($representations: [_Any!]!){_entities(representations: $representations){__typename ... on Product {reviews {body author {__typename id}}}}}","variables":{"representations":[`),
									SegmentType: StaticSegmentType,
								},
							},
						},
						Items: []InputTemplate{
							{
								Segments: []TemplateSegment{
									{
										SegmentType:  VariableSegmentType,
										VariableKind: ResolvableObjectVariableKind,
										Renderer: NewGraphQLVariableResolveRenderer(&Object{
											Fields: []*Field{
												{
													Name: []byte("__typename"),
													Value: &String{
														Path: []string{"__typename"},
													},
												},
												{
													Name: []byte("upc"),
													Value: &String{
														Path: []string{"upc"},
													},
												},
											},
										}),
									},
								},
							},
						},
						Separator: InputTemplate{
							Segments: []TemplateSegment{
								{
									Data:        []byte(`,`),
									SegmentType: StaticSegmentType,
								},
							},
						},
						Footer: InputTemplate{
							Segments: []TemplateSegment{
								{
									Data:        []byte(`]}}}`),
									SegmentType: StaticSegmentType,
								},
							},
						},
					},
					DataSource: reviewsService,
					PostProcessing: PostProcessingConfiguration{
						SelectResponseDataPath: []string{"data", "_entities"},
					},
				}, "topProducts", ArrayPath("topProducts")),
				SingleWithPath(&BatchEntityFetch{
					Input: BatchInput{
						Header: InputTemplate{
							Segments: []TemplateSegment{
								{
									Data:        []byte(`{"method":"POST","url":"http://stock","body":{"query":"query($representations: [_Any!]!){_entities(representations: $representations){__typename ... on Product {stock}}}","variables":{"representations":[`),
									SegmentType: StaticSegmentType,
								},
							},
						},
						Items: []InputTemplate{
							{
								Segments: []TemplateSegment{
									{
										SegmentType:  VariableSegmentType,
										VariableKind: ResolvableObjectVariableKind,
										Renderer: NewGraphQLVariableResolveRenderer(&Object{
											Fields: []*Field{
												{
													Name: []byte("__typename"),
													Value: &String{
														Path: []string{"__typename"},
													},
												},
												{
													Name: []byte("upc"),
													Value: &String{
														Path: []string{"upc"},
													},
												},
											},
										}),
									},
								},
							},
						},
						Separator: InputTemplate{
							Segments: []TemplateSegment{
								{
									Data:        []byte(`,`),
									SegmentType: StaticSegmentType,
								},
							},
						},
						Footer: InputTemplate{
							Segments: []TemplateSegment{
								{
									Data:        []byte(`]}}}`),
									SegmentType: StaticSegmentType,
								},
							},
						},
					},
					DataSource: stockService,
					PostProcessing: PostProcessingConfiguration{
						SelectResponseDataPath: []string{"data", "_entities"},
					},
				}, "topProducts", ArrayPath("topProducts")),
			),
			SingleWithPath(&BatchEntityFetch{
				Input: BatchInput{
					Header: InputTemplate{
						Segments: []TemplateSegment{
							{
								Data:        []byte(`{"method":"POST","url":"http://users","body":{"query":"query($representations: [_Any!]!){_entities(representations: $representations){__typename ... on User {name}}}","variables":{"representations":[`),
								SegmentType: StaticSegmentType,
							},
						},
					},
					Items: []InputTemplate{
						{
							Segments: []TemplateSegment{
								{
									SegmentType:  VariableSegmentType,
									VariableKind: ResolvableObjectVariableKind,
									Renderer: NewGraphQLVariableResolveRenderer(&Object{
										Fields: []*Field{
											{
												Name: []byte("__typename"),
												Value: &String{
													Path: []string{"__typename"},
												},
											},
											{
												Name: []byte("id"),
												Value: &String{
													Path: []string{"id"},
												},
											},
										},
									}),
								},
							},
						},
					},
					Separator: InputTemplate{
						Segments: []TemplateSegment{
							{
								Data:        []byte(`,`),
								SegmentType: StaticSegmentType,
							},
						},
					},
					Footer: InputTemplate{
						Segments: []TemplateSegment{
							{
								Data:        []byte(`]}}}`),
								SegmentType: StaticSegmentType,
							},
						},
					},
				},
				DataSource: usersService,
				PostProcessing: PostProcessingConfiguration{
					SelectResponseDataPath: []string{"data", "_entities"},
				},
			}, "topProducts.@.reviews.@.author", ArrayPath("topProducts"), ArrayPath("reviews"), ObjectPath("author")),
		),
		Data: &Object{
			Fields: []*Field{
				{
					Name: []byte("topProducts"),
					Value: &Array{
						Path: []string{"topProducts"},
						Item: &Object{
							Fields: []*Field{
								{
									Name: []byte("name"),
									Value: &String{
										Path: []string{"name"},
									},
								},
								{
									Name: []byte("stock"),
									Value: &Integer{
										Path: []string{"stock"},
									},
								},
								{
									Name: []byte("reviews"),
									Value: &Array{
										Path: []string{"reviews"},
										Item: &Object{
											Fields: []*Field{
												{
													Name: []byte("body"),
													Value: &String{
														Path: []string{"body"},
													},
												},
												{
													Name: []byte("author"),
													Value: &Object{
														Path: []string{"author"},
														Fields: []*Field{
															{
																Name: []byte("name"),
																Value: &String{
																	Path: []string{"name"},
																},
															},
														},
													},
												},
											},
										},
									},
								},
							},
						},
					},
				},
			},
		},
		Info: &GraphQLResponseInfo{
			OperationType: ast.OperationTypeQuery,
		},
	}

	expected := []byte(`{"data":{"topProducts":[{"name":"Table","stock":8,"reviews":[{"body":"Love Table!","author":{"name":"user-1"}},{"body":"Prefer other Table.","author":{"name":"user-2"}}]},{"name":"Couch","stock":2,"reviews":[{"body":"Couch Too expensive.","author":{"name":"user-1"}}]},{"name":"Chair","stock":5,"reviews":[{"body":"Chair Could be better.","author":{"name":"user-2"}}]}]}}`)

	pool := sync.Pool{
		New: func() interface{} {
			return bytes.NewBuffer(make([]byte, 0, 1024))
		},
	}

	ctxPool := sync.Pool{
		New: func() interface{} {
			return NewContext(context.Background())
		},
	}

	b.ReportAllocs()
	b.SetBytes(int64(len(expected)))
	b.ResetTimer()

	b.RunParallel(func(pb *testing.PB) {
		for pb.Next() {
			ctx := ctxPool.Get().(*Context)
			buf := pool.Get().(*bytes.Buffer)
			ctx.ctx = context.Background()
			_, err := resolver.ResolveGraphQLResponse(ctx, plan, nil, buf)
			if err != nil {
				b.Fatal(err)
			}
			if !bytes.Equal(expected, buf.Bytes()) {
				require.Equal(b, string(expected), buf.String())
			}

			buf.Reset()
			pool.Put(buf)

			ctx.Free()
			ctxPool.Put(ctx)
		}
	})
}

func Benchmark_NestedBatchingArena(b *testing.B) {
	rCtx, cancel := context.WithCancel(context.Background())
	defer cancel()

	resolver := newResolver(rCtx)

	productsService := fakeDataSourceWithInputCheck(b,
		[]byte(`{"method":"POST","url":"http://products","body":{"query":"query{topProducts{name __typename upc}}"}}`),
		[]byte(`{"data":{"topProducts":[{"name":"Table","__typename":"Product","upc":"1"},{"name":"Couch","__typename":"Product","upc":"2"},{"name":"Chair","__typename":"Product","upc":"3"}]}}`))
	stockService := fakeDataSourceWithInputCheck(b,
		[]byte(`{"method":"POST","url":"http://stock","body":{"query":"query($representations: [_Any!]!){_entities(representations: $representations){__typename ... on Product {stock}}}","variables":{"representations":[{"__typename":"Product","upc":"1"},{"__typename":"Product","upc":"2"},{"__typename":"Product","upc":"3"}]}}}`),
		[]byte(`{"data":{"_entities":[{"stock":8},{"stock":2},{"stock":5}]}}`))
	reviewsService := fakeDataSourceWithInputCheck(b,
		[]byte(`{"method":"POST","url":"http://reviews","body":{"query":"query($representations: [_Any!]!){_entities(representations: $representations){__typename ... on Product {reviews {body author {__typename id}}}}}","variables":{"representations":[{"__typename":"Product","upc":"1"},{"__typename":"Product","upc":"2"},{"__typename":"Product","upc":"3"}]}}}`),
		[]byte(`{"data":{"_entities":[{"__typename":"Product","reviews":[{"body":"Love Table!","author":{"__typename":"User","id":"1"}},{"body":"Prefer other Table.","author":{"__typename":"User","id":"2"}}]},{"__typename":"Product","reviews":[{"body":"Couch Too expensive.","author":{"__typename":"User","id":"1"}}]},{"__typename":"Product","reviews":[{"body":"Chair Could be better.","author":{"__typename":"User","id":"2"}}]}]}}`))
	usersService := fakeDataSourceWithInputCheck(b,
		[]byte(`{"method":"POST","url":"http://users","body":{"query":"query($representations: [_Any!]!){_entities(representations: $representations){__typename ... on User {name}}}","variables":{"representations":[{"__typename":"User","id":"1"},{"__typename":"User","id":"2"}]}}}`),
		[]byte(`{"data":{"_entities":[{"name":"user-1"},{"name":"user-2"}]}}`))

	plan := &GraphQLResponse{
		Fetches: Sequence(
			SingleWithPath(&SingleFetch{
				InputTemplate: InputTemplate{
					Segments: []TemplateSegment{
						{
							Data:        []byte(`{"method":"POST","url":"http://products","body":{"query":"query{topProducts{name __typename upc}}"}}`),
							SegmentType: StaticSegmentType,
						},
					},
				},
				FetchConfiguration: FetchConfiguration{
					DataSource: productsService,
					PostProcessing: PostProcessingConfiguration{
						SelectResponseDataPath: []string{"data"},
					},
				},
			}, ""),
			Parallel(
				SingleWithPath(&BatchEntityFetch{
					Input: BatchInput{
						Header: InputTemplate{
							Segments: []TemplateSegment{
								{
									Data:        []byte(`{"method":"POST","url":"http://reviews","body":{"query":"query($representations: [_Any!]!){_entities(representations: $representations){__typename ... on Product {reviews {body author {__typename id}}}}}","variables":{"representations":[`),
									SegmentType: StaticSegmentType,
								},
							},
						},
						Items: []InputTemplate{
							{
								Segments: []TemplateSegment{
									{
										SegmentType:  VariableSegmentType,
										VariableKind: ResolvableObjectVariableKind,
										Renderer: NewGraphQLVariableResolveRenderer(&Object{
											Fields: []*Field{
												{
													Name: []byte("__typename"),
													Value: &String{
														Path: []string{"__typename"},
													},
												},
												{
													Name: []byte("upc"),
													Value: &String{
														Path: []string{"upc"},
													},
												},
											},
										}),
									},
								},
							},
						},
						Separator: InputTemplate{
							Segments: []TemplateSegment{
								{
									Data:        []byte(`,`),
									SegmentType: StaticSegmentType,
								},
							},
						},
						Footer: InputTemplate{
							Segments: []TemplateSegment{
								{
									Data:        []byte(`]}}}`),
									SegmentType: StaticSegmentType,
								},
							},
						},
					},
					DataSource: reviewsService,
					PostProcessing: PostProcessingConfiguration{
						SelectResponseDataPath: []string{"data", "_entities"},
					},
				}, "topProducts", ArrayPath("topProducts")),
				SingleWithPath(&BatchEntityFetch{
					Input: BatchInput{
						Header: InputTemplate{
							Segments: []TemplateSegment{
								{
									Data:        []byte(`{"method":"POST","url":"http://stock","body":{"query":"query($representations: [_Any!]!){_entities(representations: $representations){__typename ... on Product {stock}}}","variables":{"representations":[`),
									SegmentType: StaticSegmentType,
								},
							},
						},
						Items: []InputTemplate{
							{
								Segments: []TemplateSegment{
									{
										SegmentType:  VariableSegmentType,
										VariableKind: ResolvableObjectVariableKind,
										Renderer: NewGraphQLVariableResolveRenderer(&Object{
											Fields: []*Field{
												{
													Name: []byte("__typename"),
													Value: &String{
														Path: []string{"__typename"},
													},
												},
												{
													Name: []byte("upc"),
													Value: &String{
														Path: []string{"upc"},
													},
												},
											},
										}),
									},
								},
							},
						},
						Separator: InputTemplate{
							Segments: []TemplateSegment{
								{
									Data:        []byte(`,`),
									SegmentType: StaticSegmentType,
								},
							},
						},
						Footer: InputTemplate{
							Segments: []TemplateSegment{
								{
									Data:        []byte(`]}}}`),
									SegmentType: StaticSegmentType,
								},
							},
						},
					},
					DataSource: stockService,
					PostProcessing: PostProcessingConfiguration{
						SelectResponseDataPath: []string{"data", "_entities"},
					},
				}, "topProducts", ArrayPath("topProducts")),
			),
			SingleWithPath(&BatchEntityFetch{
				Input: BatchInput{
					Header: InputTemplate{
						Segments: []TemplateSegment{
							{
								Data:        []byte(`{"method":"POST","url":"http://users","body":{"query":"query($representations: [_Any!]!){_entities(representations: $representations){__typename ... on User {name}}}","variables":{"representations":[`),
								SegmentType: StaticSegmentType,
							},
						},
					},
					Items: []InputTemplate{
						{
							Segments: []TemplateSegment{
								{
									SegmentType:  VariableSegmentType,
									VariableKind: ResolvableObjectVariableKind,
									Renderer: NewGraphQLVariableResolveRenderer(&Object{
										Fields: []*Field{
											{
												Name: []byte("__typename"),
												Value: &String{
													Path: []string{"__typename"},
												},
											},
											{
												Name: []byte("id"),
												Value: &String{
													Path: []string{"id"},
												},
											},
										},
									}),
								},
							},
						},
					},
					Separator: InputTemplate{
						Segments: []TemplateSegment{
							{
								Data:        []byte(`,`),
								SegmentType: StaticSegmentType,
							},
						},
					},
					Footer: InputTemplate{
						Segments: []TemplateSegment{
							{
								Data:        []byte(`]}}}`),
								SegmentType: StaticSegmentType,
							},
						},
					},
				},
				DataSource: usersService,
				PostProcessing: PostProcessingConfiguration{
					SelectResponseDataPath: []string{"data", "_entities"},
				},
			}, "topProducts.@.reviews.@.author", ArrayPath("topProducts"), ArrayPath("reviews"), ObjectPath("author")),
		),
		Data: &Object{
			Fields: []*Field{
				{
					Name: []byte("topProducts"),
					Value: &Array{
						Path: []string{"topProducts"},
						Item: &Object{
							Fields: []*Field{
								{
									Name: []byte("name"),
									Value: &String{
										Path: []string{"name"},
									},
								},
								{
									Name: []byte("stock"),
									Value: &Integer{
										Path: []string{"stock"},
									},
								},
								{
									Name: []byte("reviews"),
									Value: &Array{
										Path: []string{"reviews"},
										Item: &Object{
											Fields: []*Field{
												{
													Name: []byte("body"),
													Value: &String{
														Path: []string{"body"},
													},
												},
												{
													Name: []byte("author"),
													Value: &Object{
														Path: []string{"author"},
														Fields: []*Field{
															{
																Name: []byte("name"),
																Value: &String{
																	Path: []string{"name"},
																},
															},
														},
													},
												},
											},
										},
									},
								},
							},
						},
					},
				},
			},
		},
		Info: &GraphQLResponseInfo{
			OperationType: ast.OperationTypeQuery,
		},
	}

	expected := []byte(`{"data":{"topProducts":[{"name":"Table","stock":8,"reviews":[{"body":"Love Table!","author":{"name":"user-1"}},{"body":"Prefer other Table.","author":{"name":"user-2"}}]},{"name":"Couch","stock":2,"reviews":[{"body":"Couch Too expensive.","author":{"name":"user-1"}}]},{"name":"Chair","stock":5,"reviews":[{"body":"Chair Could be better.","author":{"name":"user-2"}}]}]}}`)

	pool := sync.Pool{
		New: func() interface{} {
			return bytes.NewBuffer(make([]byte, 0, 1024))
		},
	}

	ctxPool := sync.Pool{
		New: func() interface{} {
			return NewContext(context.Background())
		},
	}

	b.ReportAllocs()
	b.SetBytes(int64(len(expected)))
	b.ResetTimer()

	b.RunParallel(func(pb *testing.PB) {
		for pb.Next() {
			ctx := ctxPool.Get().(*Context)
			buf := pool.Get().(*bytes.Buffer)
			ctx.ctx = context.Background()
			_, err := resolver.ArenaResolveGraphQLResponse(ctx, plan, buf)
			if err != nil {
				b.Fatal(err)
			}
			if !bytes.Equal(expected, buf.Bytes()) {
				require.Equal(b, string(expected), buf.String())
			}

			buf.Reset()
			pool.Put(buf)

			ctx.Free()
			ctxPool.Put(ctx)
		}
	})
}

func Benchmark_NoCheckNestedBatching(b *testing.B) {
	rCtx, cancel := context.WithCancel(context.Background())
	defer cancel()

	resolver := newResolver(rCtx)

	productsService := FakeDataSource(`{"data":{"topProducts":[{"name":"Table","__typename":"Product","upc":"1"},{"name":"Couch","__typename":"Product","upc":"2"},{"name":"Chair","__typename":"Product","upc":"3"}]}}`)
	stockService := FakeDataSource(`{"data":{"_entities":[{"stock":8},{"stock":2},{"stock":5}]}}`)
	reviewsService := FakeDataSource(`{"data":{"_entities":[{"__typename":"Product","reviews":[{"body":"Love Table!","author":{"__typename":"User","id":"1"}},{"body":"Prefer other Table.","author":{"__typename":"User","id":"2"}}]},{"__typename":"Product","reviews":[{"body":"Couch Too expensive.","author":{"__typename":"User","id":"1"}}]},{"__typename":"Product","reviews":[{"body":"Chair Could be better.","author":{"__typename":"User","id":"2"}}]}]}}`)
	usersService := FakeDataSource(`{"data":{"_entities":[{"name":"user-1"},{"name":"user-2"}]}}`)

	plan := &GraphQLResponse{
		Fetches: Sequence(
			SingleWithPath(&SingleFetch{
				InputTemplate: InputTemplate{
					Segments: []TemplateSegment{
						{
							Data:        []byte(`{"method":"POST","url":"http://products","body":{"query":"query{topProducts{name __typename upc}}"}}`),
							SegmentType: StaticSegmentType,
						},
					},
				},
				FetchConfiguration: FetchConfiguration{
					DataSource: productsService,
					PostProcessing: PostProcessingConfiguration{
						SelectResponseDataPath: []string{"data"},
					},
				},
				DataSourceIdentifier: []byte("graphql"),
			}, "query"),
			Parallel(
				SingleWithPath(&BatchEntityFetch{
					DataSourceIdentifier: []byte("graphql"),
					Input: BatchInput{
						Header: InputTemplate{
							Segments: []TemplateSegment{
								{
									Data:        []byte(`{"method":"POST","url":"http://reviews","body":{"query":"query($representations: [_Any!]!){_entities(representations: $representations){__typename ... on Product {reviews {body author {__typename id}}}}}","variables":{"representations":[`),
									SegmentType: StaticSegmentType,
								},
							},
						},
						Items: []InputTemplate{
							{
								Segments: []TemplateSegment{
									{
										SegmentType:  VariableSegmentType,
										VariableKind: ResolvableObjectVariableKind,
										Renderer: NewGraphQLVariableResolveRenderer(&Object{
											Fields: []*Field{
												{
													Name: []byte("__typename"),
													Value: &String{
														Path: []string{"__typename"},
													},
												},
												{
													Name: []byte("upc"),
													Value: &String{
														Path: []string{"upc"},
													},
												},
											},
										}),
									},
								},
							},
						},
						Separator: InputTemplate{
							Segments: []TemplateSegment{
								{
									Data:        []byte(`,`),
									SegmentType: StaticSegmentType,
								},
							},
						},
						Footer: InputTemplate{
							Segments: []TemplateSegment{
								{
									Data:        []byte(`]}}}`),
									SegmentType: StaticSegmentType,
								},
							},
						},
					},
					DataSource: reviewsService,
					PostProcessing: PostProcessingConfiguration{
						SelectResponseDataPath: []string{"data", "_entities"},
					},
				}, "query.topProducts", ObjectPath("topProducts")),
				SingleWithPath(&BatchEntityFetch{
					DataSourceIdentifier: []byte("graphql"),
					Input: BatchInput{
						Header: InputTemplate{
							Segments: []TemplateSegment{
								{
									Data:        []byte(`{"method":"POST","url":"http://stock","body":{"query":"query($representations: [_Any!]!){_entities(representations: $representations){__typename ... on Product {stock}}}","variables":{"representations":[`),
									SegmentType: StaticSegmentType,
								},
							},
						},
						Items: []InputTemplate{
							{
								Segments: []TemplateSegment{
									{
										SegmentType:  VariableSegmentType,
										VariableKind: ResolvableObjectVariableKind,
										Renderer: NewGraphQLVariableResolveRenderer(&Object{
											Fields: []*Field{
												{
													Name: []byte("__typename"),
													Value: &String{
														Path: []string{"__typename"},
													},
												},
												{
													Name: []byte("upc"),
													Value: &String{
														Path: []string{"upc"},
													},
												},
											},
										}),
									},
								},
							},
						},
						Separator: InputTemplate{
							Segments: []TemplateSegment{
								{
									Data:        []byte(`,`),
									SegmentType: StaticSegmentType,
								},
							},
						},
						Footer: InputTemplate{
							Segments: []TemplateSegment{
								{
									Data:        []byte(`]}}}`),
									SegmentType: StaticSegmentType,
								},
							},
						},
					},
					DataSource: stockService,
					PostProcessing: PostProcessingConfiguration{
						SelectResponseDataPath: []string{"data", "_entities"},
					},
				}, "query.topProducts", ObjectPath("topProducts")),
			),
			SingleWithPath(&BatchEntityFetch{
				Input: BatchInput{
					Header: InputTemplate{
						Segments: []TemplateSegment{
							{
								Data:        []byte(`{"method":"POST","url":"http://users","body":{"query":"query($representations: [_Any!]!){_entities(representations: $representations){__typename ... on User {name}}}","variables":{"representations":[`),
								SegmentType: StaticSegmentType,
							},
						},
					},
					Items: []InputTemplate{
						{
							Segments: []TemplateSegment{
								{
									SegmentType:  VariableSegmentType,
									VariableKind: ResolvableObjectVariableKind,
									Renderer: NewGraphQLVariableResolveRenderer(&Object{
										Fields: []*Field{
											{
												Name: []byte("__typename"),
												Value: &String{
													Path: []string{"__typename"},
												},
											},
											{
												Name: []byte("id"),
												Value: &String{
													Path: []string{"id"},
												},
											},
										},
									}),
								},
							},
						},
					},
					Separator: InputTemplate{
						Segments: []TemplateSegment{
							{
								Data:        []byte(`,`),
								SegmentType: StaticSegmentType,
							},
						},
					},
					Footer: InputTemplate{
						Segments: []TemplateSegment{
							{
								Data:        []byte(`]}}}`),
								SegmentType: StaticSegmentType,
							},
						},
					},
				},
				DataSource: usersService,
				PostProcessing: PostProcessingConfiguration{
					SelectResponseDataPath: []string{"data", "_entities"},
				},
			}, "query.topProducts.reviews.author", ObjectPath("topProducts"), ArrayPath("reviews"), ObjectPath("author")),
		),
		Data: &Object{
			Fields: []*Field{
				{
					Name: []byte("topProducts"),
					Value: &Array{
						Path: []string{"topProducts"},
						Item: &Object{
							Fields: []*Field{
								{
									Name: []byte("name"),
									Value: &String{
										Path: []string{"name"},
									},
								},
								{
									Name: []byte("stock"),
									Value: &Integer{
										Path: []string{"stock"},
									},
								},
								{
									Name: []byte("reviews"),
									Value: &Array{
										Path: []string{"reviews"},
										Item: &Object{
											Fields: []*Field{
												{
													Name: []byte("body"),
													Value: &String{
														Path: []string{"body"},
													},
												},
												{
													Name: []byte("author"),
													Value: &Object{
														Path: []string{"author"},
														Fields: []*Field{
															{
																Name: []byte("name"),
																Value: &String{
																	Path: []string{"name"},
																},
															},
														},
													},
												},
											},
										},
									},
								},
							},
						},
					},
				},
			},
		},
		Info: &GraphQLResponseInfo{
			OperationType: ast.OperationTypeQuery,
		},
	}

	expected := []byte(`{"data":{"topProducts":[{"name":"Table","stock":8,"reviews":[{"body":"Love Table!","author":{"name":"user-1"}},{"body":"Prefer other Table.","author":{"name":"user-2"}}]},{"name":"Couch","stock":2,"reviews":[{"body":"Couch Too expensive.","author":{"name":"user-1"}}]},{"name":"Chair","stock":5,"reviews":[{"body":"Chair Could be better.","author":{"name":"user-2"}}]}]}}`)

	pool := sync.Pool{
		New: func() interface{} {
			return bytes.NewBuffer(make([]byte, 0, 1024))
		},
	}

	ctxPool := sync.Pool{
		New: func() interface{} {
			return NewContext(context.Background())
		},
	}

	b.ReportAllocs()
	b.SetBytes(int64(len(expected)))
	b.ResetTimer()

	b.RunParallel(func(pb *testing.PB) {
		for pb.Next() {
			ctx := ctxPool.Get().(*Context)
			buf := pool.Get().(*bytes.Buffer)
			ctx.ctx = context.Background()
			_, err := resolver.ResolveGraphQLResponse(ctx, plan, nil, buf)
			if err != nil {
				b.Fatal(err)
			}
			if !bytes.Equal(expected, buf.Bytes()) {
				require.Equal(b, string(expected), buf.String())
			}

			buf.Reset()
			pool.Put(buf)

			ctx.Free()
			ctxPool.Put(ctx)
		}
	})
}<|MERGE_RESOLUTION|>--- conflicted
+++ resolved
@@ -5004,24 +5004,7 @@
 	}
 }
 
-<<<<<<< HEAD
 func (f *_fakeStream) Start(ctx *Context, headers http.Header, input []byte, updater SubscriptionUpdater) error {
-=======
-func (f *_fakeStream) UniqueRequestID(ctx *Context, input []byte, xxh *xxhash.Digest) (err error) {
-	if f.uniqueRequestFn != nil {
-		return f.uniqueRequestFn(ctx, input, xxh)
-	}
-
-	_, err = fmt.Fprint(xxh, fakeStreamRequestId.Add(1))
-	if err != nil {
-		return
-	}
-	_, err = xxh.Write(input)
-	return
-}
-
-func (f *_fakeStream) Start(ctx *Context, input []byte, updater SubscriptionUpdater) error {
->>>>>>> d95839ab
 	if f.onStart != nil {
 		f.onStart(input)
 	}
