package plan

import (
	"bytes"
	"cmp"
	"fmt"
	"reflect"
	"regexp"
	"slices"
	"strings"
	"time"

	"github.com/wundergraph/astjson"

	"github.com/wundergraph/graphql-go-tools/v2/pkg/ast"
	"github.com/wundergraph/graphql-go-tools/v2/pkg/astimport"
	"github.com/wundergraph/graphql-go-tools/v2/pkg/astvisitor"
	"github.com/wundergraph/graphql-go-tools/v2/pkg/engine/resolve"
	"github.com/wundergraph/graphql-go-tools/v2/pkg/lexer/literal"
)

type DataSourceDebugger interface {
	astvisitor.VisitorIdentifier
	DebugPrint(args ...interface{})
	EnableDebug()
	EnableDebugQueryPlanLogging()
}

type QueryPlanProvider interface {
	IncludeQueryPlanInFetchConfiguration()
}

// Visitor creates the shape of resolve.GraphQLResponse.
type Visitor struct {
	Operation, Definition        *ast.Document
	Walker                       *astvisitor.Walker
	Importer                     astimport.Importer
	Config                       Configuration
	plan                         Plan
	response                     *resolve.GraphQLResponse
	subscription                 *resolve.GraphQLSubscription
	OperationName                string
	operationDefinition          int
	objects                      []*resolve.Object
	currentFields                []objectFields
	currentField                 *resolve.Field
	planners                     []PlannerConfiguration
	skipFieldsRefs               []int
	fieldRefDependsOnFieldRefs   map[int][]int
	fieldDependencyKind          map[fieldDependencyKey]fieldDependencyKind
	fieldRefDependants           map[int][]int // inverse of fieldRefDependsOnFieldRefs
	fieldConfigs                 map[int]*FieldConfiguration
	exportedVariables            map[string]struct{}
	skipIncludeOnFragments       map[int]skipIncludeInfo
	disableResolveFieldPositions bool
	includeQueryPlans            bool
	indirectInterfaceFields      map[int]indirectInterfaceField
	pathCache                    map[astvisitor.VisitorKind]map[int]string

	// plannerFields maps plannerID to fieldRefs planned on this planner.
	plannerFields map[int][]int

	// fieldPlanners maps fieldRef to the plannerIDs where it was planned on.
	fieldPlanners map[int][]int

	// fieldEnclosingTypeNames maps fieldRef to the enclosing type name.
	fieldEnclosingTypeNames map[int]string
	// plannerObjects stores the root object for each planner's ProvidesData
	// map plannerID -> root object
	plannerObjects map[int]*resolve.Object
	// plannerCurrentFields stores the current field stack for each planner
	// map plannerID -> field stack
	plannerCurrentFields map[int][]objectFields
	// plannerResponsePaths stores the response paths relative to each planner's root
	// map plannerID -> response path stack
	plannerResponsePaths map[int][]string
	// plannerEntityBoundaryPaths stores the entity boundary paths for each planner
	// map plannerID -> entity boundary path
	plannerEntityBoundaryPaths map[int]string
}

type indirectInterfaceField struct {
	interfaceName string
	node          ast.Node
}

func (v *Visitor) debugOnEnterNode(kind ast.NodeKind, ref int) {
	if !v.Config.Debug.PlanningVisitor {
		return
	}

	switch kind {
	case ast.NodeKindField:
		fieldName := v.Operation.FieldNameString(ref)
		fullPath := v.currentFullPath(false)
		v.debugPrint("EnterField : ", fieldName, " ref: ", ref, " path: ", fullPath)
	case ast.NodeKindInlineFragment:
		fragmentTypeCondition := v.Operation.InlineFragmentTypeConditionNameString(ref)
		v.debugPrint("EnterInlineFragment : ", fragmentTypeCondition, " ref: ", ref)
	case ast.NodeKindSelectionSet:
		v.debugPrint("EnterSelectionSet", " ref: ", ref)
	}
}

func (v *Visitor) debugOnLeaveNode(kind ast.NodeKind, ref int) {
	if !v.Config.Debug.PlanningVisitor {
		return
	}

	switch kind {
	case ast.NodeKindField:
		fieldName := v.Operation.FieldNameString(ref)
		fullPath := v.currentFullPath(false)
		v.debugPrint("LeaveField : ", fieldName, " ref: ", ref, " path: ", fullPath)
	case ast.NodeKindInlineFragment:
		fragmentTypeCondition := v.Operation.InlineFragmentTypeConditionNameString(ref)
		v.debugPrint("LeaveInlineFragment : ", fragmentTypeCondition, " ref: ", ref)
	case ast.NodeKindSelectionSet:
		v.debugPrint("LeaveSelectionSet", " ref: ", ref)
	}
}

func (v *Visitor) debugPrint(args ...interface{}) {
	if !v.Config.Debug.PlanningVisitor {
		return
	}

	allArgs := []interface{}{"[Visitor]: "}
	allArgs = append(allArgs, args...)
	fmt.Println(allArgs...)
}

type skipIncludeInfo struct {
	skip                bool
	skipVariableName    string
	include             bool
	includeVariableName string
}

type objectFields struct {
	popOnField int
	fields     *[]*resolve.Field
}

func (v *Visitor) AllowVisitor(kind astvisitor.VisitorKind, ref int, visitor any, skipFor astvisitor.SkipVisitors) bool {
	if visitor == v {
		// main planner visitor should always be allowed
		return true
	}
	var (
		path           string
		isFragmentPath bool
	)

	if entry, ok := v.pathCache[kind]; ok {
		path = entry[ref]
	} else {
		v.pathCache[kind] = make(map[int]string)
	}
	if path == "" {
		path = v.Walker.Path.DotDelimitedString()
		if kind == astvisitor.EnterField || kind == astvisitor.LeaveField {
			path = path + "." + v.Operation.FieldAliasOrNameString(ref)
		}
		v.pathCache[kind][ref] = path
	}

	if kind == astvisitor.EnterInlineFragment || kind == astvisitor.LeaveInlineFragment {
		isFragmentPath = true
	}

	isRootPath := !strings.Contains(path, ".")
	if isRootPath && !isFragmentPath {
		// if path is a root query (e.g. query, mutation) path we always allow visiting
		//
		// but if it is a fragment path on a query type like `... on Query`, we need to check if visiting is allowed
		// AllowVisitor callback is called before firing Enter/Leave callbacks, but we append ancestor and update path after enter callback,
		// so we will get path as `query` instead of `query.$Query` in case of fragment path
		return true
	}

	idVisitor, ok := visitor.(Identifyable)
	if !ok {
		return false
	}
	visitorID := idVisitor.ID()
	config := v.planners[visitorID]
	if !config.HasPath(path) {
		return false
	}
	switch kind {
	case astvisitor.EnterField, astvisitor.LeaveField:
		fieldName := v.Operation.FieldNameString(ref)
		enclosingTypeName := v.Walker.EnclosingTypeDefinition.NameString(v.Definition)

		allow := config.HasPathWithFieldRef(ref) || config.HasParent(path)

		if !allow {
			if v.Config.Debug.PlanningVisitor {
				if pp, ok := config.Debugger(); ok {
					pp.DebugPrint("allow:", false, " AllowVisitor: Field", " ref:", ref, " enclosingTypeName:", enclosingTypeName, " field:", fieldName, " path:", path)
				}
			}
			return false
		}

		shouldWalkFieldsOnPath :=
			// check if the field path has type condition and matches the enclosing type
			config.ShouldWalkFieldsOnPath(path, enclosingTypeName) ||
				// check if the planner has path without type condition
				// this could happen in case of union type
				// or if there was added missing parent path
				config.ShouldWalkFieldsOnPath(path, "")

		if v.Config.Debug.PlanningVisitor {
			if pp, ok := config.Debugger(); ok {
				pp.DebugPrint("allow:", shouldWalkFieldsOnPath, " AllowVisitor: Field", " ref:", ref, " enclosingTypeName:", enclosingTypeName, " field:", fieldName, " path:", path)
			}
		}

		if !v.Config.DisableIncludeFieldDependencies && kind == astvisitor.LeaveField {
			// we don't need to do this twice, so we only do it on leave

			// store which fields are planned on which planners
			if v.plannerFields[visitorID] == nil {
				v.plannerFields[visitorID] = []int{ref}
			} else {
				v.plannerFields[visitorID] = append(v.plannerFields[visitorID], ref)
			}

			// store which planners a field was planned on
			if v.fieldPlanners[ref] == nil {
				v.fieldPlanners[ref] = []int{visitorID}
			} else {
				v.fieldPlanners[ref] = append(v.fieldPlanners[ref], visitorID)
			}
		}

		return shouldWalkFieldsOnPath
	case astvisitor.EnterInlineFragment, astvisitor.LeaveInlineFragment:
		// we allow visiting inline fragments only if particular planner has path for the fragment

		hasFragmentPath := config.HasFragmentPath(ref)

		if v.Config.Debug.PlanningVisitor {
			if pp, ok := config.Debugger(); ok {
				typeCondition := v.Operation.InlineFragmentTypeConditionNameString(ref)
				pp.DebugPrint("allow:", hasFragmentPath, " AllowVisitor: InlineFragment", " ref:", ref, " typeCondition:", typeCondition)
			}
		}

		return hasFragmentPath
	case astvisitor.EnterSelectionSet, astvisitor.LeaveSelectionSet:
		allowedByParent := skipFor.Allow(config.Planner())

		if v.Config.Debug.PlanningVisitor {
			if pp, ok := config.Debugger(); ok {
				pp.DebugPrint("allow:", allowedByParent, " AllowVisitor: SelectionSet", " ref:", ref, " parent allowance check")
			}
		}

		return allowedByParent
	default:
		return skipFor.Allow(config.Planner())
	}
}

func (v *Visitor) currentFullPath(skipFragments bool) string {
	path := v.Walker.Path.DotDelimitedString()
	if skipFragments {
		path = v.Walker.Path.WithoutInlineFragmentNames().DotDelimitedString()
	}

	if v.Walker.CurrentKind == ast.NodeKindField {
		fieldAliasOrName := v.Operation.FieldAliasOrNameString(v.Walker.CurrentRef)
		path = path + "." + fieldAliasOrName
	}
	return path
}

func (v *Visitor) EnterDirective(ref int) {
	directiveName := v.Operation.DirectiveNameString(ref)
	ancestor := v.Walker.Ancestors[len(v.Walker.Ancestors)-1]
	switch ancestor.Kind {
	case ast.NodeKindOperationDefinition:
		switch directiveName {
		case "flushInterval":
			if value, ok := v.Operation.DirectiveArgumentValueByName(ref, literal.MILLISECONDS); ok {
				if value.Kind == ast.ValueKindInteger {
					v.plan.SetFlushInterval(v.Operation.IntValueAsInt(value.Ref))
				}
			}
		}
	case ast.NodeKindField:
		switch directiveName {
		case "stream":
			initialBatchSize := 0
			if value, ok := v.Operation.DirectiveArgumentValueByName(ref, literal.INITIAL_BATCH_SIZE); ok {
				if value.Kind == ast.ValueKindInteger {
					initialBatchSize = int(v.Operation.IntValueAsInt32(value.Ref))
				}
			}
			v.currentField.Stream = &resolve.StreamField{
				InitialBatchSize: initialBatchSize,
			}
		case "defer":
			v.currentField.Defer = &resolve.DeferField{}
		}
	}
}

func (v *Visitor) EnterInlineFragment(ref int) {
	v.debugOnEnterNode(ast.NodeKindInlineFragment, ref)

	if v.Walker.EnclosingTypeDefinition.Kind == ast.NodeKindInterfaceTypeDefinition {
		field := indirectInterfaceField{
			interfaceName: v.Walker.EnclosingTypeDefinition.NameString(v.Definition),
			node:          v.Walker.EnclosingTypeDefinition,
		}
		v.indirectInterfaceFields[v.Operation.InlineFragments[ref].SelectionSet] = field
	}

	directives := v.Operation.InlineFragments[ref].Directives.Refs
	skipVariableName, skip := v.Operation.ResolveSkipDirectiveVariable(directives)
	includeVariableName, include := v.Operation.ResolveIncludeDirectiveVariable(directives)
	setRef := v.Operation.InlineFragments[ref].SelectionSet
	if setRef == ast.InvalidRef {
		return
	}

	if skip || include {
		v.skipIncludeOnFragments[ref] = skipIncludeInfo{
			skip:                skip,
			skipVariableName:    skipVariableName,
			include:             include,
			includeVariableName: includeVariableName,
		}
	}
}

func (v *Visitor) LeaveInlineFragment(ref int) {
	v.debugOnLeaveNode(ast.NodeKindInlineFragment, ref)
}

func (v *Visitor) EnterSelectionSet(ref int) {
	v.debugOnEnterNode(ast.NodeKindSelectionSet, ref)
}

func (v *Visitor) LeaveSelectionSet(ref int) {
	v.debugOnLeaveNode(ast.NodeKindSelectionSet, ref)
}

func (v *Visitor) EnterField(ref int) {
	v.debugOnEnterNode(ast.NodeKindField, ref)

	if !v.Config.DisableIncludeFieldDependencies {
		v.fieldEnclosingTypeNames[ref] = strings.Clone(v.Walker.EnclosingTypeDefinition.NameString(v.Definition))
	}

	// Track field for each planner that should handle it
	for plannerID := range v.planners {
		v.trackFieldForPlanner(plannerID, ref)
	}

	// check if we have to skip the field in the response
	// it means it was requested by the planner not the user
	if v.skipField(ref) {
		return
	}

	fieldName := v.Operation.FieldNameBytes(ref)
	fieldAliasOrName := v.Operation.FieldAliasOrNameBytes(ref)

	if bytes.Equal(fieldAliasOrName, []byte("__internal__typename_placeholder")) {
		// we should skip such typename as it was added as a placeholder to keep query valid
		return
	}

	fieldDefinition, ok := v.Walker.FieldDefinition(ref)
	if !ok {
		return
	}
	fieldDefinitionTypeRef := v.Definition.FieldDefinitionType(fieldDefinition)

	onTypeNames := v.resolveOnTypeNames(ref, fieldName)

	v.currentField = &resolve.Field{
		Name:        fieldAliasOrName,
		OnTypeNames: onTypeNames,
		Position:    v.resolveFieldPosition(ref),
		Info:        v.resolveFieldInfo(ref, fieldDefinitionTypeRef, onTypeNames),
	}

	if bytes.Equal(fieldName, literal.TYPENAME) {
		typeName := v.Walker.EnclosingTypeDefinition.NameBytes(v.Definition)
		isRootQueryType := v.Definition.Index.IsRootOperationTypeNameBytes(typeName)

		if isRootQueryType {
			str := &resolve.StaticString{
				Path:  []string{v.Operation.FieldAliasOrNameString(ref)},
				Value: string(typeName),
			}
			v.currentField.Value = str
		} else {
			str := &resolve.String{
				Nullable:   false,
				Path:       []string{v.Operation.FieldAliasOrNameString(ref)},
				IsTypeName: true,
			}
			v.currentField.Value = str
		}
	} else {
		path := v.resolveFieldPath(ref)
		v.currentField.Value = v.resolveFieldValue(ref, fieldDefinitionTypeRef, true, path)
	}

	// append the field to the current object
	*v.currentFields[len(v.currentFields)-1].fields = append(*v.currentFields[len(v.currentFields)-1].fields, v.currentField)

	v.mapFieldConfig(ref)
}

func (v *Visitor) mapFieldConfig(ref int) {
	typeName := v.Walker.EnclosingTypeDefinition.NameString(v.Definition)
	fieldNameStr := v.Operation.FieldNameString(ref)
	fieldConfig := v.Config.Fields.ForTypeField(typeName, fieldNameStr)
	if fieldConfig == nil {
		return
	}
	v.fieldConfigs[ref] = fieldConfig
}

func (v *Visitor) resolveFieldInfo(ref, typeRef int, onTypeNames [][]byte) *resolve.FieldInfo {
	if v.Config.DisableIncludeInfo {
		return nil
	}

	enclosingTypeName := v.Walker.EnclosingTypeDefinition.NameString(v.Definition)
	fieldName := v.Operation.FieldNameString(ref)
	fieldHasAuthorizationRule := v.fieldHasAuthorizationRule(enclosingTypeName, fieldName)
	underlyingType := v.Definition.ResolveUnderlyingType(typeRef)
	typeName := v.Definition.ResolveTypeNameString(typeRef)

	// if the value is not a named type, try to resolve the underlying type
	if underlyingType != -1 {
		typeName = v.Definition.ResolveTypeNameString(underlyingType)
	}

	parentTypeNames := []string{enclosingTypeName}
	for i := range onTypeNames {
		onTypeName := string(onTypeNames[i])
		// in the case of a union, this will be equal, so do not append duplicates
		if onTypeName == enclosingTypeName {
			continue
		}
		parentTypeNames = append(parentTypeNames, onTypeName)
	}

	if v.Walker.EnclosingTypeDefinition.Kind == ast.NodeKindInterfaceTypeDefinition {
		// get all the type names that implement this interface
		implementingTypeNames, ok := v.Definition.InterfaceTypeDefinitionImplementedByObjectWithNames(v.Walker.EnclosingTypeDefinition.Ref)
		if ok {
			parentTypeNames = append(parentTypeNames, implementingTypeNames...)
		}
	}
	slices.Sort(parentTypeNames)
	parentTypeNames = slices.Compact(parentTypeNames)

	sourceNames := make([]string, 0, 1)
	sourceIDs := make([]string, 0, 1)

	for i := range v.planners {
		if v.planners[i].HasPathWithFieldRef(ref) {
			sourceIDs = append(sourceIDs, v.planners[i].DataSourceConfiguration().Id())
			sourceNames = append(sourceNames, v.planners[i].DataSourceConfiguration().Name())
		}
	}
	fieldInfo := &resolve.FieldInfo{
		Name:            fieldName,
		NamedType:       typeName,
		ParentTypeNames: parentTypeNames,
		Source: resolve.TypeFieldSource{
			IDs:   sourceIDs,
			Names: sourceNames,
		},
		ExactParentTypeName:  enclosingTypeName,
		HasAuthorizationRule: fieldHasAuthorizationRule,
	}

	if value, ok := v.indirectInterfaceFields[v.Walker.Ancestors[len(v.Walker.Ancestors)-1].Ref]; ok {
		_, defined := v.Definition.NodeFieldDefinitionByName(value.node, v.Operation.FieldNameBytes(ref))
		if defined && value.node.Kind == ast.NodeKindInterfaceTypeDefinition {
			fieldInfo.IndirectInterfaceNames = append(fieldInfo.IndirectInterfaceNames, value.interfaceName)
		}
	}

	return fieldInfo
}

func (v *Visitor) fieldHasAuthorizationRule(typeName, fieldName string) bool {
	fieldConfig := v.Config.Fields.ForTypeField(typeName, fieldName)
	return fieldConfig != nil && fieldConfig.HasAuthorizationRule
}

func (v *Visitor) resolveFieldPosition(ref int) resolve.Position {
	if v.disableResolveFieldPositions {
		return resolve.Position{}
	}
	return resolve.Position{
		Line:   v.Operation.Fields[ref].Position.LineStart,
		Column: v.Operation.Fields[ref].Position.CharStart,
	}
}

func (v *Visitor) resolveSkipIncludeOnParent() (info skipIncludeInfo, ok bool) {
	if len(v.skipIncludeOnFragments) == 0 {
		return skipIncludeInfo{}, false
	}

	for i := len(v.Walker.Ancestors) - 1; i >= 0; i-- {
		ancestor := v.Walker.Ancestors[i]
		if ancestor.Kind != ast.NodeKindInlineFragment {
			continue
		}
		if info, ok := v.skipIncludeOnFragments[ancestor.Ref]; ok {
			return info, true
		}
	}

	return skipIncludeInfo{}, false
}

func (v *Visitor) resolveOnTypeNames(fieldRef int, fieldName ast.ByteSlice) (onTypeNames [][]byte) {
	if len(v.Walker.Ancestors) < 2 {
		return nil
	}
	inlineFragment := v.Walker.Ancestors[len(v.Walker.Ancestors)-2]
	if inlineFragment.Kind != ast.NodeKindInlineFragment {
		return nil
	}
	typeName := v.Operation.InlineFragmentTypeConditionName(inlineFragment.Ref)
	if typeName == nil {
		typeName = v.Walker.EnclosingTypeDefinition.NameBytes(v.Definition)
	}
	node, exists := v.Definition.NodeByName(typeName)
	// If not an interface, return the concrete type
	if !exists || !node.Kind.IsAbstractType() {
		return v.addInterfaceObjectNameToTypeNames(fieldRef, typeName, [][]byte{v.Config.Types.RenameTypeNameOnMatchBytes(typeName)})
	}

	if node.Kind == ast.NodeKindUnionTypeDefinition {
		if !bytes.Equal(fieldName, literal.TYPENAME) {
			// Union can't have field selections other than __typename
			v.Walker.StopWithInternalErr(fmt.Errorf("resolveOnTypeNames called with a union type and field %s", fieldName))
			return nil
		}

		typeNames, ok := v.Definition.UnionTypeDefinitionMemberTypeNamesAsBytes(node.Ref)
		if ok {
			onTypeNames = typeNames
		}
	} else {
		// We're dealing with an interface, so add all objects that implement this interface to the slice
		typeNames, ok := v.Definition.InterfaceTypeDefinitionImplementedByObjectWithNamesAsBytes(node.Ref)
		if ok {
			onTypeNames = typeNames
		}
	}

	if len(v.Walker.TypeDefinitions) > 1 {
		// filter obtained onTypeNames to only those that are allowed by the grandparent type
		grandParent := v.Walker.TypeDefinitions[len(v.Walker.TypeDefinitions)-2]
		switch grandParent.Kind {
		case ast.NodeKindUnionTypeDefinition:
			for i := 0; i < len(onTypeNames); i++ {
				possibleMember, exists := v.Definition.Index.FirstNodeByNameStr(string(onTypeNames[i]))
				if !exists {
					continue
				}
				if !v.Definition.NodeIsUnionMember(possibleMember, grandParent) {
					onTypeNames = append(onTypeNames[:i], onTypeNames[i+1:]...)
					i--
				}
			}
		case ast.NodeKindInterfaceTypeDefinition:
			objectTypesImplementingGrandParent, _ := v.Definition.InterfaceTypeDefinitionImplementedByObjectWithNames(grandParent.Ref)
			for i := 0; i < len(onTypeNames); i++ {
				if !slices.Contains(objectTypesImplementingGrandParent, string(onTypeNames[i])) {
					onTypeNames = append(onTypeNames[:i], onTypeNames[i+1:]...)
					i--
				}
			}
		case ast.NodeKindObjectTypeDefinition:
			// if the grandparent is an object type, we only want to keep the onTypeNames that match the grandparent type
			grandParentTypeName := grandParent.NameBytes(v.Definition)
			for i := 0; i < len(onTypeNames); i++ {
				if !bytes.Equal(onTypeNames[i], grandParentTypeName) {
					onTypeNames = append(onTypeNames[:i], onTypeNames[i+1:]...)
					i--
				}
			}
		default:
		}
	}

	return onTypeNames
}

func (v *Visitor) addInterfaceObjectNameToTypeNames(fieldRef int, typeName []byte, onTypeNames [][]byte) [][]byte {
	includeInterfaceObjectName := false
	var interfaceObjectName string
	for i := range v.planners {
		if !v.planners[i].HasPathWithFieldRef(fieldRef) {
			continue
		}

		for _, interfaceObjCfg := range v.planners[i].DataSourceConfiguration().FederationConfiguration().InterfaceObjects {
			if slices.Contains(interfaceObjCfg.ConcreteTypeNames, string(typeName)) {
				includeInterfaceObjectName = true
				interfaceObjectName = interfaceObjCfg.InterfaceTypeName
				break
			}
		}
	}
	if includeInterfaceObjectName {
		onTypeNames = append(onTypeNames, []byte(interfaceObjectName))
	}

	return onTypeNames
}

func (v *Visitor) LeaveField(ref int) {
	v.debugOnLeaveNode(ast.NodeKindField, ref)

	// Pop fields for each planner that tracked this field
	for plannerID := range v.planners {
		v.popFieldsForPlanner(plannerID, ref)
	}

	if v.skipField(ref) {
		// we should also check skips on field leave
		// cause on nested keys we could mistakenly remove wrong object
		// from the stack of the current objects
		return
	}

	if v.currentFields[len(v.currentFields)-1].popOnField == ref {
		v.currentFields = v.currentFields[:len(v.currentFields)-1]
	}
	fieldDefinition, ok := v.Walker.FieldDefinition(ref)
	if !ok {
		return
	}
	fieldDefinitionTypeNode := v.Definition.FieldDefinitionTypeNode(fieldDefinition)
	switch fieldDefinitionTypeNode.Kind {
	case ast.NodeKindObjectTypeDefinition, ast.NodeKindInterfaceTypeDefinition, ast.NodeKindUnionTypeDefinition:
		v.objects = v.objects[:len(v.objects)-1]
	}
}

// skipField returns true if the field was added by the query planner as a dependency.
// For another field and should not be included in the response.
// If it returns false, the user requests the field.
func (v *Visitor) skipField(ref int) bool {
	// TODO: If this grows, switch to map[int]struct{} for O(1).
	for _, skipRef := range v.skipFieldsRefs {
		if skipRef == ref {
			return true
		}
	}
	return false
}

func (v *Visitor) introspectionShouldEvaluateIncludeDeprecated(fieldName string, enclosingTypeName string) bool {
	var introspectionEvaluateIncludeDeprecated bool

	switch enclosingTypeName {
	case "__Directive", "__Field":
		introspectionEvaluateIncludeDeprecated = fieldName == "args"
	case "__Type":
		switch fieldName {
		case "fields", "enumValues", "inputFields":
			introspectionEvaluateIncludeDeprecated = true
		}
	}

	return introspectionEvaluateIncludeDeprecated
}

func (v *Visitor) includeDeprecatedVariableName(fieldRef int) (name string) {
	if !v.Operation.FieldHasArguments(fieldRef) {
		return
	}

	argRef, ok := v.Operation.FieldArgument(fieldRef, []byte("includeDeprecated"))
	if !ok {
		return
	}

	argValue := v.Operation.ArgumentValue(argRef)
	if argValue.Kind != ast.ValueKindVariable {
		return
	}

	return string(v.Operation.VariableValueNameBytes(argValue.Ref))
}

func (v *Visitor) resolveSkipArrayItem(fieldRef int, fieldName string, enclosingTypeName string) resolve.SkipArrayItem {
	if !v.introspectionShouldEvaluateIncludeDeprecated(fieldName, enclosingTypeName) {
		return nil
	}

	return func(includeDeprecatedVariableName string) resolve.SkipArrayItem {
		return func(ctx *resolve.Context, itemValue *astjson.Value) bool {
			shouldIncludeDeprecated := false

			if includeDeprecatedVariableName != "" {
				shouldIncludeDeprecated = ctx.Variables.GetBool(includeDeprecatedVariableName)
			}

			isDeprecated := itemValue.GetBool("isDeprecated")

			return isDeprecated && !shouldIncludeDeprecated
		}
	}(v.includeDeprecatedVariableName(fieldRef))
}

func (v *Visitor) resolveFieldValue(fieldRef, typeRef int, nullable bool, path []string) resolve.Node {
	ofType := v.Definition.Types[typeRef].OfType

	fieldName := v.Operation.FieldNameString(fieldRef)
	enclosingTypeName := v.Walker.EnclosingTypeDefinition.NameString(v.Definition)
	fieldConfig := v.Config.Fields.ForTypeField(enclosingTypeName, fieldName)
	unescapeResponseJson := false
	if fieldConfig != nil {
		unescapeResponseJson = fieldConfig.UnescapeResponseJson
	}

	switch v.Definition.Types[typeRef].TypeKind {
	case ast.TypeKindNonNull:
		return v.resolveFieldValue(fieldRef, ofType, false, path)
	case ast.TypeKindList:
		listItem := v.resolveFieldValue(fieldRef, ofType, true, nil)

		return &resolve.Array{
			Nullable: nullable,
			Path:     path,
			Item:     listItem,
			SkipItem: v.resolveSkipArrayItem(fieldRef, fieldName, enclosingTypeName),
		}
	case ast.TypeKindNamed:
		typeName := v.Definition.ResolveTypeNameString(typeRef)
		typeDefinitionNode, ok := v.Definition.Index.FirstNodeByNameStr(typeName)
		if !ok {
			v.Walker.StopWithInternalErr(fmt.Errorf("type %s not found in the definition", typeName))
			return &resolve.Null{}
		}

		customResolve, ok := v.Config.CustomResolveMap[typeName]
		if ok {
			return &resolve.CustomNode{
				CustomResolve: customResolve,
				Path:          path,
				Nullable:      nullable,
			}
		}

		switch typeDefinitionNode.Kind {
		case ast.NodeKindScalarTypeDefinition:
			fieldExport := v.resolveFieldExport(fieldRef)
			switch typeName {
			case "String":
				return &resolve.String{
					Path:                 path,
					Nullable:             nullable,
					Export:               fieldExport,
					UnescapeResponseJson: unescapeResponseJson,
				}
			case "Boolean":
				return &resolve.Boolean{
					Path:     path,
					Nullable: nullable,
					Export:   fieldExport,
				}
			case "Int":
				return &resolve.Integer{
					Path:     path,
					Nullable: nullable,
					Export:   fieldExport,
				}
			case "Float":
				return &resolve.Float{
					Path:     path,
					Nullable: nullable,
					Export:   fieldExport,
				}
			case "BigInt":
				return &resolve.BigInt{
					Path:     path,
					Nullable: nullable,
					Export:   fieldExport,
				}
			case "JSON":
				if unescapeResponseJson {
					return &resolve.String{
						Path:                 path,
						Nullable:             nullable,
						Export:               fieldExport,
						UnescapeResponseJson: unescapeResponseJson,
					}
				}
				fallthrough
			default:
				return &resolve.Scalar{
					Path:     path,
					Nullable: nullable,
					Export:   fieldExport,
				}
			}
		case ast.NodeKindEnumTypeDefinition:
			values := make([]string, 0, len(v.Definition.EnumTypeDefinitions[typeDefinitionNode.Ref].EnumValuesDefinition.Refs))
			inaccessibleValues := make([]string, 0)
			for _, valueRef := range v.Definition.EnumTypeDefinitions[typeDefinitionNode.Ref].EnumValuesDefinition.Refs {
				valueName := v.Definition.EnumValueDefinitionNameString(valueRef)
				values = append(values, valueName)

				if _, isInaccessible := v.Definition.EnumValueDefinitionDirectiveByName(valueRef, []byte("inaccessible")); isInaccessible {
					inaccessibleValues = append(inaccessibleValues, valueName)
				}
			}
			return &resolve.Enum{
				Path:               path,
				Nullable:           nullable,
				TypeName:           typeName,
				Values:             values,
				InaccessibleValues: inaccessibleValues,
			}
		case ast.NodeKindObjectTypeDefinition, ast.NodeKindInterfaceTypeDefinition, ast.NodeKindUnionTypeDefinition:
			object := &resolve.Object{
				Nullable:      nullable,
				Path:          path,
				Fields:        []*resolve.Field{},
				TypeName:      typeName,
				PossibleTypes: map[string]struct{}{},
			}

			switch typeDefinitionNode.Kind {
			case ast.NodeKindObjectTypeDefinition:
				object.PossibleTypes[typeName] = struct{}{}
			case ast.NodeKindInterfaceTypeDefinition:
				objectTypesImplementingInterface, _ := v.Definition.InterfaceTypeDefinitionImplementedByObjectWithNames(typeDefinitionNode.Ref)
				for _, implementingTypeName := range objectTypesImplementingInterface {
					// exlude inaccessible types from possible types
					if v.isInaccesibleType(implementingTypeName) {
						continue
					}

					object.PossibleTypes[implementingTypeName] = struct{}{}

				}

				if slices.Contains(v.Config.EntityInterfaceNames, typeName) {
					object.PossibleTypes[typeName] = struct{}{}
				}

			case ast.NodeKindUnionTypeDefinition:
				if unionMembers, ok := v.Definition.UnionTypeDefinitionMemberTypeNames(typeDefinitionNode.Ref); ok {
					for _, unionMember := range unionMembers {
						// exlude inaccessible types from possible types
						if v.isInaccesibleType(unionMember) {
							continue
						}
						object.PossibleTypes[unionMember] = struct{}{}
					}
				}
			default:
			}

			if v.currentField.Info != nil {
				if len(v.currentField.Info.Source.Names) > 0 {
					object.SourceName = v.currentField.Info.Source.Names[0]
				} else if len(v.currentField.Info.Source.IDs) > 0 {
					object.SourceName = v.currentField.Info.Source.IDs[0]
				}
			}

			v.objects = append(v.objects, object)
			v.Walker.DefferOnEnterField(func() {
				v.currentFields = append(v.currentFields, objectFields{
					popOnField: fieldRef,
					fields:     &object.Fields,
				})
			})
			return object
		default:
			return &resolve.Null{}
		}
	default:
		return &resolve.Null{}
	}
}

func (v *Visitor) isInaccesibleType(typeName string) bool {
	typeDefinitionNode, ok := v.Definition.Index.FirstNodeByNameStr(typeName)
	if !ok {
		return false
	}

	if typeDefinitionNode.Kind != ast.NodeKindObjectTypeDefinition {
		return false
	}

	if !v.Definition.ObjectTypeDefinitions[typeDefinitionNode.Ref].HasDirectives {
		return false
	}

	return v.Definition.ObjectTypeDefinitions[typeDefinitionNode.Ref].Directives.HasDirectiveByName(v.Definition, "inaccessible")
}

func (v *Visitor) resolveFieldExport(fieldRef int) *resolve.FieldExport {
	if !v.Operation.Fields[fieldRef].HasDirectives {
		return nil
	}
	exportAs := ""
	for _, ref := range v.Operation.Fields[fieldRef].Directives.Refs {
		if v.Operation.Input.ByteSliceString(v.Operation.Directives[ref].Name) == "export" {
			value, ok := v.Operation.DirectiveArgumentValueByName(ref, []byte("as"))
			if !ok {
				continue
			}
			if value.Kind != ast.ValueKindString {
				continue
			}
			exportAs = v.Operation.StringValueContentString(value.Ref)
		}
	}
	if exportAs == "" {
		return nil
	}
	variableDefinition, ok := v.Operation.VariableDefinitionByNameAndOperation(v.Walker.Ancestors[0].Ref, []byte(exportAs))
	if !ok {
		return nil
	}
	v.exportedVariables[exportAs] = struct{}{}

	typeName := v.Operation.ResolveTypeNameString(v.Operation.VariableDefinitions[variableDefinition].Type)
	switch typeName {
	case "Int", "Float", "Boolean":
		return &resolve.FieldExport{
			Path: []string{exportAs},
		}
	default:
		return &resolve.FieldExport{
			Path:     []string{exportAs},
			AsString: true,
		}
	}
}

func (v *Visitor) fieldRequiresExportedVariable(fieldRef int) bool {
	for _, arg := range v.Operation.Fields[fieldRef].Arguments.Refs {
		if v.valueRequiresExportedVariable(v.Operation.Arguments[arg].Value) {
			return true
		}
	}
	return false
}

func (v *Visitor) valueRequiresExportedVariable(value ast.Value) bool {
	switch value.Kind {
	case ast.ValueKindVariable:
		name := v.Operation.VariableValueNameString(value.Ref)
		if _, ok := v.exportedVariables[name]; ok {
			return true
		}
		return false
	case ast.ValueKindList:
		for _, ref := range v.Operation.ListValues[value.Ref].Refs {
			if v.valueRequiresExportedVariable(v.Operation.Values[ref]) {
				return true
			}
		}
		return false
	case ast.ValueKindObject:
		for _, ref := range v.Operation.ObjectValues[value.Ref].Refs {
			if v.valueRequiresExportedVariable(v.Operation.ObjectFieldValue(ref)) {
				return true
			}
		}
		return false
	default:
		return false
	}
}

func (v *Visitor) EnterOperationDefinition(ref int) {
	operationName := v.Operation.OperationDefinitionNameString(ref)
	if v.OperationName != operationName {
		v.Walker.SkipNode()
		return
	}

	v.operationDefinition = ref

	rootObject := &resolve.Object{
		Fields: []*resolve.Field{},
	}

	v.objects = append(v.objects, rootObject)
	v.currentFields = append(v.currentFields, objectFields{
		fields:     &rootObject.Fields,
		popOnField: -1,
	})

	operationKind, _, err := AnalyzePlanKind(v.Operation, v.Definition, v.OperationName)
	if err != nil {
		v.Walker.StopWithInternalErr(err)
		return
	}

	v.response = &resolve.GraphQLResponse{
		Data:       rootObject,
		RawFetches: make([]*resolve.FetchItem, 0, len(v.planners)),
	}
	if !v.Config.DisableIncludeInfo {
		v.response.Info = &resolve.GraphQLResponseInfo{
			OperationType: operationKind,
		}
	}

	// Initialize per-planner structures for ProvidesData tracking
	v.initializePlannerStructures()

	if operationKind == ast.OperationTypeSubscription {
		v.subscription = &resolve.GraphQLSubscription{
			Response: v.response,
		}
		v.plan = &SubscriptionResponsePlan{
			FlushInterval: v.Config.DefaultFlushIntervalMillis,
			Response:      v.subscription,
		}
		return
	}

	v.plan = &SynchronousResponsePlan{
		Response: v.response,
	}
}

func (v *Visitor) resolveFieldPath(ref int) []string {
	typeName := v.Walker.EnclosingTypeDefinition.NameString(v.Definition)
	fieldName := v.Operation.FieldNameUnsafeString(ref)
	plannerConfig := v.currentOrParentPlannerConfiguration(ref)

	aliasOverride := false
	if plannerConfig != nil && plannerConfig.Planner() != nil {
		behavior := plannerConfig.DataSourceConfiguration().PlanningBehavior()
		aliasOverride = behavior.OverrideFieldPathFromAlias
	}

	for i := range v.Config.Fields {
		if v.Config.Fields[i].TypeName == typeName && v.Config.Fields[i].FieldName == fieldName {
			if aliasOverride {
				override, exists := plannerConfig.DownstreamResponseFieldAlias(ref)
				if exists {
					return []string{override}
				}
			}
			if aliasOverride && v.Operation.FieldAliasIsDefined(ref) {
				return []string{v.Operation.FieldAliasString(ref)}
			}
			if v.Config.Fields[i].DisableDefaultMapping {
				return nil
			}
			if len(v.Config.Fields[i].Path) != 0 {
				return v.Config.Fields[i].Path
			}
			return []string{fieldName}
		}
	}

	if aliasOverride {
		return []string{v.Operation.FieldAliasOrNameString(ref)}
	}

	return []string{fieldName}
}

func (v *Visitor) EnterDocument(operation, definition *ast.Document) {
	v.Operation, v.Definition = operation, definition
	v.fieldConfigs = map[int]*FieldConfiguration{}
	v.exportedVariables = map[string]struct{}{}
	v.skipIncludeOnFragments = map[int]skipIncludeInfo{}
	v.indirectInterfaceFields = map[int]indirectInterfaceField{}
	v.pathCache = map[astvisitor.VisitorKind]map[int]string{}
	v.plannerFields = map[int][]int{}
	v.fieldPlanners = map[int][]int{}
	v.fieldEnclosingTypeNames = map[int]string{}
	v.plannerObjects = map[int]*resolve.Object{}
	v.plannerCurrentFields = map[int][]objectFields{}
	v.plannerResponsePaths = map[int][]string{}
}

func (v *Visitor) LeaveDocument(_, _ *ast.Document) {
	for i := range v.planners {
		if v.planners[i].ObjectFetchConfiguration().isSubscription {
			v.configureSubscription(v.planners[i].ObjectFetchConfiguration())
		} else {
			v.configureObjectFetch(v.planners[i].ObjectFetchConfiguration())
		}
	}
}

var (
	templateRegex = regexp.MustCompile(`{{.*?}}`)
	selectorRegex = regexp.MustCompile(`{{\s*\.(.*?)\s*}}`)
)

func (v *Visitor) currentOrParentPlannerConfiguration(fieldRef int) PlannerConfiguration {
	// TODO: this method should be dropped it is unnecessary expensive

	const none = -1
	currentPath := v.currentFullPath(false)
	plannerIndex := none
	plannerPathDeepness := none

	for i := range v.planners {
		v.planners[i].ForEachPath(func(plannerPath *pathConfiguration) bool {
			if v.isCurrentOrParentPath(currentPath, plannerPath.path) {
				currentPlannerPathDeepness := v.pathDeepness(plannerPath.path)
				if currentPlannerPathDeepness > plannerPathDeepness {
					plannerPathDeepness = currentPlannerPathDeepness
					plannerIndex = i
					return true
				}
			}
			return false
		})
	}

	if plannerIndex != none {
		return v.planners[plannerIndex]
	}

	return nil
}

func (v *Visitor) isCurrentOrParentPath(currentPath string, parentPath string) bool {
	return strings.HasPrefix(currentPath, parentPath)
}

func (v *Visitor) pathDeepness(path string) int {
	return strings.Count(path, ".")
}

func (v *Visitor) initializePlannerStructures() {
	// Initialize root objects and field stacks for each potential planner
	// We'll populate these as we traverse fields
	if v.planners == nil {
		return
	}

	for i := range v.planners {
		v.plannerObjects[i] = &resolve.Object{
			Fields: []*resolve.Field{},
		}
		v.plannerCurrentFields[i] = []objectFields{{
			fields:     &v.plannerObjects[i].Fields,
			popOnField: -1,
		}}
		v.plannerResponsePaths[i] = []string{}
	}
	v.plannerEntityBoundaryPaths = map[int]string{}
}

func (v *Visitor) trackFieldForPlanner(plannerID int, fieldRef int) {
	// Safety checks
	if v.planners == nil || plannerID >= len(v.planners) {
		return
	}
	if v.plannerObjects == nil || v.plannerCurrentFields == nil {
		return
	}

	// Check if this planner should handle this field
	if !v.shouldPlannerHandleField(plannerID, fieldRef) {
		return
	}

	// Get field information
	fieldName := v.Operation.FieldNameBytes(fieldRef)
	fieldAliasOrName := v.Operation.FieldAliasOrNameString(fieldRef)

	// For nested entity fetches, check if this field represents the entity boundary
	// If so, we should skip adding this field to ProvidesData and instead add its children
	if v.isEntityBoundaryField(plannerID, fieldRef) {
		// Add a __typename field to the current object for entity boundary
		v.addTypenameFieldForPlanner(plannerID)
		return
	}

	// Check if this is a __typename field and if we already have one with the same name and path
	if bytes.Equal(fieldName, literal.TYPENAME) && len(v.plannerCurrentFields[plannerID]) > 0 {
		currentFields := v.plannerCurrentFields[plannerID][len(v.plannerCurrentFields[plannerID])-1]

		// Check if we already have a __typename field with the same name and path
		for _, existingField := range *currentFields.fields {
			if bytes.Equal(existingField.Name, []byte(fieldAliasOrName)) {
				// For __typename fields, the path is [fieldAliasOrName]
				// Check if the existing field has the same path
				if existingValue, ok := existingField.Value.(*resolve.Scalar); ok {
					if len(existingValue.Path) > 0 && existingValue.Path[0] == fieldAliasOrName {
						// We already have this __typename field with the same name and path, skip it
						return
					}
				}
			}
		}
	}

	// Get the field definition
	fieldDefinition, ok := v.Walker.FieldDefinition(fieldRef)
	if !ok {
		return
	}
	fieldType := v.Definition.FieldDefinitionType(fieldDefinition)

	// Create a simple field value for tracking purposes
	fieldValue := v.createFieldValueForPlanner(fieldRef, fieldType, []string{fieldAliasOrName})

	onTypeNames := v.resolveEntityOnTypeNames(plannerID, fieldRef, fieldName)

	// Create the field
	field := &resolve.Field{
		Name:        []byte(fieldAliasOrName),
		Value:       fieldValue,
		OnTypeNames: onTypeNames,
	}

	// Add the field to the current object for this planner
	if len(v.plannerCurrentFields[plannerID]) > 0 {
		currentFields := v.plannerCurrentFields[plannerID][len(v.plannerCurrentFields[plannerID])-1]
		*currentFields.fields = append(*currentFields.fields, field)
	}

	for {
		// for loop to unwrap array item
		switch node := fieldValue.(type) {
		case *resolve.Array:
			// unwrap and check type again
			fieldValue = node.Item
		case *resolve.Object:
			// if the field value is an object, add it to the current fields stack
			v.Walker.DefferOnEnterField(func() {
				v.plannerCurrentFields[plannerID] = append(v.plannerCurrentFields[plannerID], objectFields{
					popOnField: fieldRef,
					fields:     &node.Fields,
				})
			})
			return
		default:
			// field value is a scalar or null, we don't add it to the stack
			return
		}
	}
}

func (v *Visitor) resolveEntityOnTypeNames(plannerID, fieldRef int, fieldName ast.ByteSlice) (onTypeNames [][]byte) {
	// If this is an entity root field, return the enclosing type name
	if v.isEntityRootField(plannerID, fieldRef) {
		enclosingTypeName := v.Walker.EnclosingTypeDefinition.NameBytes(v.Definition)
		if enclosingTypeName != nil {
			return [][]byte{enclosingTypeName}
		}
	}

	// Otherwise, use the regular resolution logic
	onTypeNames = v.resolveOnTypeNames(fieldRef, fieldName)
	return onTypeNames
}

// createFieldValueForPlanner creates a simplified field value for planner tracking
// without relying on the full visitor state like resolveFieldValue does
func (v *Visitor) createFieldValueForPlanner(fieldRef, typeRef int, path []string) resolve.Node {
	ofType := v.Definition.Types[typeRef].OfType

	switch v.Definition.Types[typeRef].TypeKind {
	case ast.TypeKindNonNull:
		node := v.createFieldValueForPlanner(fieldRef, ofType, path)
		// Set nullable to false for the returned node
		switch n := node.(type) {
		case *resolve.Scalar:
			n.Nullable = false
		case *resolve.Object:
			n.Nullable = false
		case *resolve.Array:
			n.Nullable = false
		}
		return node
	case ast.TypeKindList:
		listItem := v.createFieldValueForPlanner(fieldRef, ofType, nil)
		return &resolve.Array{
			Nullable: true,
			Path:     path,
			Item:     listItem,
		}
	case ast.TypeKindNamed:
		typeName := v.Definition.ResolveTypeNameString(typeRef)
		typeDefinitionNode, ok := v.Definition.Index.FirstNodeByNameStr(typeName)
		if !ok {
			return &resolve.Null{}
		}
		switch typeDefinitionNode.Kind {
		case ast.NodeKindScalarTypeDefinition, ast.NodeKindEnumTypeDefinition:
			return &resolve.Scalar{
				Nullable: true,
				Path:     path,
			}
		case ast.NodeKindObjectTypeDefinition, ast.NodeKindInterfaceTypeDefinition, ast.NodeKindUnionTypeDefinition:
			// For object types, create a new object that will be populated by child fields
			obj := &resolve.Object{
				Nullable: true,
				Path:     path,
				Fields:   []*resolve.Field{},
			}
			return obj
		default:
			return &resolve.Null{}
		}
	default:
		return &resolve.Null{}
	}
}

// isEntityBoundaryField checks if this field represents the entity boundary for a nested entity fetch
// For nested entity fetches, the field at the response path boundary should be skipped in ProvidesData
func (v *Visitor) isEntityBoundaryField(plannerID int, fieldRef int) bool {
	config := v.planners[plannerID]
	fetchConfig := config.ObjectFetchConfiguration()
	if fetchConfig == nil || fetchConfig.fetchItem == nil {
		return false
	}

	// Check if this is a nested fetch (has "." in response path)
	responsePath := "query." + fetchConfig.fetchItem.ResponsePath
	if !strings.Contains(responsePath, ".") {
		return false // Root fetch, no boundary field to skip
	}

	// For nested fetches, check if this field is at the entity boundary
	currentPath := v.Walker.Path.DotDelimitedString()
	fieldName := v.Operation.FieldAliasOrNameString(fieldRef)
	fullFieldPath := currentPath + "." + fieldName

	// If this field path matches the response path, it's the entity boundary
	if fullFieldPath == responsePath {
		// Store the entity boundary path for this planner
		v.plannerEntityBoundaryPaths[plannerID] = fullFieldPath
		return true
	}
	return false
}

// isEntityRootField checks if this field is at the root of an entity
// This means it has one additional path element compared to the stored entity boundary path
func (v *Visitor) isEntityRootField(plannerID int, fieldRef int) bool {
	// Check if we have a stored entity boundary path for this planner
	boundaryPath, hasBoundary := v.plannerEntityBoundaryPaths[plannerID]
	if !hasBoundary {
		return false
	}

	// Get the current field path
	currentPath := v.Walker.Path.DotDelimitedString()
	fieldName := v.Operation.FieldAliasOrNameString(fieldRef)
	fullFieldPath := currentPath + "." + fieldName

	// Check if this field is a direct child of the entity boundary
	// It should start with the boundary path and have exactly one more segment
	if !strings.HasPrefix(fullFieldPath, boundaryPath+".") {
		return false
	}

	// Remove the boundary path prefix and check if there's exactly one segment left
	remainingPath := strings.TrimPrefix(fullFieldPath, boundaryPath+".")
	// If there are no more dots, this is a root field of the entity
	return !strings.Contains(remainingPath, ".")
}

// addTypenameFieldForPlanner adds a __typename field to the current object for entity boundary fields
func (v *Visitor) addTypenameFieldForPlanner(plannerID int) {

	// Create a __typename field
	typenameField := &resolve.Field{
		Name: []byte("__typename"),
		Value: &resolve.Scalar{
			Path: []string{"__typename"},
		},
	}

	// Add the __typename field to the current object for this planner
	if len(v.plannerCurrentFields[plannerID]) > 0 {
		currentFields := v.plannerCurrentFields[plannerID][len(v.plannerCurrentFields[plannerID])-1]
		*currentFields.fields = append(*currentFields.fields, typenameField)
	}
}

func (v *Visitor) shouldPlannerHandleField(plannerID int, fieldRef int) bool {
	// Safety checks
	if v.planners == nil || plannerID >= len(v.planners) {
		return false
	}

	// Use the same logic as AllowVisitor to check if a planner handles a field
	path := v.Walker.Path.DotDelimitedString()
	if v.Walker.CurrentKind == ast.NodeKindField {
		path = path + "." + v.Operation.FieldAliasOrNameString(fieldRef)
	}

	config := v.planners[plannerID]
	if !config.HasPath(path) {
		return false
	}

	enclosingTypeName := v.Walker.EnclosingTypeDefinition.NameString(v.Definition)

	allow := config.HasPathWithFieldRef(fieldRef) || config.HasParent(path)
	if !allow {
		return false
	}

	shouldWalkFieldsOnPath := config.ShouldWalkFieldsOnPath(path, enclosingTypeName) ||
		config.ShouldWalkFieldsOnPath(path, "")

	return shouldWalkFieldsOnPath
}

func (v *Visitor) popFieldsForPlanner(plannerID int, fieldRef int) {
	// Safety checks
	if v.plannerCurrentFields == nil || plannerID >= len(v.plannerCurrentFields) {
		return
	}

	if len(v.plannerCurrentFields[plannerID]) > 0 {
		last := len(v.plannerCurrentFields[plannerID]) - 1
		if v.plannerCurrentFields[plannerID][last].popOnField == fieldRef {
			v.plannerCurrentFields[plannerID] = v.plannerCurrentFields[plannerID][:last]
		}
	}
}

func (v *Visitor) resolveInputTemplates(config *objectFetchConfiguration, input *string, variables *resolve.Variables) {
	*input = templateRegex.ReplaceAllStringFunc(*input, func(s string) string {
		selectors := selectorRegex.FindStringSubmatch(s)
		if len(selectors) != 2 {
			return s
		}
		selector := strings.TrimPrefix(selectors[1], ".")
		parts := strings.Split(selector, ".")
		if len(parts) < 2 {
			return s
		}
		path := parts[1:]
		var (
			variableName string
		)
		switch parts[0] {
		case "object":
			variable := &resolve.ObjectVariable{
				Path:     path,
				Renderer: resolve.NewPlainVariableRenderer(),
			}
			variableName, _ = variables.AddVariable(variable)
		case "arguments":
			argumentName := path[0]
			arg, ok := v.Operation.FieldArgument(config.fieldRef, []byte(argumentName))
			if !ok {
				break
			}
			value := v.Operation.ArgumentValue(arg)
			if value.Kind != ast.ValueKindVariable {
				inputValueDefinition := -1
				for _, ref := range v.Definition.FieldDefinitions[config.fieldDefinitionRef].ArgumentsDefinition.Refs {
					inputFieldName := v.Definition.Input.ByteSliceString(v.Definition.InputValueDefinitions[ref].Name)
					if inputFieldName == argumentName {
						inputValueDefinition = ref
						break
					}
				}
				if inputValueDefinition == -1 {
					return "null"
				}
				return v.renderJSONValueTemplate(value, variables, inputValueDefinition)
			}
			variableValue := v.Operation.VariableValueNameString(value.Ref)
			if !v.Operation.OperationDefinitionHasVariableDefinition(v.operationDefinition, variableValue) {
				break // omit optional argument when variable is not defined
			}
			variableDefinition, exists := v.Operation.VariableDefinitionByNameAndOperation(v.operationDefinition, v.Operation.VariableValueNameBytes(value.Ref))
			if !exists {
				break
			}
			variableTypeRef := v.Operation.VariableDefinitions[variableDefinition].Type
			typeName := v.Operation.ResolveTypeNameBytes(v.Operation.VariableDefinitions[variableDefinition].Type)
			node, exists := v.Definition.Index.FirstNodeByNameBytes(typeName)
			if !exists {
				break
			}

			var variablePath []string
			if len(parts) > 2 && node.Kind == ast.NodeKindInputObjectTypeDefinition {
				variablePath = append(variablePath, path...)
			} else {
				variablePath = append(variablePath, variableValue)
			}

			variable := &resolve.ContextVariable{
				Path: variablePath,
			}

			if fieldConfig, ok := v.fieldConfigs[config.fieldRef]; ok {
				if argumentConfig := fieldConfig.Arguments.ForName(argumentName); argumentConfig != nil {
					switch argumentConfig.RenderConfig {
					case RenderArgumentAsArrayCSV:
						variable.Renderer = resolve.NewCSVVariableRendererFromTypeRef(v.Operation, v.Definition, variableTypeRef)
					case RenderArgumentDefault:
						variable.Renderer = resolve.NewPlainVariableRenderer()
					case RenderArgumentAsGraphQLValue:
						renderer, err := resolve.NewGraphQLVariableRendererFromTypeRefWithoutValidation(v.Operation, v.Definition, variableTypeRef)
						if err != nil {
							break
						}
						variable.Renderer = renderer
					case RenderArgumentAsJSONValue:
						variable.Renderer = resolve.NewJSONVariableRenderer()
					}
				}
			}

			if variable.Renderer == nil {
				variable.Renderer = resolve.NewPlainVariableRenderer()
			}

			variableName, _ = variables.AddVariable(variable)
		case "request":
			if len(path) != 2 {
				break
			}
			switch path[0] {
			case "headers":
				key := path[1]
				variableName, _ = variables.AddVariable(&resolve.HeaderVariable{
					Path: []string{key},
				})
			}
		}
		return variableName
	})
}

func (v *Visitor) renderJSONValueTemplate(value ast.Value, variables *resolve.Variables, inputValueDefinition int) (out string) {
	switch value.Kind {
	case ast.ValueKindList:
		out += "["
		addComma := false
		for _, ref := range v.Operation.ListValues[value.Ref].Refs {
			if addComma {
				out += ","
			} else {
				addComma = true
			}
			listValue := v.Operation.Values[ref]
			out += v.renderJSONValueTemplate(listValue, variables, inputValueDefinition)
		}
		out += "]"
	case ast.ValueKindObject:
		out += "{"
		addComma := false
		for _, ref := range v.Operation.ObjectValues[value.Ref].Refs {
			fieldName := v.Operation.Input.ByteSlice(v.Operation.ObjectFields[ref].Name)
			fieldValue := v.Operation.ObjectFields[ref].Value
			typeName := v.Definition.ResolveTypeNameString(v.Definition.InputValueDefinitions[inputValueDefinition].Type)
			typeDefinitionNode, ok := v.Definition.Index.FirstNodeByNameStr(typeName)
			if !ok {
				continue
			}
			objectFieldDefinition, ok := v.Definition.NodeInputFieldDefinitionByName(typeDefinitionNode, fieldName)
			if !ok {
				continue
			}
			if addComma {
				out += ","
			} else {
				addComma = true
			}
			out += fmt.Sprintf("\"%s\":", string(fieldName))
			out += v.renderJSONValueTemplate(fieldValue, variables, objectFieldDefinition)
		}
		out += "}"
	case ast.ValueKindVariable:
		variablePath := v.Operation.VariableValueNameString(value.Ref)
		variableName, _ := variables.AddVariable(&resolve.ContextVariable{
			Path:     []string{variablePath},
			Renderer: resolve.NewJSONVariableRenderer(),
		})
		out += variableName
	}
	return
}

func (v *Visitor) configureSubscription(config *objectFetchConfiguration) {
	subscription := config.planner.ConfigureSubscription()
	v.subscription.Trigger.Variables = subscription.Variables
	v.subscription.Trigger.Source = subscription.DataSource
	v.subscription.Trigger.PostProcessing = subscription.PostProcessing
	v.subscription.Trigger.QueryPlan = subscription.QueryPlan
	v.resolveInputTemplates(config, &subscription.Input, &v.subscription.Trigger.Variables)
	v.subscription.Trigger.Input = []byte(subscription.Input)
	v.subscription.Filter = config.filter
}

func (v *Visitor) configureObjectFetch(config *objectFetchConfiguration) {
	fetchConfig := config.planner.ConfigureFetch()
	// If the datasource is missing, we can expect that configure fetch failed
	if fetchConfig.DataSource == nil {
		return
	}

	if v.includeQueryPlans && fetchConfig.QueryPlan == nil {
		fetchConfig.QueryPlan = &resolve.QueryPlan{}
	}
	fetch := v.configureFetch(config, fetchConfig)
	v.resolveInputTemplates(config, &fetch.Input, &fetch.Variables)

	fetchItem := config.fetchItem
	fetchItem.Fetch = fetch

	v.response.RawFetches = append(v.response.RawFetches, fetchItem)
}

func (v *Visitor) configureFetch(internal *objectFetchConfiguration, external resolve.FetchConfiguration) *resolve.SingleFetch {
	dataSourceType := reflect.TypeOf(external.DataSource).String()
	dataSourceType = strings.TrimPrefix(dataSourceType, "*")

	cacheKeyTemplate := &resolve.InputTemplate{
		SetTemplateOutputToNullOnVariableNull: false,
		Segments:                              make([]resolve.TemplateSegment, len(external.Variables)),
	}

	for i, variable := range external.Variables {
		segment := variable.TemplateSegment()
		cacheKeyTemplate.Segments[i] = segment
	}

	external.Caching = resolve.FetchCacheConfiguration{
		Enabled:          true,
		CacheName:        "default",
		TTL:              time.Second * time.Duration(30),
		CacheKeyTemplate: cacheKeyTemplate,
	}

	singleFetch := &resolve.SingleFetch{
		FetchConfiguration: external,
		FetchDependencies: resolve.FetchDependencies{
			FetchID:           internal.fetchID,
			DependsOnFetchIDs: internal.dependsOnFetchIDs,
		},
		DataSourceIdentifier: []byte(dataSourceType),
	}

<<<<<<< HEAD
	if !v.Config.DisableIncludeInfo {
		singleFetch.Info = &resolve.FetchInfo{
			DataSourceID:   internal.sourceID,
			DataSourceName: internal.sourceName,
			RootFields:     internal.rootFields,
			OperationType:  internal.operationType,
			QueryPlan:      external.QueryPlan,
		}

		// Set ProvidesData from the planner's object structure
		if providesData, ok := v.plannerObjects[internal.fetchID]; ok {
			singleFetch.Info.ProvidesData = providesData
		}
=======
	if v.Config.DisableIncludeInfo {
		return singleFetch
	}
	singleFetch.Info = &resolve.FetchInfo{
		DataSourceID:   internal.sourceID,
		DataSourceName: internal.sourceName,
		RootFields:     internal.rootFields,
		OperationType:  internal.operationType,
		QueryPlan:      external.QueryPlan,
>>>>>>> 8686cb46
	}

	if v.Config.DisableIncludeFieldDependencies {
		return singleFetch
	}
	singleFetch.Info.CoordinateDependencies = v.resolveFetchDependencies(internal.fetchID)

	if !v.Config.BuildFetchReasons {
		return singleFetch
	}
	singleFetch.Info.FetchReasons = v.buildFetchReasons(internal.fetchID)
	if len(singleFetch.Info.FetchReasons) == 0 {
		return singleFetch
	}

	dsConfig := v.planners[internal.fetchID].DataSourceConfiguration()
	lookup := dsConfig.RequireFetchReasons()
	propagated := make([]resolve.FetchReason, 0, len(lookup))
	for _, fr := range singleFetch.Info.FetchReasons {
		field := FieldCoordinate{fr.TypeName, fr.FieldName}
		if _, ok := lookup[field]; ok {
			propagated = append(propagated, fr)
		}
	}
	singleFetch.Info.PropagatedFetchReasons = propagated
	return singleFetch
}

func (v *Visitor) resolveFetchDependencies(fetchID int) []resolve.FetchDependency {
	fields, ok := v.plannerFields[fetchID]
	if !ok {
		return nil
	}
	dependencies := make([]resolve.FetchDependency, 0, len(fields))
	for _, fieldRef := range fields {
		userRequestedField := !v.skipField(fieldRef)
		deps, ok := v.fieldRefDependsOnFieldRefs[fieldRef]
		if !ok {
			continue
		}
		dependency := resolve.FetchDependency{
			Coordinate: resolve.GraphCoordinate{
				FieldName: v.Operation.FieldNameString(fieldRef),
				TypeName:  v.fieldEnclosingTypeNames[fieldRef],
			},
			IsUserRequested: userRequestedField,
		}
		for _, depFieldRef := range deps {
			depFieldPlanners, ok := v.fieldPlanners[depFieldRef]
			if !ok {
				continue
			}
			for _, fetchID := range depFieldPlanners { // planner index == fetchID
				ofc := v.planners[fetchID].ObjectFetchConfiguration()
				if ofc == nil {
					continue
				}
				origin := resolve.FetchDependencyOrigin{
					FetchID:  fetchID,
					Subgraph: ofc.sourceName,
					Coordinate: resolve.GraphCoordinate{
						FieldName: v.Operation.FieldNameString(depFieldRef),
						TypeName:  v.fieldEnclosingTypeNames[depFieldRef],
					},
				}
				dependencyKind, ok := v.fieldDependencyKind[fieldDependencyKey{field: fieldRef, dependsOn: depFieldRef}]
				if !ok {
					continue
				}
				switch dependencyKind {
				case fieldDependencyKindKey:
					origin.IsKey = true
				case fieldDependencyKindRequires:
					origin.IsRequires = true
				}
				dependency.DependsOn = append(dependency.DependsOn, origin)
			}
		}
		dependencies = append(dependencies, dependency)
	}
	return dependencies
}

func (v *Visitor) buildFetchReasons(fetchID int) []resolve.FetchReason {
	fields, ok := v.plannerFields[fetchID]
	if !ok {
		return nil
	}

	reasons := make([]resolve.FetchReason, 0, len(fields))
	index := make(map[FieldCoordinate]int, len(fields))

	for _, fieldRef := range fields {
		fieldName := v.Operation.FieldNameString(fieldRef)
		if fieldName == "__typename" {
			continue
		}
		typeName := v.fieldEnclosingTypeNames[fieldRef]

		byUser := !v.skipField(fieldRef)

		var subgraphs []string
		var isKey, isRequires bool

		if dependants, ok := v.fieldRefDependants[fieldRef]; ok {
			subgraphs = make([]string, 0, len(dependants))
			for _, reqByRef := range dependants {
				plannerIDs, ok := v.fieldPlanners[reqByRef]
				if !ok {
					continue
				}

				// Find the subgraph's names that are responsible for reqByRef.
				for _, plannerID := range plannerIDs {
					ofc := v.planners[plannerID].ObjectFetchConfiguration()
					if ofc == nil {
						continue
					}
					subgraphs = append(subgraphs, ofc.sourceName)

					depKind, ok := v.fieldDependencyKind[fieldDependencyKey{field: reqByRef, dependsOn: fieldRef}]
					if !ok {
						continue
					}
					switch depKind {
					case fieldDependencyKindKey:
						isKey = true
					case fieldDependencyKindRequires:
						isRequires = true
					}
				}
			}
		}

		// Deduplicate using the index and merge with existing entries.
		if byUser || len(subgraphs) > 0 {
			key := FieldCoordinate{TypeName: typeName, FieldName: fieldName}
			var i int
			if i, ok = index[key]; ok {
				// True should overwrite false.
				reasons[i].ByUser = reasons[i].ByUser || byUser
				if len(subgraphs) > 0 {
					reasons[i].BySubgraphs = append(reasons[i].BySubgraphs, subgraphs...)
					reasons[i].IsKey = reasons[i].IsKey || isKey
					reasons[i].IsRequires = reasons[i].IsRequires || isRequires
				}
			} else {
				reasons = append(reasons, resolve.FetchReason{
					TypeName:    typeName,
					FieldName:   fieldName,
					BySubgraphs: subgraphs,
					ByUser:      byUser,
					IsKey:       isKey,
					IsRequires:  isRequires,
				})
				i = len(reasons) - 1
				index[key] = i
			}
			if reasons[i].BySubgraphs != nil {
				slices.Sort(reasons[i].BySubgraphs)
				reasons[i].BySubgraphs = slices.Compact(reasons[i].BySubgraphs)
			}
		}
	}

	slices.SortFunc(reasons, func(a, b resolve.FetchReason) int {
		return cmp.Or(
			cmp.Compare(a.TypeName, b.TypeName),
			cmp.Compare(a.FieldName, b.FieldName),
		)
	})
	return reasons
}<|MERGE_RESOLUTION|>--- conflicted
+++ resolved
@@ -1668,21 +1668,6 @@
 		DataSourceIdentifier: []byte(dataSourceType),
 	}
 
-<<<<<<< HEAD
-	if !v.Config.DisableIncludeInfo {
-		singleFetch.Info = &resolve.FetchInfo{
-			DataSourceID:   internal.sourceID,
-			DataSourceName: internal.sourceName,
-			RootFields:     internal.rootFields,
-			OperationType:  internal.operationType,
-			QueryPlan:      external.QueryPlan,
-		}
-
-		// Set ProvidesData from the planner's object structure
-		if providesData, ok := v.plannerObjects[internal.fetchID]; ok {
-			singleFetch.Info.ProvidesData = providesData
-		}
-=======
 	if v.Config.DisableIncludeInfo {
 		return singleFetch
 	}
@@ -1692,7 +1677,6 @@
 		RootFields:     internal.rootFields,
 		OperationType:  internal.operationType,
 		QueryPlan:      external.QueryPlan,
->>>>>>> 8686cb46
 	}
 
 	if v.Config.DisableIncludeFieldDependencies {
@@ -1715,6 +1699,11 @@
 		field := FieldCoordinate{fr.TypeName, fr.FieldName}
 		if _, ok := lookup[field]; ok {
 			propagated = append(propagated, fr)
+		}
+
+		// Set ProvidesData from the planner's object structure
+		if providesData, ok := v.plannerObjects[internal.fetchID]; ok {
+			singleFetch.Info.ProvidesData = providesData
 		}
 	}
 	singleFetch.Info.PropagatedFetchReasons = propagated
