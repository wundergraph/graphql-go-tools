--- conflicted
+++ resolved
@@ -1696,11 +1696,8 @@
 	if v.Config.DisableIncludeFieldDependencies {
 		return singleFetch
 	}
-<<<<<<< HEAD
-=======
 	singleFetch.Info.CoordinateDependencies = v.buildFetchDependencies(internal.fetchID)
 
->>>>>>> 57e688cc
 	if !v.Config.BuildFetchReasons {
 		return singleFetch
 	}
