--- conflicted
+++ resolved
@@ -40,19 +40,17 @@
 	// It requires DisableIncludeInfo and DisableIncludeFieldDependencies set to false.
 	BuildFetchReasons bool
 
-<<<<<<< HEAD
-	// DisableEntityCaching disables planning of entity caching behavior or generating relevant metadata
-	DisableEntityCaching bool
-	// DisableFetchProvidesData disables planning of meta information about which fields are provided by a fetch
-	DisableFetchProvidesData bool
-=======
 	// ValidateRequiredExternalFields validates nullable external "@requires" dependencies.
 	// When a subgraph entity fetch returns a null value with an error for a field set specified in
 	// the "@requires" directive, any following fetch that depends on it should not receive such an
 	// entity.
 	// This option requires BuildFetchReasons set to true.
 	ValidateRequiredExternalFields bool
->>>>>>> 57e688cc
+
+	// DisableEntityCaching disables planning of entity caching behavior or generating relevant metadata
+	DisableEntityCaching bool
+	// DisableFetchProvidesData disables planning of meta information about which fields are provided by a fetch
+	DisableFetchProvidesData bool
 }
 
 type DebugConfiguration struct {
