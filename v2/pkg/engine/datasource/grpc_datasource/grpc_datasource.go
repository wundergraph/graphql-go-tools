--- conflicted
+++ resolved
@@ -162,13 +162,7 @@
 		}
 
 		if err := errGrp.Wait(); err != nil {
-<<<<<<< HEAD
-			data = builder.writeErrorBytes(err)
-			failed = true
-			return nil
-=======
 			return err
->>>>>>> 701ea8d7
 		}
 
 		for _, result := range results {
@@ -179,23 +173,13 @@
 				root, err = builder.mergeValues(root, result.response)
 			}
 			if err != nil {
-<<<<<<< HEAD
-				data = builder.writeErrorBytes(err)
-=======
->>>>>>> 701ea8d7
 				return err
 			}
 		}
 
 		return nil
-<<<<<<< HEAD
-	}); err != nil || failed {
-		return data, err
-=======
 	}); err != nil {
-		out.Write(builder.writeErrorBytes(err))
-		return nil
->>>>>>> 701ea8d7
+		return builder.writeErrorBytes(err),nil
 	}
 
 	value := builder.toDataObject(root)
