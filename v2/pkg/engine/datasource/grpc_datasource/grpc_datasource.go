// Package grpcdatasource provides a GraphQL datasource implementation for gRPC services.
// It allows GraphQL servers to connect to gRPC backends and execute RPC calls
// as part of GraphQL query resolution.
//
// The package includes tools for parsing Protobuf definitions, building execution plans,
// and converting GraphQL queries into gRPC requests.
package grpcdatasource

import (
	"context"
<<<<<<< HEAD
	"fmt"
	"net/http"
	"sync"
=======
	"errors"
>>>>>>> 0e3c00f7

	"github.com/tidwall/gjson"
	"golang.org/x/sync/errgroup"
	"google.golang.org/grpc"

	"github.com/wundergraph/astjson"

	"github.com/wundergraph/graphql-go-tools/v2/pkg/ast"
	"github.com/wundergraph/graphql-go-tools/v2/pkg/engine/datasource/httpclient"
	"github.com/wundergraph/graphql-go-tools/v2/pkg/engine/plan"
	"github.com/wundergraph/graphql-go-tools/v2/pkg/engine/resolve"
	"github.com/wundergraph/graphql-go-tools/v2/pkg/internal/unsafebytes"
)

type resultData struct {
	kind         CallKind
	response     *astjson.Value
	responsePath ast.Path
}

// Verify DataSource implements the resolve.DataSource interface
var _ resolve.DataSource = (*DataSource)(nil)

// DataSource implements the resolve.DataSource interface for gRPC services.
// It handles the conversion of GraphQL queries to gRPC requests and
// transforms the responses back to GraphQL format.
type DataSource struct {
	plan              *RPCExecutionPlan
	graph             *DependencyGraph
	cc                grpc.ClientConnInterface
	rc                *RPCCompiler
	mapping           *GRPCMapping
	federationConfigs plan.FederationFieldConfigurations
	disabled          bool
}

type ProtoConfig struct {
	Schema string
}

type DataSourceConfig struct {
	Operation         *ast.Document
	Definition        *ast.Document
	Compiler          *RPCCompiler
	SubgraphName      string
	Mapping           *GRPCMapping
	FederationConfigs plan.FederationFieldConfigurations
	Disabled          bool
}

// NewDataSource creates a new gRPC datasource
func NewDataSource(client grpc.ClientConnInterface, config DataSourceConfig) (*DataSource, error) {
	planner, err := NewPlanner(config.SubgraphName, config.Mapping, config.FederationConfigs)
	if err != nil {
		return nil, err
	}
	plan, err := planner.PlanOperation(config.Operation, config.Definition)
	if err != nil {
		return nil, err
	}

	return &DataSource{
		plan:              plan,
		graph:             NewDependencyGraph(plan),
		cc:                client,
		rc:                config.Compiler,
		mapping:           config.Mapping,
		federationConfigs: config.FederationConfigs,
		disabled:          config.Disabled,
	}, nil
}

// Load implements resolve.DataSource interface.
// It processes the input JSON data to make gRPC calls and returns
// the response data.
//
// The input is expected to contain the necessary information to make
// a gRPC call, including service name, method name, and request data.
func (d *DataSource) Load(ctx context.Context, headers http.Header, input []byte) (data []byte, err error) {
	// get variables from input
	variables := gjson.Parse(unsafebytes.BytesToString(input)).Get("body.variables")
	builder := newJSONBuilder(d.mapping, variables)

	if d.disabled {
<<<<<<< HEAD
		return builder.writeErrorBytes(fmt.Errorf("gRPC datasource needs to be enabled to be used")), nil
	}

	// get invocations from plan
	invocations, err := d.rc.Compile(d.plan, variables)
	if err != nil {
		return nil, err
	}
=======
		out.Write(builder.writeErrorBytes(errors.New("gRPC datasource needs to be enabled to be used")))
		return nil
	}

	arena := astjson.Arena{}
	defer arena.Reset()
	root := arena.NewObject()
>>>>>>> 0e3c00f7

	failed := false

<<<<<<< HEAD
	mu := sync.Mutex{}
	// make gRPC calls
	for index, invocation := range invocations {
		errGrp.Go(func() error {
			// Invoke the gRPC method - this will populate invocation.Output
			methodName := fmt.Sprintf("/%s/%s", invocation.ServiceName, invocation.MethodName)
=======
	if err := d.graph.TopologicalSortResolve(func(nodes []FetchItem) error {
		serviceCalls, err := d.rc.CompileFetches(d.graph, nodes, variables)
		if err != nil {
			return err
		}
>>>>>>> 0e3c00f7

		results := make([]resultData, len(serviceCalls))
		errGrp, errGrpCtx := errgroup.WithContext(ctx)

		// make gRPC calls
		for index, serviceCall := range serviceCalls {
			errGrp.Go(func() error {
				a := astjson.Arena{}
				// Invoke the gRPC method - this will populate serviceCall.Output

				err := d.cc.Invoke(errGrpCtx, serviceCall.MethodFullName(), serviceCall.Input, serviceCall.Output)
				if err != nil {
					return err
				}

				response, err := builder.marshalResponseJSON(&a, &serviceCall.RPC.Response, serviceCall.Output)
				if err != nil {
					return err
				}

				// In case of a federated response, we need to ensure that the response is valid.
				// The number of entities per type must match the number of lookup keys in the variablese
				if serviceCall.RPC.Kind == CallKindEntity {
					err = builder.validateFederatedResponse(response)
					if err != nil {
						return err
					}
				}

				results[index] = resultData{
					kind:         serviceCall.RPC.Kind,
					response:     response,
					responsePath: serviceCall.RPC.ResponsePath,
				}

				return nil
			})
		}

		if err := errGrp.Wait(); err != nil {
			out.Write(builder.writeErrorBytes(err))
			failed = true
			return nil
		}

<<<<<<< HEAD
			response, err := builder.marshalResponseJSON(&invocation.Call.Response, invocation.Output)
			if err != nil {
				return err
=======
		for _, result := range results {
			switch result.kind {
			case CallKindResolve:
				err = builder.mergeWithPath(root, result.response, result.responsePath)
			default:
				root, err = builder.mergeValues(root, result.response)
>>>>>>> 0e3c00f7
			}
			if err != nil {
				out.Write(builder.writeErrorBytes(err))
				return err
			}
		}

<<<<<<< HEAD
			responses[index] = response
			return nil
		})
	}

	if err := errGrp.Wait(); err != nil {
		return builder.writeErrorBytes(err), nil
	}

	root := astjson.ObjectValue(builder.jsonArena)
	for _, response := range responses {
		root, err = builder.mergeValues(root, response)
		if err != nil {
			return builder.writeErrorBytes(err), err
		}
	}

	dataObj := builder.toDataObject(root)
	return dataObj.MarshalTo(nil), nil
=======
		return nil
	}); err != nil || failed {
		return err
	}

	data := builder.toDataObject(root)
	out.Write(data.MarshalTo(nil))
	return nil
>>>>>>> 0e3c00f7
}

// LoadWithFiles implements resolve.DataSource interface.
// Similar to Load, but handles file uploads if needed.
//
// Note: File uploads are typically not part of gRPC, so this method
// might not be applicable for most gRPC use cases.
//
// Currently unimplemented.
func (d *DataSource) LoadWithFiles(ctx context.Context, headers http.Header, input []byte, files []*httpclient.FileUpload) (data []byte, err error) {
	panic("unimplemented")
}<|MERGE_RESOLUTION|>--- conflicted
+++ resolved
@@ -8,13 +8,10 @@
 
 import (
 	"context"
-<<<<<<< HEAD
 	"fmt"
 	"net/http"
 	"sync"
-=======
 	"errors"
->>>>>>> 0e3c00f7
 
 	"github.com/tidwall/gjson"
 	"golang.org/x/sync/errgroup"
@@ -99,41 +96,20 @@
 	builder := newJSONBuilder(d.mapping, variables)
 
 	if d.disabled {
-<<<<<<< HEAD
 		return builder.writeErrorBytes(fmt.Errorf("gRPC datasource needs to be enabled to be used")), nil
-	}
-
-	// get invocations from plan
-	invocations, err := d.rc.Compile(d.plan, variables)
-	if err != nil {
-		return nil, err
-	}
-=======
-		out.Write(builder.writeErrorBytes(errors.New("gRPC datasource needs to be enabled to be used")))
-		return nil
 	}
 
 	arena := astjson.Arena{}
 	defer arena.Reset()
 	root := arena.NewObject()
->>>>>>> 0e3c00f7
 
 	failed := false
 
-<<<<<<< HEAD
-	mu := sync.Mutex{}
-	// make gRPC calls
-	for index, invocation := range invocations {
-		errGrp.Go(func() error {
-			// Invoke the gRPC method - this will populate invocation.Output
-			methodName := fmt.Sprintf("/%s/%s", invocation.ServiceName, invocation.MethodName)
-=======
 	if err := d.graph.TopologicalSortResolve(func(nodes []FetchItem) error {
 		serviceCalls, err := d.rc.CompileFetches(d.graph, nodes, variables)
 		if err != nil {
 			return err
 		}
->>>>>>> 0e3c00f7
 
 		results := make([]resultData, len(serviceCalls))
 		errGrp, errGrpCtx := errgroup.WithContext(ctx)
@@ -179,18 +155,12 @@
 			return nil
 		}
 
-<<<<<<< HEAD
-			response, err := builder.marshalResponseJSON(&invocation.Call.Response, invocation.Output)
-			if err != nil {
-				return err
-=======
 		for _, result := range results {
 			switch result.kind {
 			case CallKindResolve:
 				err = builder.mergeWithPath(root, result.response, result.responsePath)
 			default:
 				root, err = builder.mergeValues(root, result.response)
->>>>>>> 0e3c00f7
 			}
 			if err != nil {
 				out.Write(builder.writeErrorBytes(err))
@@ -198,27 +168,6 @@
 			}
 		}
 
-<<<<<<< HEAD
-			responses[index] = response
-			return nil
-		})
-	}
-
-	if err := errGrp.Wait(); err != nil {
-		return builder.writeErrorBytes(err), nil
-	}
-
-	root := astjson.ObjectValue(builder.jsonArena)
-	for _, response := range responses {
-		root, err = builder.mergeValues(root, response)
-		if err != nil {
-			return builder.writeErrorBytes(err), err
-		}
-	}
-
-	dataObj := builder.toDataObject(root)
-	return dataObj.MarshalTo(nil), nil
-=======
 		return nil
 	}); err != nil || failed {
 		return err
@@ -227,7 +176,6 @@
 	data := builder.toDataObject(root)
 	out.Write(data.MarshalTo(nil))
 	return nil
->>>>>>> 0e3c00f7
 }
 
 // LoadWithFiles implements resolve.DataSource interface.
