package grpcdatasource

import (
	"errors"
	"fmt"
	"strings"

	"golang.org/x/text/cases"
	"golang.org/x/text/language"

	"github.com/wundergraph/graphql-go-tools/v2/pkg/ast"
	"github.com/wundergraph/graphql-go-tools/v2/pkg/astvisitor"
	"github.com/wundergraph/graphql-go-tools/v2/pkg/engine/plan"
	"github.com/wundergraph/graphql-go-tools/v2/pkg/operationreport"
)

type planningInfo struct {
	operationType      ast.OperationType
	operationFieldName string

	currentRequestMessage *RPCMessage

	responseMessageAncestors  []*RPCMessage
	currentResponseMessage    *RPCMessage
	currentResponseFieldIndex int

	responseFieldIndexAncestors []int
}

type contextField struct {
	fieldRef    int
	resolvePath ast.Path
}

type fieldArgument struct {
	parentTypeNode        ast.Node
	jsonPath              string
	fieldDefinitionRef    int
	argumentDefinitionRef int
}

type rpcPlanVisitor struct {
	walker     *astvisitor.Walker
	operation  *ast.Document
	definition *ast.Document
	planInfo   planningInfo
	planCtx    *rpcPlanningContext

	subgraphName       string
	mapping            *GRPCMapping
	plan               *RPCExecutionPlan
	operationFieldRef  int
	operationFieldRefs []int
	currentCall        *RPCCall
	currentCallID      int

<<<<<<< HEAD
	relatedCallID          int
	fieldResolverAncestors ancestor[int]
	resolvedFields         []resolvedField
=======
	parentCallID       int
	resolvedFieldIndex int
	resolvedFields     []resolvedField
>>>>>>> 1d07c411

	fieldPath ast.Path
}

type rpcPlanVisitorConfig struct {
	subgraphName      string
	mapping           *GRPCMapping
	federationConfigs plan.FederationFieldConfigurations
}

// newRPCPlanVisitor creates a new RPCPlanVisitor.
// It registers the visitor with the walker and returns it.
func newRPCPlanVisitor(config rpcPlanVisitorConfig) *rpcPlanVisitor {
	walker := astvisitor.NewWalker(48)
	visitor := &rpcPlanVisitor{
<<<<<<< HEAD
		walker:                 &walker,
		plan:                   &RPCExecutionPlan{},
		subgraphName:           cases.Title(language.Und, cases.NoLower).String(config.subgraphName),
		mapping:                config.mapping,
		operationFieldRef:      ast.InvalidRef,
		resolvedFields:         make([]resolvedField, 0),
		relatedCallID:          ast.InvalidRef,
		fieldResolverAncestors: newAncestor[int](),
		fieldPath:              make(ast.Path, 0),
=======
		walker:             &walker,
		plan:               &RPCExecutionPlan{},
		subgraphName:       cases.Title(language.Und, cases.NoLower).String(config.subgraphName),
		mapping:            config.mapping,
		operationFieldRef:  ast.InvalidRef,
		resolvedFields:     make([]resolvedField, 0),
		parentCallID:       ast.InvalidRef,
		resolvedFieldIndex: ast.InvalidRef,
		fieldPath:          make(ast.Path, 0),
>>>>>>> 1d07c411
	}

	walker.RegisterDocumentVisitor(visitor)
	walker.RegisterEnterOperationVisitor(visitor)
	walker.RegisterFieldVisitor(visitor)
	walker.RegisterSelectionSetVisitor(visitor)
	walker.RegisterEnterArgumentVisitor(visitor)

	return visitor
}

func (r *rpcPlanVisitor) PlanOperation(operation, definition *ast.Document) (*RPCExecutionPlan, error) {
	report := &operationreport.Report{}
	r.walker.Walk(operation, definition, report)
	if report.HasErrors() {
		return nil, fmt.Errorf("unable to plan operation: %w", report)
	}

	return r.plan, nil
}

// EnterDocument implements astvisitor.EnterDocumentVisitor.
func (r *rpcPlanVisitor) EnterDocument(operation *ast.Document, definition *ast.Document) {
	r.definition = definition
	r.operation = operation

	r.planCtx = newRPCPlanningContext(operation, definition, r.mapping)
}

// LeaveDocument implements astvisitor.DocumentVisitor.
func (r *rpcPlanVisitor) LeaveDocument(_, _ *ast.Document) {
	if len(r.resolvedFields) == 0 {
		return
	}

	calls, err := r.planCtx.createResolverRPCCalls(r.subgraphName, r.resolvedFields)
	if err != nil {
		r.walker.StopWithInternalErr(err)
		return
	}

	r.plan.Calls = append(r.plan.Calls, calls...)
	r.resolvedFields = nil
}

// EnterOperationDefinition implements astvisitor.EnterOperationDefinitionVisitor.
// This is called when entering the operation definition node.
// It retrieves information about the operation
// and creates a new group in the plan.
func (r *rpcPlanVisitor) EnterOperationDefinition(ref int) {
	// Retrieves the fields from the root selection set.
	// These fields determine the names for the RPC functions to call.
	// TODO: handle fragments on root level `... on Query {}`
	selectionSetRef := r.operation.OperationDefinitions[ref].SelectionSet
	r.operationFieldRefs = r.operation.SelectionSetFieldSelections(selectionSetRef)

	r.plan.Calls = make([]RPCCall, len(r.operationFieldRefs))
	r.planInfo.operationType = r.operation.OperationDefinitions[ref].OperationType
}

// EnterArgument implements astvisitor.EnterArgumentVisitor.
// This method retrieves the input value definition for the argument
// and builds the request message from the input argument.
func (r *rpcPlanVisitor) EnterArgument(ref int) {
	ancestor := r.walker.Ancestor()
	if ancestor.Kind != ast.NodeKindField || ancestor.Ref != r.operationFieldRef {
		return
	}
	argumentInputValueDefinitionRef, exists := r.walker.ArgumentInputValueDefinition(ref)
	if !exists {
		return
	}

	if len(r.walker.TypeDefinitions) < 2 {
		r.walker.StopWithInternalErr(fmt.Errorf("internal: unexpected type stack depth for argument on %s", r.operation.FieldNameString(ancestor.Ref)))
		return
	}

	// As we check that we are inside of a field we can safely access the second to last type definition.
	parentTypeNode := r.walker.TypeDefinitions[len(r.walker.TypeDefinitions)-2]
	fieldDefinitionRef, exists := r.definition.NodeFieldDefinitionByName(parentTypeNode, r.operation.FieldNameBytes(ancestor.Ref))
	if !exists {
		return
	}

	argument := r.operation.ArgumentValue(ref)
	jsonPath := r.operation.ArgumentNameString(ref)
	if argument.Kind == ast.ValueKindVariable {
		jsonPath = r.operation.Input.ByteSliceString(r.operation.VariableValues[argument.Ref].Name)
	}

	// Retrieve the type of the input value definition, and build the request message
	field, err := r.planCtx.createRPCFieldFromFieldArgument(fieldArgument{
		fieldDefinitionRef:    fieldDefinitionRef,
		parentTypeNode:        parentTypeNode,
		argumentDefinitionRef: argumentInputValueDefinitionRef,
		jsonPath:              jsonPath,
	})

	if err != nil {
		r.walker.StopWithInternalErr(err)
		return
	}

	r.planInfo.currentRequestMessage.Fields = append(r.planInfo.currentRequestMessage.Fields, field)

}

func (r *rpcPlanVisitor) enterResolverCompositeSelectionSet(oneOfType OneOfType, selectionSetRef int) {
	inlineFragmentSelections := r.operation.SelectionSetInlineFragmentSelections(selectionSetRef)
	if len(inlineFragmentSelections) == 0 {
		return
	}

	ancestor := r.fieldResolverAncestors.peek()
	for _, inlineFragmentSelectionRef := range inlineFragmentSelections {
		inlineFragmentRef := r.operation.Selections[inlineFragmentSelectionRef].Ref
		ss, ok := r.operation.InlineFragmentSelectionSet(inlineFragmentRef)
		if !ok {
			continue
		}

		r.resolvedFields[ancestor].fragmentSelections = append(r.resolvedFields[ancestor].fragmentSelections, fragmentSelection{
			typeName:        r.operation.InlineFragmentTypeConditionNameString(inlineFragmentRef),
			selectionSetRef: ss,
		})
	}

	// r.resolvedFields[ancestor].fragmentSelections = append(r.resolvedFields[ancestor].fragmentSelections, *fragmentSelection)
	r.resolvedFields[ancestor].fragmentType = oneOfType
}

// EnterSelectionSet implements astvisitor.EnterSelectionSetVisitor.
// Checks if this is in the root level below the operation definition.
func (r *rpcPlanVisitor) EnterSelectionSet(ref int) {
	if r.walker.Ancestor().Kind == ast.NodeKindOperationDefinition {
		return
	}

	// If we are inside of a resolved field that selects multiple fields, we get all the fields from the input and pass them to the required fields visitor.
	if r.fieldResolverAncestors.len() > 0 {
		if r.walker.Ancestor().Kind == ast.NodeKindInlineFragment {
			return
		}

		resolvedFieldAncestor := r.fieldResolverAncestors.peek()
		if compositType := r.planCtx.getCompositeType(r.walker.EnclosingTypeDefinition); compositType != OneOfTypeNone {
			memberTypes, err := r.planCtx.getMemberTypes(r.walker.EnclosingTypeDefinition)
			if err != nil {
				r.walker.StopWithInternalErr(err)
				return
			}
			r.resolvedFields[resolvedFieldAncestor].memberTypes = memberTypes
			r.resolvedFields[resolvedFieldAncestor].fieldsSelectionSetRef = ast.InvalidRef

			r.enterResolverCompositeSelectionSet(compositType, ref)
			return
		}

		// TODO: handle nested resolved fields.
		r.resolvedFields[resolvedFieldAncestor].fieldsSelectionSetRef = ref
		return
	}

	if len(r.planInfo.currentResponseMessage.Fields) == 0 || len(r.planInfo.currentResponseMessage.Fields) <= r.planInfo.currentResponseFieldIndex {
		return
	}

	// In nested selection sets, a new message needs to be created, which will be added to the current response message.
	if r.planInfo.currentResponseMessage.Fields[r.planInfo.currentResponseFieldIndex].Message == nil {
		r.planInfo.currentResponseMessage.Fields[r.planInfo.currentResponseFieldIndex].Message = r.planCtx.newMessageFromSelectionSet(r.walker.EnclosingTypeDefinition, ref)
	}

	// Add the current response message to the ancestors and set the current response message to the current field message
	r.planInfo.responseMessageAncestors = append(r.planInfo.responseMessageAncestors, r.planInfo.currentResponseMessage)
	r.planInfo.currentResponseMessage = r.planInfo.currentResponseMessage.Fields[r.planInfo.currentResponseFieldIndex].Message

	// Check if the ancestor type is a composite type (interface or union)
	// and set the oneof type and member types.
	if err := r.handleCompositeType(r.walker.Ancestor()); err != nil {
		// If the ancestor is a composite type, but we were unable to resolve the member types,
		// we stop the walker and return an internal error.
		r.walker.StopWithInternalErr(err)
		return
	}

	// Keep track of the field indices for the current response message.
	// This is used to set the correct field index for the current response message
	// when leaving the selection set.
	r.planInfo.responseFieldIndexAncestors = append(r.planInfo.responseFieldIndexAncestors, r.planInfo.currentResponseFieldIndex)

	r.planInfo.currentResponseFieldIndex = 0 // reset the field index for the current selection set
}

func (r *rpcPlanVisitor) handleCompositeType(node ast.Node) error {
	if node.Ref == ast.InvalidRef {
		return nil
	}

	var (
		ok          bool
		oneOfType   OneOfType
		memberTypes []string
	)

	switch node.Kind {
	case ast.NodeKindField:
		return r.handleCompositeType(r.walker.EnclosingTypeDefinition)
	case ast.NodeKindInterfaceTypeDefinition:
		oneOfType = OneOfTypeInterface
		memberTypes, ok = r.definition.InterfaceTypeDefinitionImplementedByObjectWithNames(node.Ref)
		if !ok {
			return fmt.Errorf("interface type %s is not implemented by any object", r.definition.InterfaceTypeDefinitionNameString(node.Ref))
		}
	case ast.NodeKindUnionTypeDefinition:
		oneOfType = OneOfTypeUnion
		memberTypes, ok = r.definition.UnionTypeDefinitionMemberTypeNames(node.Ref)
		if !ok {
			return fmt.Errorf("union type %s is not defined", r.definition.UnionTypeDefinitionNameString(node.Ref))
		}
	default:
		return nil
	}

	r.planInfo.currentResponseMessage.OneOfType = oneOfType
	r.planInfo.currentResponseMessage.MemberTypes = memberTypes

	return nil
}

// LeaveSelectionSet implements astvisitor.SelectionSetVisitor.
// It updates the current response field index and response message ancestors.
// If the ancestor is an operation definition, it adds the current call to the group.
func (r *rpcPlanVisitor) LeaveSelectionSet(ref int) {
	if r.walker.Ancestor().Kind == ast.NodeKindInlineFragment {
		return
	}

	if len(r.planInfo.responseFieldIndexAncestors) > 0 {
		r.planInfo.currentResponseFieldIndex = r.planInfo.responseFieldIndexAncestors[len(r.planInfo.responseFieldIndexAncestors)-1]
		r.planInfo.responseFieldIndexAncestors = r.planInfo.responseFieldIndexAncestors[:len(r.planInfo.responseFieldIndexAncestors)-1]
	}

	if len(r.planInfo.responseMessageAncestors) > 0 {
		r.planInfo.currentResponseMessage = r.planInfo.responseMessageAncestors[len(r.planInfo.responseMessageAncestors)-1]
		r.planInfo.responseMessageAncestors = r.planInfo.responseMessageAncestors[:len(r.planInfo.responseMessageAncestors)-1]
	}
}

func (r *rpcPlanVisitor) handleRootField(isRootField bool, ref int) error {
	if !isRootField {
		return nil
	}

	r.operationFieldRef = ref
	r.planInfo.operationFieldName = r.operation.FieldNameString(ref)

	r.currentCall = &RPCCall{
		ServiceName: r.planCtx.resolveServiceName(r.subgraphName),
	}

	r.parentCallID = r.currentCallID

	r.planInfo.currentRequestMessage = &r.currentCall.Request
	r.planInfo.currentResponseMessage = &r.currentCall.Response

	// attempt to resolve the name from the mapping
	rpcConfig, err := r.planCtx.resolveRPCMethodMapping(r.planInfo.operationType, r.planInfo.operationFieldName)
	if err != nil {
		return err
	}

	r.currentCall.MethodName = rpcConfig.RPC
	r.currentCall.Request.Name = rpcConfig.Request
	r.currentCall.Response.Name = rpcConfig.Response

	return nil
}

// EnterField implements astvisitor.EnterFieldVisitor.
func (r *rpcPlanVisitor) EnterField(ref int) {
	fieldName := r.operation.FieldNameString(ref)
	inRootField := r.walker.InRootField()
	if err := r.handleRootField(inRootField, ref); err != nil {
		r.walker.StopWithInternalErr(err)
		return
	}

	if fieldName == "_entities" {
		r.walker.StopWithInternalErr(errors.New("entities field is not supported in this visitor"))
		return
	}

	fieldDefRef, ok := r.walker.FieldDefinition(ref)
	if !ok {
		r.walker.Report.AddExternalError(operationreport.ExternalError{
			Message: fmt.Sprintf("Field %s not found in definition %s", r.operation.FieldNameString(ref), r.walker.EnclosingTypeDefinition.NameString(r.definition)),
		})
		return
	}

<<<<<<< HEAD
	// If the field is a field resolver, we need to handle it later in a separate resolver call.
	// We only store the information about the field and create the call later.
	if r.planCtx.isFieldResolver(ref, inRootField) {
		r.enterFieldResolver(ref, fieldDefRef)
		return
	}
=======
	// Field arguments for non root types will be handled as resolver calls.
	// We need to make sure to handle a hierarchy of arguments in order to perform parallel calls in order to retrieve the data.
	// TODO: this needs to be available for both visitors and added to the plancontext
	if fieldArgs := r.operation.FieldArguments(ref); !inRootField && len(fieldArgs) > 0 {
		// We don't want to add fields from the selection set to the actual call
		resolvedField := resolvedField{
			callerRef:              r.parentCallID,
			parentTypeRef:          r.walker.EnclosingTypeDefinition.Ref,
			fieldRef:               ref,
			responsePath:           r.walker.Path[1:].WithoutInlineFragmentNames().WithFieldNameItem(r.operation.FieldAliasOrNameBytes(ref)),
			fieldDefinitionTypeRef: r.definition.FieldDefinitionType(fd),
		}

		if err := r.planCtx.setResolvedField(r.walker, fd, fieldArgs, r.fieldPath, &resolvedField); err != nil {
			r.walker.StopWithInternalErr(err)
			return
		}
>>>>>>> 1d07c411

	// Check if the field is inside of a resolver call.
	if r.fieldResolverAncestors.len() > 0 {
		// We don't want to call LeaveField here because we ignore the field entirely.
		r.walker.SkipNode()
		return
	}

<<<<<<< HEAD
	// prevent duplicate fields
	fieldAlias := r.operation.FieldAliasString(ref)
	if r.planInfo.currentResponseMessage.Fields.Exists(fieldName, fieldAlias) {
=======
		// In case of nested fields with arguments, we need to increment the related call ID.
		r.parentCallID++
>>>>>>> 1d07c411
		return
	}

	field, err := r.planCtx.buildField(r.walker.EnclosingTypeDefinition, fieldDefRef, fieldName, fieldAlias)
	if err != nil {
		r.walker.StopWithInternalErr(err)
		return
	}

	// If we have a nested or nullable list, we add a @ prefix to indicate the nesting level.
	prefix := ""
	if field.ListMetadata != nil {
		prefix = strings.Repeat("@", field.ListMetadata.NestingLevel)
	}

	r.fieldPath = r.fieldPath.WithFieldNameItem([]byte(prefix + field.Name))

	// check if we are inside of an inline fragment
	if ref, ok := r.walker.ResolveInlineFragment(); ok {
		if r.planInfo.currentResponseMessage.FieldSelectionSet == nil {
			r.planInfo.currentResponseMessage.FieldSelectionSet = make(RPCFieldSelectionSet)
		}

		inlineFragmentName := r.operation.InlineFragmentTypeConditionNameString(ref)
		r.planInfo.currentResponseMessage.FieldSelectionSet.Add(inlineFragmentName, field)
		return
	}

	r.planInfo.currentResponseMessage.Fields = append(r.planInfo.currentResponseMessage.Fields, field)
}

// LeaveField implements astvisitor.FieldVisitor.
func (r *rpcPlanVisitor) LeaveField(ref int) {
	r.fieldPath = r.fieldPath.RemoveLastItem()
	r.fieldResolverAncestors.pop()

	// If we are not in the operation field, we can increment the response field index.
	if !r.walker.InRootField() {
		// If the field has arguments, we need to decrement the related call ID.
		// This is because we can also have nested arguments, which require the underlying field to be resolved
		// by values provided by the parent call.
		if r.operation.FieldHasArguments(ref) {
			r.parentCallID--
		}

		r.planInfo.currentResponseFieldIndex++
		return
	}

	r.plan.Calls[r.currentCallID] = *r.currentCall
	r.currentCall = &RPCCall{}

	r.currentCallID++
	if r.currentCallID < len(r.operationFieldRefs) {
		r.operationFieldRef = r.operationFieldRefs[r.currentCallID]
	}

	r.planInfo.currentResponseFieldIndex = 0
}

// enterFieldResolver enters a field resolver.
// ref is the field reference in the operation document.
// fieldDefRef is the field definition reference in the definition document.
func (r *rpcPlanVisitor) enterFieldResolver(ref int, fieldDefRef int) {
	// Field arguments for non root types will be handled as resolver calls.
	// We need to make sure to handle a hierarchy of arguments in order to perform parallel calls in order to retrieve the data.
	fieldArgs := r.operation.FieldArguments(ref)
	// We don't want to add fields from the selection set to the actual call
	resolvedField := resolvedField{
		callerRef:              r.relatedCallID,
		parentTypeNode:         r.walker.EnclosingTypeDefinition,
		fieldRef:               ref,
		responsePath:           r.walker.Path[1:].WithoutInlineFragmentNames().WithFieldNameItem(r.operation.FieldAliasOrNameBytes(ref)),
		fieldDefinitionTypeRef: r.definition.FieldDefinitionType(fieldDefRef),
	}

	if err := r.planCtx.setResolvedField(r.walker, fieldDefRef, fieldArgs, r.fieldPath, &resolvedField); err != nil {
		r.walker.StopWithInternalErr(err)
		return
	}

	r.resolvedFields = append(r.resolvedFields, resolvedField)
	r.fieldResolverAncestors.push(len(r.resolvedFields) - 1)
	r.fieldPath = r.fieldPath.WithFieldNameItem(r.operation.FieldNameBytes(ref))

	// In case of nested fields with arguments, we need to increment the related call ID.
	r.relatedCallID++
}<|MERGE_RESOLUTION|>--- conflicted
+++ resolved
@@ -54,15 +54,9 @@
 	currentCall        *RPCCall
 	currentCallID      int
 
-<<<<<<< HEAD
-	relatedCallID          int
+	parentCallID           int
 	fieldResolverAncestors ancestor[int]
 	resolvedFields         []resolvedField
-=======
-	parentCallID       int
-	resolvedFieldIndex int
-	resolvedFields     []resolvedField
->>>>>>> 1d07c411
 
 	fieldPath ast.Path
 }
@@ -78,27 +72,15 @@
 func newRPCPlanVisitor(config rpcPlanVisitorConfig) *rpcPlanVisitor {
 	walker := astvisitor.NewWalker(48)
 	visitor := &rpcPlanVisitor{
-<<<<<<< HEAD
 		walker:                 &walker,
 		plan:                   &RPCExecutionPlan{},
 		subgraphName:           cases.Title(language.Und, cases.NoLower).String(config.subgraphName),
 		mapping:                config.mapping,
 		operationFieldRef:      ast.InvalidRef,
 		resolvedFields:         make([]resolvedField, 0),
-		relatedCallID:          ast.InvalidRef,
+		parentCallID:           ast.InvalidRef,
 		fieldResolverAncestors: newAncestor[int](),
 		fieldPath:              make(ast.Path, 0),
-=======
-		walker:             &walker,
-		plan:               &RPCExecutionPlan{},
-		subgraphName:       cases.Title(language.Und, cases.NoLower).String(config.subgraphName),
-		mapping:            config.mapping,
-		operationFieldRef:  ast.InvalidRef,
-		resolvedFields:     make([]resolvedField, 0),
-		parentCallID:       ast.InvalidRef,
-		resolvedFieldIndex: ast.InvalidRef,
-		fieldPath:          make(ast.Path, 0),
->>>>>>> 1d07c411
 	}
 
 	walker.RegisterDocumentVisitor(visitor)
@@ -400,32 +382,12 @@
 		return
 	}
 
-<<<<<<< HEAD
 	// If the field is a field resolver, we need to handle it later in a separate resolver call.
 	// We only store the information about the field and create the call later.
 	if r.planCtx.isFieldResolver(ref, inRootField) {
 		r.enterFieldResolver(ref, fieldDefRef)
 		return
 	}
-=======
-	// Field arguments for non root types will be handled as resolver calls.
-	// We need to make sure to handle a hierarchy of arguments in order to perform parallel calls in order to retrieve the data.
-	// TODO: this needs to be available for both visitors and added to the plancontext
-	if fieldArgs := r.operation.FieldArguments(ref); !inRootField && len(fieldArgs) > 0 {
-		// We don't want to add fields from the selection set to the actual call
-		resolvedField := resolvedField{
-			callerRef:              r.parentCallID,
-			parentTypeRef:          r.walker.EnclosingTypeDefinition.Ref,
-			fieldRef:               ref,
-			responsePath:           r.walker.Path[1:].WithoutInlineFragmentNames().WithFieldNameItem(r.operation.FieldAliasOrNameBytes(ref)),
-			fieldDefinitionTypeRef: r.definition.FieldDefinitionType(fd),
-		}
-
-		if err := r.planCtx.setResolvedField(r.walker, fd, fieldArgs, r.fieldPath, &resolvedField); err != nil {
-			r.walker.StopWithInternalErr(err)
-			return
-		}
->>>>>>> 1d07c411
 
 	// Check if the field is inside of a resolver call.
 	if r.fieldResolverAncestors.len() > 0 {
@@ -434,14 +396,9 @@
 		return
 	}
 
-<<<<<<< HEAD
 	// prevent duplicate fields
 	fieldAlias := r.operation.FieldAliasString(ref)
 	if r.planInfo.currentResponseMessage.Fields.Exists(fieldName, fieldAlias) {
-=======
-		// In case of nested fields with arguments, we need to increment the related call ID.
-		r.parentCallID++
->>>>>>> 1d07c411
 		return
 	}
 
@@ -511,7 +468,7 @@
 	fieldArgs := r.operation.FieldArguments(ref)
 	// We don't want to add fields from the selection set to the actual call
 	resolvedField := resolvedField{
-		callerRef:              r.relatedCallID,
+		callerRef:              r.parentCallID,
 		parentTypeNode:         r.walker.EnclosingTypeDefinition,
 		fieldRef:               ref,
 		responsePath:           r.walker.Path[1:].WithoutInlineFragmentNames().WithFieldNameItem(r.operation.FieldAliasOrNameBytes(ref)),
@@ -528,5 +485,5 @@
 	r.fieldPath = r.fieldPath.WithFieldNameItem(r.operation.FieldNameBytes(ref))
 
 	// In case of nested fields with arguments, we need to increment the related call ID.
-	r.relatedCallID++
+	r.parentCallID++
 }