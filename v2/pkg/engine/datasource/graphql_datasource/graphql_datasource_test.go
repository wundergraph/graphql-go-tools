--- conflicted
+++ resolved
@@ -4425,8 +4425,6 @@
 							{
 								TypeName:   "Query",
 								FieldNames: []string{"user"},
-<<<<<<< HEAD
-=======
 							},
 						},
 						ChildNodes: []plan.TypeField{
@@ -5123,13 +5121,36 @@
 							{
 								TypeName:   "Query",
 								FieldNames: []string{"me", "user"},
->>>>>>> b78ed4cc
 							},
 						},
 						ChildNodes: []plan.TypeField{
 							{
 								TypeName:   "User",
-								FieldNames: []string{"id", "username"},
+								FieldNames: []string{"id", "name", "username", "birthDate", "account", "metadata", "ssn"},
+							},
+							{
+								TypeName:   "UserMetadata",
+								FieldNames: []string{"name", "address", "description"},
+							},
+							{
+								TypeName:   "Name",
+								FieldNames: []string{"first", "last"},
+							},
+							{
+								TypeName:   "PasswordAccount",
+								FieldNames: []string{"email"},
+							},
+							{
+								TypeName:   "SMSAccount",
+								FieldNames: []string{"number"},
+							},
+						},
+						FederationMetaData: plan.FederationMetaData{
+							Keys: []plan.FederationFieldConfiguration{
+								{
+									TypeName:     "User",
+									SelectionSet: "id",
+								},
 							},
 						},
 					},
@@ -5152,7 +5173,7 @@
 					&plan.DataSourceMetadata{
 						RootNodes: []plan.TypeField{
 							{
-								TypeName:   "Query",
+								TypeName:   "User",
 								FieldNames: []string{"vehicle"},
 							},
 						},
@@ -5160,6 +5181,14 @@
 							{
 								TypeName:   "Vehicle",
 								FieldNames: []string{"id", "name", "description", "price"},
+							},
+						},
+						FederationMetaData: plan.FederationMetaData{
+							Keys: []plan.FederationFieldConfiguration{
+								{
+									TypeName:     "User",
+									SelectionSet: "id",
+								},
 							},
 						},
 					},
@@ -5172,7 +5201,7 @@
 								Enabled:    true,
 								ServiceSDL: "extend type Query { product(upc: String!): Product vehicle(id: String!): Vehicle topProducts(first: Int = 5): [Product] topCars(first: Int = 5): [Car]} extend type Subscription { updatedPrice: Product! updateProductPrice(upc: String!): Product! stock: [Product!]} type Ikea { asile: Int} type Amazon { referrer: String } union Brand = Ikea | Amazon interface Product { upc: String! sku: String! name: String price: String details: ProductDetails inStock: Int! } interface ProductDetails { country: String} type ProductDetailsFurniture implements ProductDetails { country: String color: String} type ProductDetailsBook implements ProductDetails { country: String pages: Int } type Furniture implements Product @key(fields: \"upc\") @key(fields: \"sku\") { upc: String! sku: String! name: String price: String brand: Brand metadata: [MetadataOrError] details: ProductDetailsFurniture inStock: Int!} interface Vehicle { id: String! description: String price: String } type Car implements Vehicle @key(fields: \"id\") { id: String! description: String price: String} type Van implements Vehicle @key(fields: \"id\") { id: String! description: String price: String } union Thing = Car | Ikea extend type User @key(fields: \"id\") { id: ID! @external vehicle: Vehicle thing: Thing} type KeyValue { key: String! value: String! } type Error { code: Int message: String} union MetadataOrError = KeyValue | Error",
 							},
-							"type Query { product(upc: String!): Product vehicle(id: String!): Vehicle topProducts(first: Int = 5): [Product] topCars(first: Int = 5): [Car]} type Subscription { updatedPrice: Product! updateProductPrice(upc: String!): Product! stock: [Product!]} type Ikea { asile: Int} type Amazon { referrer: String } union Brand = Ikea | Amazon interface Product { upc: String! sku: String! name: String price: String details: ProductDetails inStock: Int! } interface ProductDetails { country: String} type ProductDetailsFurniture implements ProductDetails { country: String color: String} type ProductDetailsBook implements ProductDetails { country: String pages: Int } type Furniture implements Product @key(fields: \"upc\") @key(fields: \"sku\") { upc: String! sku: String! name: String price: String brand: Brand metadata: [MetadataOrError] details: ProductDetailsFurniture inStock: Int!} interface Vehicle { id: String! description: String price: String } type Car implements Vehicle @key(fields: \"id\") { id: String! description: String price: String} type Van implements Vehicle @key(fields: \"id\") { id: String! description: String price: String } union Thing = Car | Ikea extend type User @key(fields: \"id\") { id: ID! @external vehicle: Vehicle thing: Thing} type KeyValue { key: String! value: String! } type Error { code: Int message: String} union MetadataOrError = KeyValue | Error",
+							"type Query { product(upc: String!): Product vehicle(id: String!): Vehicle topProducts(first: Int = 5): [Product] topCars(first: Int = 5): [Car]} type Subscription { updatedPrice: Product! updateProductPrice(upc: String!): Product! stock: [Product!]} type Ikea { asile: Int} type Amazon { referrer: String } union Brand = Ikea | Amazon interface Product { upc: String! sku: String! name: String price: String details: ProductDetails inStock: Int! } interface ProductDetails { country: String} type ProductDetailsFurniture implements ProductDetails { country: String color: String} type ProductDetailsBook implements ProductDetails { country: String pages: Int } type Furniture implements Product @key(fields: \"upc\") @key(fields: \"sku\") { upc: String! sku: String! name: String price: String brand: Brand metadata: [MetadataOrError] details: ProductDetailsFurniture inStock: Int!} interface Vehicle { id: String! description: String price: String } type Car implements Vehicle @key(fields: \"id\") { id: String! description: String price: String} type Van implements Vehicle @key(fields: \"id\") { id: String! description: String price: String } union Thing = Car | Ikea type User @key(fields: \"id\") { id: ID! @external vehicle: Vehicle thing: Thing} type KeyValue { key: String! value: String! } type Error { code: Int message: String} union MetadataOrError = KeyValue | Error",
 						),
 					}),
 				),
@@ -5187,76 +5216,37 @@
 							SourceType: plan.FieldArgumentSource,
 						},
 					},
-				},
-				{
-					TypeName:  "Query",
-					FieldName: "vehicle",
-					Arguments: []plan.ArgumentConfiguration{
-						{
-							Name:       "id",
-							SourceType: plan.FieldArgumentSource,
-						},
-					},
+					Path: []string{"user"},
 				},
 			},
 			DisableResolveFieldPositions: true,
-		},
-		WithMultiFetchPostProcessor(),
-	))
-
-	t.Run("complex nested federation", RunTest(complexFederationSchema,
-		`	query User {
-					  user(id: "2") {
-						id
-						name {
-						  first
-						  last
+		}))
+
+	t.Run("federation with variables", RunTest(federationTestSchema,
+		`	query MyReviews($publicOnly: Boolean!, $someSkipCondition: Boolean!) {
+						me {
+							reviews {
+								body
+								notes @skip(if: $someSkipCondition)
+								likes(filterToPublicOnly: $publicOnly)
+							}
 						}
-						username
-						birthDate
-						vehicle {
-						  id
-						  description
-						  price
-						  __typename
-						}
-						account {
-						  ... on PasswordAccount {
-							email
-						  }
-						  ... on SMSAccount {
-							number
-						  }
-						}
-						metadata {
-						  name
-						  address
-						  description
-						}
-						ssn
-					  }
 					}`,
-		"User",
+		"MyReviews",
 		&plan.SynchronousResponsePlan{
 			Response: &resolve.GraphQLResponse{
 				Data: &resolve.Object{
 					Fetch: &resolve.SingleFetch{
 						FetchConfiguration: resolve.FetchConfiguration{
-							Input:      `{"method":"POST","url":"http://user.service","body":{"query":"query($a: ID!){user(id: $a){id name {first last} username birthDate account {__typename ... on PasswordAccount {email} ... on SMSAccount {number}} metadata {name address description} ssn __typename}}","variables":{"a":$$0$$}}}`,
-							DataSource: &Source{},
-							Variables: resolve.NewVariables(
-								&resolve.ObjectVariable{
-									Path:     []string{"a"},
-									Renderer: resolve.NewJSONVariableRendererWithValidation(`{"type":["string","integer"]}`),
-								},
-							),
+							Input:          `{"method":"POST","url":"http://user.service","body":{"query":"{me {__typename id}}"}}`,
+							DataSource:     &Source{},
 							PostProcessing: DefaultPostProcessingConfiguration,
 						},
 						DataSourceIdentifier: []byte("graphql_datasource.Source"),
 					},
 					Fields: []*resolve.Field{
 						{
-							Name: []byte("user"),
+							Name: []byte("me"),
 							Value: &resolve.Object{
 								Fetch: &resolve.SingleFetch{
 									FetchDependencies: resolve.FetchDependencies{
@@ -5264,9 +5254,16 @@
 										DependsOnFetchIDs: []int{0},
 									},
 									FetchConfiguration: resolve.FetchConfiguration{
-										RequiresEntityFetch: true,
-										Input:               `{"method":"POST","url":"http://product.service","body":{"query":"query($representations: [_Any!]!){_entities(representations: $representations){__typename ... on User {vehicle {id description price __typename}}}}","variables":{"representations":[$$0$$]}}}`,
-										Variables: []resolve.Variable{
+										Input: `{"method":"POST","url":"http://review.service","body":{"query":"query($representations: [_Any!]!, $someSkipCondition: Boolean!, $publicOnly: Boolean!){_entities(representations: $representations){__typename ... on User {reviews {body notes @skip(if: $someSkipCondition) likes(filterToPublicOnly: $publicOnly)}}}}","variables":{"representations":[$$2$$],"publicOnly":$$1$$,"someSkipCondition":$$0$$}}}`,
+										Variables: resolve.NewVariables(
+											&resolve.ContextVariable{
+												Path:     []string{"someSkipCondition"},
+												Renderer: resolve.NewJSONVariableRendererWithValidation(`{"type":["boolean"]}`),
+											},
+											&resolve.ContextVariable{
+												Path:     []string{"publicOnly"},
+												Renderer: resolve.NewJSONVariableRendererWithValidation(`{"type":["boolean","null"]}`),
+											},
 											&resolve.ResolvableObjectVariable{
 												Renderer: resolve.NewGraphQLVariableResolveRenderer(&resolve.Object{
 													Nullable: true,
@@ -5288,157 +5285,48 @@
 													},
 												}),
 											},
-										},
+										),
 										DataSource:                            &Source{},
+										RequiresEntityFetch:                   true,
 										PostProcessing:                        SingleEntityPostProcessingConfiguration,
 										SetTemplateOutputToNullOnVariableNull: true,
 									},
 									DataSourceIdentifier: []byte("graphql_datasource.Source"),
 								},
-								Path:     []string{"user"},
+								Path:     []string{"me"},
 								Nullable: true,
 								Fields: []*resolve.Field{
 									{
-										Name: []byte("id"),
-										Value: &resolve.String{
-											Path: []string{"id"},
-										},
-									},
-									{
-										Name: []byte("name"),
-										Value: &resolve.Object{
-											Path:     []string{"name"},
-											Nullable: true,
-											Fields: []*resolve.Field{
-												{
-													Name: []byte("first"),
-													Value: &resolve.String{
-														Nullable: true,
-														Path:     []string{"first"},
-													},
-												},
-												{
-													Name: []byte("last"),
-													Value: &resolve.String{
-														Nullable: true,
-														Path:     []string{"last"},
-													},
-												},
-											},
-										},
-									},
-									{
-										Name: []byte("username"),
-										Value: &resolve.String{
-											Path:     []string{"username"},
-											Nullable: true,
-										},
-									},
-									{
-										Name: []byte("birthDate"),
-										Value: &resolve.String{
-											Path:     []string{"birthDate"},
-											Nullable: true,
-										},
-									},
-									{
-										Name: []byte("vehicle"),
-										Value: &resolve.Object{
-											Path:     []string{"vehicle"},
-											Nullable: true,
-											Fields: []*resolve.Field{
-												{
-													Name: []byte("id"),
-													Value: &resolve.String{
-														Path: []string{"id"},
-													},
-												},
-												{
-													Name: []byte("description"),
-													Value: &resolve.String{
-														Nullable: true,
-														Path:     []string{"description"},
-													},
-												},
-												{
-													Name: []byte("price"),
-													Value: &resolve.String{
-														Nullable: true,
-														Path:     []string{"price"},
-													},
-												},
-												{
-													Name: []byte("__typename"),
-													Value: &resolve.String{
-														Path:       []string{"__typename"},
-														IsTypeName: true,
-													},
-												},
-											},
-										},
-									},
-									{
-										Name: []byte("account"),
-										Value: &resolve.Object{
-											Path:     []string{"account"},
-											Nullable: true,
-											Fields: []*resolve.Field{
-												{
-													Name: []byte("email"),
-													Value: &resolve.String{
-														Path: []string{"email"},
-													},
-													OnTypeNames: [][]byte{[]byte("PasswordAccount")},
-												},
-												{
-													Name: []byte("number"),
-													Value: &resolve.String{
-														Nullable: true,
-														Path:     []string{"number"},
-													},
-													OnTypeNames: [][]byte{[]byte("SMSAccount")},
-												},
-											},
-										},
-									},
-									{
-										Name: []byte("metadata"),
+										Name: []byte("reviews"),
 										Value: &resolve.Array{
-											Path:     []string{"metadata"},
+											Path:     []string{"reviews"},
 											Nullable: true,
 											Item: &resolve.Object{
 												Nullable: true,
 												Fields: []*resolve.Field{
 													{
-														Name: []byte("name"),
+														Name: []byte("body"),
 														Value: &resolve.String{
-															Nullable: true,
-															Path:     []string{"name"},
+															Path: []string{"body"},
 														},
 													},
 													{
-														Name: []byte("address"),
+														Name: []byte("notes"),
 														Value: &resolve.String{
+															Path:     []string{"notes"},
 															Nullable: true,
-															Path:     []string{"address"},
 														},
+														SkipDirectiveDefined: true,
+														SkipVariableName:     "someSkipCondition",
 													},
 													{
-														Name: []byte("description"),
+														Name: []byte("likes"),
 														Value: &resolve.String{
-															Nullable: true,
-															Path:     []string{"description"},
+															Path: []string{"likes"},
 														},
 													},
 												},
 											},
-										},
-									},
-									{
-										Name: []byte("ssn"),
-										Value: &resolve.String{
-											Nullable: true,
-											Path:     []string{"ssn"},
 										},
 									},
 								},
@@ -5457,29 +5345,11 @@
 						RootNodes: []plan.TypeField{
 							{
 								TypeName:   "Query",
-								FieldNames: []string{"me", "user"},
-							},
-						},
-						ChildNodes: []plan.TypeField{
+								FieldNames: []string{"me"},
+							},
 							{
 								TypeName:   "User",
-								FieldNames: []string{"id", "name", "username", "birthDate", "account", "metadata", "ssn"},
-							},
-							{
-								TypeName:   "UserMetadata",
-								FieldNames: []string{"name", "address", "description"},
-							},
-							{
-								TypeName:   "Name",
-								FieldNames: []string{"first", "last"},
-							},
-							{
-								TypeName:   "PasswordAccount",
-								FieldNames: []string{"email"},
-							},
-							{
-								TypeName:   "SMSAccount",
-								FieldNames: []string{"number"},
+								FieldNames: []string{"id"},
 							},
 						},
 						FederationMetaData: plan.FederationMetaData{
@@ -5498,9 +5368,9 @@
 						SchemaConfiguration: mustSchema(t,
 							&FederationConfiguration{
 								Enabled:    true,
-								ServiceSDL: "extend type Query { me: User user(id: ID!): User} extend type Mutation { login( username: String! password: String! ): User} type User @key(fields: \"id\") { id: ID! name: Name username: String birthDate(locale: String): String account: AccountType metadata: [UserMetadata] ssn: String} type Name { first: String last: String } type PasswordAccount @key(fields: \"email\") { email: String! } type SMSAccount @key(fields: \"number\") { number: String } union AccountType = PasswordAccount | SMSAccount type UserMetadata { name: String address: String description: String }",
-							},
-							"type Query { me: User user(id: ID!): User} type Mutation { login( username: String! password: String! ): User} type User @key(fields: \"id\") { id: ID! name: Name username: String birthDate(locale: String): String account: AccountType metadata: [UserMetadata] ssn: String} type Name { first: String last: String } type PasswordAccount @key(fields: \"email\") { email: String! } type SMSAccount @key(fields: \"number\") { number: String } union AccountType = PasswordAccount | SMSAccount type UserMetadata { name: String address: String description: String }",
+								ServiceSDL: "extend type Query {me: User} type User @key(fields: \"id\"){ id: ID! }",
+							},
+							"type Query {me: User} type User @key(fields: \"id\"){ id: ID! }",
 						),
 					}),
 				),
@@ -5511,13 +5381,13 @@
 						RootNodes: []plan.TypeField{
 							{
 								TypeName:   "User",
-								FieldNames: []string{"vehicle"},
+								FieldNames: []string{"reviews", "id"},
 							},
 						},
 						ChildNodes: []plan.TypeField{
 							{
-								TypeName:   "Vehicle",
-								FieldNames: []string{"id", "name", "description", "price"},
+								TypeName:   "Review",
+								FieldNames: []string{"body", "notes", "likes"},
 							},
 						},
 						FederationMetaData: plan.FederationMetaData{
@@ -5526,38 +5396,30 @@
 									TypeName:     "User",
 									SelectionSet: "id",
 								},
-								{
-									TypeName:     "Product",
-									SelectionSet: "upc",
-								},
-								{
-									TypeName:     "Product",
-									SelectionSet: "sku",
-								},
 							},
 						},
 					},
 					mustCustomConfiguration(t, ConfigurationInput{
 						Fetch: &FetchConfiguration{
-							URL: "http://product.service",
+							URL: "http://review.service",
 						},
 						SchemaConfiguration: mustSchema(t,
 							&FederationConfiguration{
 								Enabled:    true,
-								ServiceSDL: "extend type Query { product(upc: String!): Product vehicle(id: String!): Vehicle topProducts(first: Int = 5): [Product] topCars(first: Int = 5): [Car]} extend type Subscription { updatedPrice: Product! updateProductPrice(upc: String!): Product! stock: [Product!]} type Ikea { asile: Int} type Amazon { referrer: String } union Brand = Ikea | Amazon interface Product { upc: String! sku: String! name: String price: String details: ProductDetails inStock: Int! } interface ProductDetails { country: String} type ProductDetailsFurniture implements ProductDetails { country: String color: String} type ProductDetailsBook implements ProductDetails { country: String pages: Int } type Furniture implements Product @key(fields: \"upc\") @key(fields: \"sku\") { upc: String! sku: String! name: String price: String brand: Brand metadata: [MetadataOrError] details: ProductDetailsFurniture inStock: Int!} interface Vehicle { id: String! description: String price: String } type Car implements Vehicle @key(fields: \"id\") { id: String! description: String price: String} type Van implements Vehicle @key(fields: \"id\") { id: String! description: String price: String } union Thing = Car | Ikea extend type User @key(fields: \"id\") { id: ID! @external vehicle: Vehicle thing: Thing} type KeyValue { key: String! value: String! } type Error { code: Int message: String} union MetadataOrError = KeyValue | Error",
-							},
-							"type Query { product(upc: String!): Product vehicle(id: String!): Vehicle topProducts(first: Int = 5): [Product] topCars(first: Int = 5): [Car]} type Subscription { updatedPrice: Product! updateProductPrice(upc: String!): Product! stock: [Product!]} type Ikea { asile: Int} type Amazon { referrer: String } union Brand = Ikea | Amazon interface Product { upc: String! sku: String! name: String price: String details: ProductDetails inStock: Int! } interface ProductDetails { country: String} type ProductDetailsFurniture implements ProductDetails { country: String color: String} type ProductDetailsBook implements ProductDetails { country: String pages: Int } type Furniture implements Product @key(fields: \"upc\") @key(fields: \"sku\") { upc: String! sku: String! name: String price: String brand: Brand metadata: [MetadataOrError] details: ProductDetailsFurniture inStock: Int!} interface Vehicle { id: String! description: String price: String } type Car implements Vehicle @key(fields: \"id\") { id: String! description: String price: String} type Van implements Vehicle @key(fields: \"id\") { id: String! description: String price: String } union Thing = Car | Ikea type User @key(fields: \"id\") { id: ID! @external vehicle: Vehicle thing: Thing} type KeyValue { key: String! value: String! } type Error { code: Int message: String} union MetadataOrError = KeyValue | Error",
+								ServiceSDL: "type Review { body: String! notes: String likes(filterToPublicOnly: Boolean): Int! } extend type User @key(fields: \"id\") { id: ID! @external reviews: [Review] }",
+							},
+							"type Review { body: String! notes: String likes(filterToPublicOnly: Boolean): Int! } type User @key(fields: \"id\") { id: ID! @external reviews: [Review] }",
 						),
 					}),
 				),
 			},
 			Fields: []plan.FieldConfiguration{
 				{
-					TypeName:  "Query",
-					FieldName: "user",
+					TypeName:  "Review",
+					FieldName: "likes",
 					Arguments: []plan.ArgumentConfiguration{
 						{
-							Name:       "id",
+							Name:       "filterToPublicOnly",
 							SourceType: plan.FieldArgumentSource,
 						},
 					},
@@ -5566,59 +5428,31 @@
 			DisableResolveFieldPositions: true,
 		}))
 
-	t.Run("complex nested federation different order", RunTest(complexFederationSchema,
-		`	query User {
-					  user(id: "2") {
-						id
-						name {
-						  first
-						  last
+	t.Run("federation with variables and renamed types", RunTest(federationTestSchema,
+		`	query MyReviews($publicOnly: Boolean!, $someSkipCondition: Boolean!) {
+						me {
+							reviews {
+								body
+								notes @skip(if: $someSkipCondition)
+								likes(filterToPublicOnly: $publicOnly)
+							}
 						}
-						username
-						birthDate
-						account {
-						  ... on PasswordAccount {
-							email
-						  }
-						  ... on SMSAccount {
-							number
-						  }
-						}
-						metadata {
-						  name
-						  address
-						  description
-						}
-						vehicle {
-						  id
-						  description
-						  price
-						  __typename
-						}
-						ssn
-					  }
 					}`,
-		"User",
+		"MyReviews",
 		&plan.SynchronousResponsePlan{
 			Response: &resolve.GraphQLResponse{
 				Data: &resolve.Object{
 					Fetch: &resolve.SingleFetch{
 						FetchConfiguration: resolve.FetchConfiguration{
-							Input:      `{"method":"POST","url":"http://user.service","body":{"query":"query($a: ID!){user(id: $a){id name {first last} username birthDate account {__typename ... on PasswordAccount {email} ... on SMSAccount {number}} metadata {name address description} ssn __typename}}","variables":{"a":$$0$$}}}`,
-							DataSource: &Source{},
-							Variables: resolve.NewVariables(
-								&resolve.ObjectVariable{
-									Path:     []string{"a"},
-									Renderer: resolve.NewJSONVariableRendererWithValidation(`{"type":["string","integer"]}`),
-								},
-							),
+							Input:          `{"method":"POST","url":"http://user.service","body":{"query":"{me {__typename id}}"}}`,
+							DataSource:     &Source{},
 							PostProcessing: DefaultPostProcessingConfiguration,
 						},
 						DataSourceIdentifier: []byte("graphql_datasource.Source"),
 					},
 					Fields: []*resolve.Field{
 						{
-							Name: []byte("user"),
+							Name: []byte("me"),
 							Value: &resolve.Object{
 								Fetch: &resolve.SingleFetch{
 									FetchDependencies: resolve.FetchDependencies{
@@ -5626,10 +5460,18 @@
 										DependsOnFetchIDs: []int{0},
 									},
 									FetchConfiguration: resolve.FetchConfiguration{
-										Input: `{"method":"POST","url":"http://product.service","body":{"query":"query($representations: [_Any!]!){_entities(representations: $representations){__typename ... on User {vehicle {id description price __typename}}}}","variables":{"representations":[$$0$$]}}}`,
-										Variables: []resolve.Variable{
-											&resolve.ResolvableObjectVariable{
-												Renderer: resolve.NewGraphQLVariableResolveRenderer(&resolve.Object{
+										Input: `{"method":"POST","url":"http://review.service","body":{"query":"query($representations: [_Any!]!, $someSkipCondition: Boolean!, $publicOnly: XBoolean!){_entities(representations: $representations){__typename ... on User {reviews {body notes @skip(if: $someSkipCondition) likes(filterToPublicOnly: $publicOnly)}}}}","variables":{"representations":[$$2$$],"publicOnly":$$1$$,"someSkipCondition":$$0$$}}}`,
+										Variables: resolve.NewVariables(
+											&resolve.ContextVariable{
+												Path:     []string{"someSkipCondition"},
+												Renderer: resolve.NewJSONVariableRendererWithValidation(`{"type":["boolean"]}`),
+											},
+											&resolve.ContextVariable{
+												Path:     []string{"publicOnly"},
+												Renderer: resolve.NewJSONVariableRendererWithValidation(`{"type":["boolean","null"]}`),
+											},
+											resolve.NewResolvableObjectVariable(
+												&resolve.Object{
 													Nullable: true,
 													Fields: []*resolve.Field{
 														{
@@ -5641,15 +5483,15 @@
 														},
 														{
 															Name: []byte("id"),
-															Value: &resolve.String{
+															Value: &resolve.Scalar{
 																Path: []string{"id"},
 															},
 															OnTypeNames: [][]byte{[]byte("User")},
 														},
 													},
-												}),
-											},
-										},
+												},
+											),
+										),
 										DataSource:                            &Source{},
 										RequiresEntityFetch:                   true,
 										PostProcessing:                        SingleEntityPostProcessingConfiguration,
@@ -5657,150 +5499,40 @@
 									},
 									DataSourceIdentifier: []byte("graphql_datasource.Source"),
 								},
-								Path:     []string{"user"},
+								Path:     []string{"me"},
 								Nullable: true,
 								Fields: []*resolve.Field{
 									{
-										Name: []byte("id"),
-										Value: &resolve.String{
-											Path: []string{"id"},
-										},
-									},
-									{
-										Name: []byte("name"),
-										Value: &resolve.Object{
-											Path:     []string{"name"},
-											Nullable: true,
-											Fields: []*resolve.Field{
-												{
-													Name: []byte("first"),
-													Value: &resolve.String{
-														Nullable: true,
-														Path:     []string{"first"},
-													},
-												},
-												{
-													Name: []byte("last"),
-													Value: &resolve.String{
-														Nullable: true,
-														Path:     []string{"last"},
-													},
-												},
-											},
-										},
-									},
-									{
-										Name: []byte("username"),
-										Value: &resolve.String{
-											Path:     []string{"username"},
-											Nullable: true,
-										},
-									},
-									{
-										Name: []byte("birthDate"),
-										Value: &resolve.String{
-											Path:     []string{"birthDate"},
-											Nullable: true,
-										},
-									},
-									{
-										Name: []byte("account"),
-										Value: &resolve.Object{
-											Path:     []string{"account"},
-											Nullable: true,
-											Fields: []*resolve.Field{
-												{
-													Name: []byte("email"),
-													Value: &resolve.String{
-														Path: []string{"email"},
-													},
-													OnTypeNames: [][]byte{[]byte("PasswordAccount")},
-												},
-												{
-													Name: []byte("number"),
-													Value: &resolve.String{
-														Nullable: true,
-														Path:     []string{"number"},
-													},
-													OnTypeNames: [][]byte{[]byte("SMSAccount")},
-												},
-											},
-										},
-									},
-									{
-										Name: []byte("metadata"),
+										Name: []byte("reviews"),
 										Value: &resolve.Array{
-											Path:     []string{"metadata"},
+											Path:     []string{"reviews"},
 											Nullable: true,
 											Item: &resolve.Object{
 												Nullable: true,
 												Fields: []*resolve.Field{
 													{
-														Name: []byte("name"),
+														Name: []byte("body"),
 														Value: &resolve.String{
-															Nullable: true,
-															Path:     []string{"name"},
+															Path: []string{"body"},
 														},
 													},
 													{
-														Name: []byte("address"),
+														Name: []byte("notes"),
 														Value: &resolve.String{
+															Path:     []string{"notes"},
 															Nullable: true,
-															Path:     []string{"address"},
 														},
+														SkipDirectiveDefined: true,
+														SkipVariableName:     "someSkipCondition",
 													},
 													{
-														Name: []byte("description"),
+														Name: []byte("likes"),
 														Value: &resolve.String{
-															Nullable: true,
-															Path:     []string{"description"},
+															Path: []string{"likes"},
 														},
 													},
 												},
 											},
-										},
-									},
-									{
-										Name: []byte("vehicle"),
-										Value: &resolve.Object{
-											Path:     []string{"vehicle"},
-											Nullable: true,
-											Fields: []*resolve.Field{
-												{
-													Name: []byte("id"),
-													Value: &resolve.String{
-														Path: []string{"id"},
-													},
-												},
-												{
-													Name: []byte("description"),
-													Value: &resolve.String{
-														Nullable: true,
-														Path:     []string{"description"},
-													},
-												},
-												{
-													Name: []byte("price"),
-													Value: &resolve.String{
-														Nullable: true,
-														Path:     []string{"price"},
-													},
-												},
-												{
-													Name: []byte("__typename"),
-													Value: &resolve.String{
-														Path:       []string{"__typename"},
-														IsTypeName: true,
-													},
-												},
-											},
-										},
-									},
-									{
-										Name: []byte("ssn"),
-										Value: &resolve.String{
-											Nullable: true,
-											Path:     []string{"ssn"},
 										},
 									},
 								},
@@ -5819,29 +5551,11 @@
 						RootNodes: []plan.TypeField{
 							{
 								TypeName:   "Query",
-								FieldNames: []string{"me", "user"},
-							},
-						},
-						ChildNodes: []plan.TypeField{
+								FieldNames: []string{"me"},
+							},
 							{
 								TypeName:   "User",
-								FieldNames: []string{"id", "name", "username", "birthDate", "account", "metadata", "ssn"},
-							},
-							{
-								TypeName:   "UserMetadata",
-								FieldNames: []string{"name", "address", "description"},
-							},
-							{
-								TypeName:   "Name",
-								FieldNames: []string{"first", "last"},
-							},
-							{
-								TypeName:   "PasswordAccount",
-								FieldNames: []string{"email"},
-							},
-							{
-								TypeName:   "SMSAccount",
-								FieldNames: []string{"number"},
+								FieldNames: []string{"id"},
 							},
 						},
 						FederationMetaData: plan.FederationMetaData{
@@ -5860,9 +5574,9 @@
 						SchemaConfiguration: mustSchema(t,
 							&FederationConfiguration{
 								Enabled:    true,
-								ServiceSDL: "extend type Query { me: User user(id: ID!): User} extend type Mutation { login( username: String! password: String! ): User} type User @key(fields: \"id\") { id: ID! name: Name username: String birthDate(locale: String): String account: AccountType metadata: [UserMetadata] ssn: String} type Name { first: String last: String } type PasswordAccount @key(fields: \"email\") { email: String! } type SMSAccount @key(fields: \"number\") { number: String } union AccountType = PasswordAccount | SMSAccount type UserMetadata { name: String address: String description: String }",
-							},
-							"type Query { me: User user(id: ID!): User} type Mutation { login( username: String! password: String! ): User} type User @key(fields: \"id\") { id: ID! name: Name username: String birthDate(locale: String): String account: AccountType metadata: [UserMetadata] ssn: String} type Name { first: String last: String } type PasswordAccount @key(fields: \"email\") { email: String! } type SMSAccount @key(fields: \"number\") { number: String } union AccountType = PasswordAccount | SMSAccount type UserMetadata { name: String address: String description: String }",
+								ServiceSDL: "extend type Query {me: User} type User @key(fields: \"id\"){ id: ID! }",
+							},
+							federationTestSchemaWithRename,
 						),
 					}),
 				),
@@ -5873,13 +5587,13 @@
 						RootNodes: []plan.TypeField{
 							{
 								TypeName:   "User",
-								FieldNames: []string{"vehicle"},
+								FieldNames: []string{"id", "reviews"},
 							},
 						},
 						ChildNodes: []plan.TypeField{
 							{
-								TypeName:   "Vehicle",
-								FieldNames: []string{"id", "name", "description", "price"},
+								TypeName:   "Review",
+								FieldNames: []string{"body", "notes", "likes"},
 							},
 						},
 						FederationMetaData: plan.FederationMetaData{
@@ -5893,29 +5607,29 @@
 					},
 					mustCustomConfiguration(t, ConfigurationInput{
 						Fetch: &FetchConfiguration{
-							URL: "http://product.service",
+							URL: "http://review.service",
 						},
 						SchemaConfiguration: mustSchema(t,
 							&FederationConfiguration{
 								Enabled:    true,
-								ServiceSDL: "extend type Query { product(upc: String!): Product vehicle(id: String!): Vehicle topProducts(first: Int = 5): [Product] topCars(first: Int = 5): [Car]} extend type Subscription { updatedPrice: Product! updateProductPrice(upc: String!): Product! stock: [Product!]} type Ikea { asile: Int} type Amazon { referrer: String } union Brand = Ikea | Amazon interface Product { upc: String! sku: String! name: String price: String details: ProductDetails inStock: Int! } interface ProductDetails { country: String} type ProductDetailsFurniture implements ProductDetails { country: String color: String} type ProductDetailsBook implements ProductDetails { country: String pages: Int } type Furniture implements Product @key(fields: \"upc\") @key(fields: \"sku\") { upc: String! sku: String! name: String price: String brand: Brand metadata: [MetadataOrError] details: ProductDetailsFurniture inStock: Int!} interface Vehicle { id: String! description: String price: String } type Car implements Vehicle @key(fields: \"id\") { id: String! description: String price: String} type Van implements Vehicle @key(fields: \"id\") { id: String! description: String price: String } union Thing = Car | Ikea extend type User @key(fields: \"id\") { id: ID! @external vehicle: Vehicle thing: Thing} type KeyValue { key: String! value: String! } type Error { code: Int message: String} union MetadataOrError = KeyValue | Error",
-							},
-							"type Query { product(upc: String!): Product vehicle(id: String!): Vehicle topProducts(first: Int = 5): [Product] topCars(first: Int = 5): [Car]} type Subscription { updatedPrice: Product! updateProductPrice(upc: String!): Product! stock: [Product!]} type Ikea { asile: Int} type Amazon { referrer: String } union Brand = Ikea | Amazon interface Product { upc: String! sku: String! name: String price: String details: ProductDetails inStock: Int! } interface ProductDetails { country: String} type ProductDetailsFurniture implements ProductDetails { country: String color: String} type ProductDetailsBook implements ProductDetails { country: String pages: Int } type Furniture implements Product @key(fields: \"upc\") @key(fields: \"sku\") { upc: String! sku: String! name: String price: String brand: Brand metadata: [MetadataOrError] details: ProductDetailsFurniture inStock: Int!} interface Vehicle { id: String! description: String price: String } type Car implements Vehicle @key(fields: \"id\") { id: String! description: String price: String} type Van implements Vehicle @key(fields: \"id\") { id: String! description: String price: String } union Thing = Car | Ikea type User @key(fields: \"id\") { id: ID! @external vehicle: Vehicle thing: Thing} type KeyValue { key: String! value: String! } type Error { code: Int message: String} union MetadataOrError = KeyValue | Error",
+								ServiceSDL: "scalar XBoolean type Review { body: String! notes: String likes(filterToPublicOnly: XBoolean!): Int! } extend type User @key(fields: \"id\") { id: ID! @external reviews: [Review] }",
+							},
+							federationTestSchemaWithRename,
 						),
 					}),
 				),
 			},
 			Fields: []plan.FieldConfiguration{
 				{
-					TypeName:  "Query",
-					FieldName: "user",
+					TypeName:  "Review",
+					FieldName: "likes",
 					Arguments: []plan.ArgumentConfiguration{
 						{
-							Name:       "id",
-							SourceType: plan.FieldArgumentSource,
-						},
-					},
-					Path: []string{"user"},
+							Name:         "filterToPublicOnly",
+							SourceType:   plan.FieldArgumentSource,
+							RenameTypeTo: "XBoolean",
+						},
+					},
 				},
 			},
 			DisableResolveFieldPositions: true,
