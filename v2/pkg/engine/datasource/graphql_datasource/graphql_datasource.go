package graphql_datasource

import (
	"bytes"
	"context"
	"encoding/json"
	"fmt"
	"io"
	"net/http"
	"regexp"
	"slices"
	"sync"

	"github.com/buger/jsonparser"
	"github.com/cespare/xxhash/v2"
	"github.com/jensneuse/abstractlogger"
	"github.com/tidwall/sjson"
	"github.com/wundergraph/graphql-go-tools/v2/pkg/ast"
	"github.com/wundergraph/graphql-go-tools/v2/pkg/astminify"
	"github.com/wundergraph/graphql-go-tools/v2/pkg/astnormalization"
	"github.com/wundergraph/graphql-go-tools/v2/pkg/astparser"
	"github.com/wundergraph/graphql-go-tools/v2/pkg/astprinter"
	"github.com/wundergraph/graphql-go-tools/v2/pkg/astvalidation"
	"github.com/wundergraph/graphql-go-tools/v2/pkg/engine/datasource/httpclient"
	"github.com/wundergraph/graphql-go-tools/v2/pkg/engine/plan"
	"github.com/wundergraph/graphql-go-tools/v2/pkg/engine/resolve"
	"github.com/wundergraph/graphql-go-tools/v2/pkg/internal/unsafebytes"
	"github.com/wundergraph/graphql-go-tools/v2/pkg/lexer/literal"
	"github.com/wundergraph/graphql-go-tools/v2/pkg/operationreport"
)

const removeNullVariablesDirectiveName = "removeNullVariables"

var (
	DefaultPostProcessingConfiguration = resolve.PostProcessingConfiguration{
		SelectResponseDataPath:   []string{"data"},
		SelectResponseErrorsPath: []string{"errors"},
	}
	EntitiesPostProcessingConfiguration = resolve.PostProcessingConfiguration{
		SelectResponseDataPath:   []string{"data", "_entities"},
		SelectResponseErrorsPath: []string{"errors"},
	}
	SingleEntityPostProcessingConfiguration = resolve.PostProcessingConfiguration{
		SelectResponseDataPath:   []string{"data", "_entities", "[0]"},
		SelectResponseErrorsPath: []string{"errors"},
	}
)

type Planner[T Configuration] struct {
	id              int
	debug           bool
	printQueryPlans bool

	visitor                            *plan.Visitor
	dataSourceConfig                   plan.DataSourceConfiguration[T]
	dataSourcePlannerConfig            plan.DataSourcePlannerConfiguration
	config                             Configuration
	upstreamOperation                  *ast.Document
	upstreamVariables                  []byte
	nodes                              []ast.Node
	variables                          resolve.Variables
	lastFieldEnclosingTypeName         string
	fetchClient                        *http.Client
	subscriptionClient                 GraphQLSubscriptionClient
	rootTypeName                       string // rootTypeName - holds name of top level type
	rootFieldName                      string // rootFieldName - holds name of root type field
	rootFieldRef                       int    // rootFieldRef - holds ref of root type field
	argTypeRef                         int    // argTypeRef - holds current argument type ref from the definition
	currentVariableDefinition          int
	addDirectivesToVariableDefinitions map[int][]int
	insideCustomScalarField            bool
	customScalarFieldRef               int
	unnulVariables                     bool
	parentTypeNodes                    []ast.Node

	// federation

	addedInlineFragments map[onTypeInlineFragment]struct{}
	hasFederationRoot    bool

	// tmp
	upstreamSchema *ast.Document

	minifier *astminify.Minifier
}

func (p *Planner[T]) EnableSubgraphRequestMinifier() {
	p.minifier = astminify.NewMinifier()
}

type onTypeInlineFragment struct {
	TypeCondition string
	SelectionSet  int
}

func (p *Planner[T]) UpstreamSchema(dataSourceConfig plan.DataSourceConfiguration[T]) (*ast.Document, bool) {
	cfg := Configuration(dataSourceConfig.CustomConfiguration())

	schema, err := cfg.UpstreamSchema()
	if err != nil {
		return nil, false
	}

	return schema, true
}

func (p *Planner[T]) SetID(id int) {
	p.id = id
}

func (p *Planner[T]) ID() (id int) {
	return p.id
}

func (p *Planner[T]) EnableDebug() {
	p.debug = true
}

func (p *Planner[T]) EnableQueryPlanLogging() {
	p.printQueryPlans = true
}

func (p *Planner[T]) parentNodeIsAbstract() bool {
	if len(p.parentTypeNodes) < 2 {
		return false
	}
	parentTypeNode := p.parentTypeNodes[len(p.parentTypeNodes)-2]
	return parentTypeNode.Kind.IsAbstractType()
}

func (p *Planner[T]) EnterVariableDefinition(ref int) {
	p.currentVariableDefinition = ref
}

func (p *Planner[T]) LeaveVariableDefinition(_ int) {
	p.currentVariableDefinition = -1
}

func (p *Planner[T]) EnterDirective(ref int) {
	parent := p.nodes[len(p.nodes)-1]
	if parent.Kind == ast.NodeKindOperationDefinition && p.currentVariableDefinition != -1 {
		p.addDirectivesToVariableDefinitions[p.currentVariableDefinition] = append(p.addDirectivesToVariableDefinitions[p.currentVariableDefinition], ref)
		return
	}
	p.addDirectiveToNode(ref, parent)
}

func (p *Planner[T]) addDirectiveToNode(directiveRef int, node ast.Node) {
	directiveName := p.visitor.Operation.DirectiveNameString(directiveRef)
	operationType := ast.OperationTypeQuery
	if !p.dataSourcePlannerConfig.IsNested {
		operationType = p.visitor.Operation.OperationDefinitions[p.visitor.Walker.Ancestors[0].Ref].OperationType
	}
	if !p.visitor.Definition.DirectiveIsAllowedOnNodeKind(directiveName, node.Kind, operationType) {
		return
	}
	upstreamDirectiveName := p.dataSourceConfig.DirectiveConfigurations().RenameTypeNameOnMatchStr(directiveName)

	upstreamSchema, err := p.config.UpstreamSchema()
	if err != nil {
		p.stopWithError(failedToReadUpstreamSchemaErrMsg, err.Error())
	}

	if !upstreamSchema.DirectiveIsAllowedOnNodeKind(upstreamDirectiveName, node.Kind, operationType) {
		return
	}
	upstreamDirective := p.visitor.Importer.ImportDirectiveWithRename(directiveRef, upstreamDirectiveName, p.visitor.Operation, p.upstreamOperation)
	p.upstreamOperation.AddDirectiveToNode(upstreamDirective, node)

	// The directive is allowed on the node, so we know it exists.
	directive := p.visitor.Operation.Directives[directiveRef]

	var variables []ast.Value

	// Collect all the variable arguments.
	if directive.HasArguments {
		for _, argument := range directive.Arguments.Refs {
			value := p.visitor.Operation.ArgumentValue(argument)
			// TODO: also handle literal values that CONTAIN variables
			if value.Kind == ast.ValueKindVariable {
				variables = append(variables, value)
			}
		}
	}

	// Process each variable, adding it to the upstream operation and
	// variables, if it hasn't already been added. Note: instead of looking
	// up the type of the corresponding argument on the directive definition,
	// this code assumes the type of the variable as defined in the operation
	// is correct and uses the same (possibly mapped) type for the upstream
	// operation.
	for _, value := range variables {
		variableName := p.visitor.Operation.VariableValueNameBytes(value.Ref)

		for _, i := range p.visitor.Operation.OperationDefinitions[p.visitor.Walker.Ancestors[0].Ref].VariableDefinitions.Refs {
			// Find the variable declaration in the downstream operation.
			ref := p.visitor.Operation.VariableDefinitions[i].VariableValue.Ref
			if !p.visitor.Operation.VariableValueNameBytes(ref).Equals(variableName) {
				continue
			}

			// Look up the variable type.
			variableType := p.visitor.Operation.VariableDefinitions[i].Type
			typeName := p.visitor.Operation.ResolveTypeNameString(variableType)

			renderer, err := resolve.NewJSONVariableRendererWithValidationFromTypeRef(p.visitor.Operation, p.visitor.Definition, variableType)
			if err != nil {
				continue
			}

			contextVariable := &resolve.ContextVariable{
				Path:     []string{string(variableName)},
				Renderer: renderer,
			}

			// Try to add the variable to the set of upstream variables.
			contextVariableName, exists := p.variables.AddVariable(contextVariable)

			// If the variable already exists, it also already exists in the
			// upstream operation; there's nothing to add!
			if exists {
				continue
			}

			// Add the variable to the upstream operation. Be sure to map the
			// downstream type to the upstream type, if needed.
			upstreamVariable := p.upstreamOperation.ImportVariableValue(variableName)
			upstreamTypeName := p.visitor.Config.Types.RenameTypeNameOnMatchStr(typeName)
			importedType := p.visitor.Importer.ImportTypeWithRename(p.visitor.Operation.VariableDefinitions[i].Type, p.visitor.Operation, p.upstreamOperation, upstreamTypeName)
			p.upstreamOperation.AddVariableDefinitionToOperationDefinition(p.nodes[0].Ref, upstreamVariable, importedType)

			// Also copy any variable directives in the downstream operation to
			// the upstream operation.
			if add, ok := p.addDirectivesToVariableDefinitions[i]; ok {
				for _, directive := range add {
					p.addDirectiveToNode(directive, ast.Node{Kind: ast.NodeKindVariableDefinition, Ref: i})
				}
			}

			// And finally add the variable to the upstream variables JSON.
			p.upstreamVariables, _ = sjson.SetRawBytes(p.upstreamVariables, string(variableName), []byte(contextVariableName))
		}
	}
}

func (p *Planner[T]) DownstreamResponseFieldAlias(downstreamFieldRef int) (alias string, exists bool) {
	// If there's no alias but the downstream Query re-uses the same path on different root fields,
	// we rewrite the downstream Query using an alias so that we can have an aliased Query to the upstream
	// while keeping a non aliased Query to the downstream but with a path rewrite on an existing root field.

	fieldName := p.visitor.Operation.FieldNameUnsafeString(downstreamFieldRef)

	if p.visitor.Operation.FieldAliasIsDefined(downstreamFieldRef) {
		return "", false
	}

	typeName := p.visitor.Walker.EnclosingTypeDefinition.NameString(p.visitor.Definition)
	for i := range p.visitor.Config.Fields {
		if p.visitor.Config.Fields[i].TypeName == typeName &&
			p.visitor.Config.Fields[i].FieldName == fieldName &&
			len(p.visitor.Config.Fields[i].Path) == 1 {

			if p.visitor.Config.Fields[i].Path[0] != fieldName {
				aliasBytes := p.visitor.Operation.FieldNameBytes(downstreamFieldRef)
				return string(aliasBytes), true
			}
			break
		}
	}
	return "", false
}

func (p *Planner[T]) DataSourcePlanningBehavior() plan.DataSourcePlanningBehavior {
	return plan.DataSourcePlanningBehavior{
		MergeAliasedRootNodes:      true,
		OverrideFieldPathFromAlias: true,
		IncludeTypeNameFields:      true,
	}
}

func (p *Planner[T]) Register(visitor *plan.Visitor, configuration plan.DataSourceConfiguration[T], dataSourcePlannerConfiguration plan.DataSourcePlannerConfiguration) error {

	p.visitor = visitor
	p.visitor.Walker.RegisterDocumentVisitor(p)
	p.visitor.Walker.RegisterFieldVisitor(p)
	p.visitor.Walker.RegisterOperationDefinitionVisitor(p)
	p.visitor.Walker.RegisterSelectionSetVisitor(p)
	p.visitor.Walker.RegisterEnterArgumentVisitor(p)
	p.visitor.Walker.RegisterInlineFragmentVisitor(p)
	p.visitor.Walker.RegisterEnterDirectiveVisitor(p)
	p.visitor.Walker.RegisterVariableDefinitionVisitor(p)

	p.dataSourcePlannerConfig = dataSourcePlannerConfiguration
	p.dataSourceConfig = configuration
	p.config = Configuration(configuration.CustomConfiguration())

	return nil
}

func (p *Planner[T]) ConfigureFetch() resolve.FetchConfiguration {
	if p.config.fetch == nil {
		p.stopWithError("fetch configuration is empty")
	}

	var input []byte
	input = httpclient.SetInputBodyWithPath(input, p.upstreamVariables, "variables")
	input = httpclient.SetInputBodyWithPath(input, p.printOperation(), "query")

	if p.unnulVariables {
		input = httpclient.SetInputFlag(input, httpclient.UNNULL_VARIABLES)
	}

	header, err := json.Marshal(p.config.fetch.Header)
	if err == nil && len(header) != 0 && !bytes.Equal(header, literal.NULL) {
		input = httpclient.SetInputHeader(input, header)
	}

	input = httpclient.SetInputURL(input, []byte(p.config.fetch.URL))
	input = httpclient.SetInputMethod(input, []byte(p.config.fetch.Method))

	postProcessing := DefaultPostProcessingConfiguration
	requiresEntityFetch := p.requiresEntityFetch()
	requiresEntityBatchFetch := p.requiresEntityBatchFetch()

	switch {
	case requiresEntityFetch:
		postProcessing = SingleEntityPostProcessingConfiguration
	case requiresEntityBatchFetch:
		postProcessing = EntitiesPostProcessingConfiguration
	}

	return resolve.FetchConfiguration{
		Input: string(input),
		DataSource: &Source{
			httpClient: p.fetchClient,
		},
		Variables:                             p.variables,
		RequiresEntityFetch:                   requiresEntityFetch,
		RequiresEntityBatchFetch:              requiresEntityBatchFetch,
		PostProcessing:                        postProcessing,
		SetTemplateOutputToNullOnVariableNull: requiresEntityFetch || requiresEntityBatchFetch,
	}
}

func (p *Planner[T]) shouldSelectSingleEntity() bool {
	return p.dataSourcePlannerConfig.HasRequiredFields() &&
		p.dataSourcePlannerConfig.PathType == plan.PlannerPathObject
}

func (p *Planner[T]) requiresEntityFetch() bool {
	return p.dataSourcePlannerConfig.HasRequiredFields() && p.dataSourcePlannerConfig.PathType == plan.PlannerPathObject
}

func (p *Planner[T]) requiresEntityBatchFetch() bool {
	return p.dataSourcePlannerConfig.HasRequiredFields() && p.dataSourcePlannerConfig.PathType != plan.PlannerPathObject
}

func (p *Planner[T]) ConfigureSubscription() plan.SubscriptionConfiguration {
	if p.config.subscription == nil {
		p.stopWithError("subscription configuration is empty")
	}

	input := httpclient.SetInputBodyWithPath(nil, p.upstreamVariables, "variables")
	input = httpclient.SetInputBodyWithPath(input, p.printOperation(), "query")
	input = httpclient.SetInputURL(input, []byte(p.config.subscription.URL))
	if p.config.subscription.UseSSE {
		input = httpclient.SetInputFlag(input, httpclient.USE_SSE)
		if p.config.subscription.SSEMethodPost {
			input = httpclient.SetInputFlag(input, httpclient.SSE_METHOD_POST)
		}
	}
	input = httpclient.SetInputWSSubprotocol(input, []byte(p.config.subscription.WsSubProtocol))

	header, err := json.Marshal(p.config.subscription.Header)
	if err == nil && len(header) != 0 && !bytes.Equal(header, literal.NULL) {
		input = httpclient.SetInputHeader(input, header)
	}

	if len(p.config.subscription.ForwardedClientHeaderNames) > 0 {
		headers, err := json.Marshal(p.config.subscription.ForwardedClientHeaderNames)
		if err != nil {
			// XXX: Since this is a very unlikely error, to avoid breaking
			// the API we panic here
			panic(err)
		}
		input = httpclient.SetForwardedClientHeaderNames(input, headers)
	}

	if len(p.config.subscription.ForwardedClientHeaderRegularExpressions) > 0 {
		headers, err := json.Marshal(p.config.subscription.ForwardedClientHeaderRegularExpressions)
		if err != nil {
			// XXX: Since this is a very unlikely error, to avoid breaking
			// the API we panic here
			panic(err)
		}
		input = httpclient.SetForwardedClientHeaderRegularExpressions(input, headers)
	}

	return plan.SubscriptionConfiguration{
		Input: string(input),
		DataSource: &SubscriptionSource{
			client: p.subscriptionClient,
		},
		Variables:      p.variables,
		PostProcessing: DefaultPostProcessingConfiguration,
	}
}

func (p *Planner[T]) EnterOperationDefinition(ref int) {
	if p.visitor.Operation.OperationDefinitions[ref].HasDirectives &&
		p.visitor.Operation.OperationDefinitions[ref].Directives.HasDirectiveByName(p.visitor.Operation, removeNullVariablesDirectiveName) {
		p.unnulVariables = true
		p.visitor.Operation.OperationDefinitions[ref].Directives.RemoveDirectiveByName(p.visitor.Operation, removeNullVariablesDirectiveName)
	}

	operationType := p.visitor.Operation.OperationDefinitions[ref].OperationType
	if p.dataSourcePlannerConfig.IsNested {
		operationType = ast.OperationTypeQuery
	}
	definition := p.upstreamOperation.AddOperationDefinitionToRootNodes(ast.OperationDefinition{
		OperationType: operationType,
	})
	p.nodes = append(p.nodes, definition)
}

func (p *Planner[T]) LeaveOperationDefinition(_ int) {
	p.nodes = p.nodes[:len(p.nodes)-1]
}

func (p *Planner[T]) EnterSelectionSet(ref int) {
	p.debugPrintOperationOnEnter(ast.NodeKindSelectionSet, ref)

	p.parentTypeNodes = append(p.parentTypeNodes, p.visitor.Walker.EnclosingTypeDefinition)
	if p.insideCustomScalarField {
		return
	}

	parent := p.nodes[len(p.nodes)-1]
	set := p.upstreamOperation.AddSelectionSet()
	switch parent.Kind {
	case ast.NodeKindSelectionSet:
		// this happens when we're inside the root of a nested abstract federated query
		// we want to walk into and out of the selection set because the root field is abstract
		// this allows us to walk out of the inline fragment in the root
		// however, as a nested operation always starts with an Operation Definition and a Selection Set
		// we don't want to add the selection set to the root nodes
		return
	case ast.NodeKindOperationDefinition:
		p.upstreamOperation.OperationDefinitions[parent.Ref].HasSelections = true
		p.upstreamOperation.OperationDefinitions[parent.Ref].SelectionSet = set.Ref
	case ast.NodeKindField:
		p.upstreamOperation.Fields[parent.Ref].HasSelections = true
		p.upstreamOperation.Fields[parent.Ref].SelectionSet = set.Ref
	case ast.NodeKindInlineFragment:
		p.upstreamOperation.InlineFragments[parent.Ref].HasSelections = true
		p.upstreamOperation.InlineFragments[parent.Ref].SelectionSet = set.Ref
	}
	p.nodes = append(p.nodes, set)

	if parent.Kind == ast.NodeKindOperationDefinition {
		p.addRepresentationsQuery()
	}

	if p.visitor.Walker.EnclosingTypeDefinition.Kind != ast.NodeKindInterfaceTypeDefinition {
		return
	}

	// handle adding typename for the InterfaceObject
	typeName := p.visitor.Walker.EnclosingTypeDefinition.NameString(p.visitor.Definition)
	for _, interfaceObjectCfg := range p.dataSourceConfig.FederationConfiguration().InterfaceObjects {
		if interfaceObjectCfg.InterfaceTypeName == typeName {
			p.addTypenameToSelectionSet(set.Ref)
			return
		}
	}
}

func (p *Planner[T]) addTypenameToSelectionSet(selectionSet int) {
	field := p.upstreamOperation.AddField(ast.Field{
		Name: p.upstreamOperation.Input.AppendInputString("__typename"),
	})
	p.upstreamOperation.AddSelection(selectionSet, ast.Selection{
		Ref:  field.Ref,
		Kind: ast.SelectionKindField,
	})
}

func (p *Planner[T]) LeaveSelectionSet(ref int) {
	p.debugPrintOperationOnLeave(ast.NodeKindSelectionSet, ref)

	p.parentTypeNodes = p.parentTypeNodes[:len(p.parentTypeNodes)-1]
	if p.insideCustomScalarField {
		return
	}

	lastIndex := len(p.nodes) - 1
	if p.nodes[lastIndex].Kind == ast.NodeKindSelectionSet {
		p.nodes = p.nodes[:lastIndex]
	}
}

func (p *Planner[T]) EnterInlineFragment(ref int) {
	p.debugPrintOperationOnEnter(ast.NodeKindInlineFragment, ref)

	if p.insideCustomScalarField {
		return
	}

	if p.config.IsFederationEnabled() && !p.hasFederationRoot && p.isNestedRequest() {
		// if we're inside the nested root of a federated abstract query,
		// we're walking into the inline fragment as the root
		// however, as we're already handling the inline fragment when we walk into the root field,
		// we can skip this one
		return
	}

	hasTypeCondition := p.visitor.Operation.InlineFragmentHasTypeCondition(ref)
	// after normalization the type condition is always present
	IsOfTheSameType := p.visitor.Operation.InlineFragmentIsOfTheSameType(ref)

	// create inline fragment and selection
	inlineFragmentRef := p.upstreamOperation.AddInlineFragment(ast.InlineFragment{
		TypeCondition: ast.TypeCondition{
			Type: ast.InvalidRef,
		},
	})

	currentSelectionSet := p.nodes[len(p.nodes)-1].Ref

	// when fragment has type condition, and it is not of the same type
	// we need to add __typename field to selection set
	if hasTypeCondition && !IsOfTheSameType {
		typeCondition := p.visitor.Operation.InlineFragmentTypeConditionName(ref)

		onTypeName := p.visitor.Config.Types.RenameTypeNameOnMatchBytes(typeCondition)

		// rename type name in case it is required by entity interface
		shouldRenameInterfaceObjectType, newName := p.interfaceObjectTypeShouldBeRenamed(string(onTypeName))
		if shouldRenameInterfaceObjectType {
			onTypeName = []byte(newName)
		}

		fragmentTypeRef := p.upstreamOperation.AddNamedType(onTypeName)

		p.upstreamOperation.InlineFragments[inlineFragmentRef].TypeCondition.Type = fragmentTypeRef

		if !shouldRenameInterfaceObjectType {
			// add __typename field to selection set which contains typeCondition
			// so that the resolver can distinguish between the response types
			p.addTypenameToSelectionSet(currentSelectionSet)
		}
	}

	selection := ast.Selection{
		Kind: ast.SelectionKindInlineFragment,
		Ref:  inlineFragmentRef,
	}
	p.upstreamOperation.AddSelection(currentSelectionSet, selection)

	inlineFragmentNode := ast.Node{Kind: ast.NodeKindInlineFragment, Ref: inlineFragmentRef}
	p.nodes = append(p.nodes, inlineFragmentNode)
}

func (p *Planner[T]) LeaveInlineFragment(ref int) {
	p.debugPrintOperationOnLeave(ast.NodeKindInlineFragment, ref)

	if p.insideCustomScalarField {
		return
	}

	lastIndex := len(p.nodes) - 1
	if p.nodes[lastIndex].Kind == ast.NodeKindInlineFragment {
		p.nodes = p.nodes[:lastIndex]
	}
}

func (p *Planner[T]) EnterField(ref int) {
	p.debugPrintOperationOnEnter(ast.NodeKindField, ref)

	p.lastFieldEnclosingTypeName = p.visitor.Walker.EnclosingTypeDefinition.NameString(p.visitor.Definition)

	if !p.allowField(ref) {
		return
	}

	if p.insideCustomScalarField {
		return
	}

	fieldName := p.visitor.Operation.FieldNameString(ref)
	fieldConfiguration := p.visitor.Config.Fields.ForTypeField(p.lastFieldEnclosingTypeName, fieldName)

	for i := range p.config.customScalarTypeFields {
		if p.config.customScalarTypeFields[i].TypeName == p.lastFieldEnclosingTypeName && p.config.customScalarTypeFields[i].FieldName == fieldName {
			p.insideCustomScalarField = true
			p.customScalarFieldRef = ref
			p.addFieldArguments(p.addCustomField(ref), ref, fieldConfiguration)
			return
		}
	}

	// store root field name and ref
	if p.rootFieldName == "" {
		p.rootFieldName = fieldName
		p.rootFieldRef = ref
	}
	// store root type name
	if p.rootTypeName == "" {
		p.rootTypeName = p.lastFieldEnclosingTypeName
	}

	p.handleOnTypeInlineFragment()

	p.addFieldArguments(p.addField(ref), ref, fieldConfiguration)
}

func (p *Planner[T]) addFieldArguments(upstreamFieldRef int, fieldRef int, fieldConfiguration *plan.FieldConfiguration) {
	if fieldConfiguration != nil {
		for i := range fieldConfiguration.Arguments {
			argumentConfiguration := fieldConfiguration.Arguments[i]
			p.configureArgument(upstreamFieldRef, fieldRef, *fieldConfiguration, argumentConfiguration)
		}
	}
}

func (p *Planner[T]) addCustomField(ref int) (upstreamFieldRef int) {
	fieldName, alias := p.handleFieldAlias(ref)
	fieldNode := p.upstreamOperation.AddField(ast.Field{
		Name:  p.upstreamOperation.Input.AppendInputString(fieldName),
		Alias: alias,
	})
	selection := ast.Selection{
		Kind: ast.SelectionKindField,
		Ref:  fieldNode.Ref,
	}
	p.upstreamOperation.AddSelection(p.nodes[len(p.nodes)-1].Ref, selection)
	return fieldNode.Ref
}

func (p *Planner[T]) LeaveField(ref int) {
	p.debugPrintOperationOnLeave(ast.NodeKindField, ref)

	if !p.allowField(ref) {
		return
	}

	if p.insideCustomScalarField {
		if p.customScalarFieldRef == ref {
			p.insideCustomScalarField = false
			p.customScalarFieldRef = 0
		}
		return
	}

	p.nodes = p.nodes[:len(p.nodes)-1]
}

// allowField - allows processing a field if datasource has corresponding root or child node
// This check is required cause planner will add parent path as well, but we not always need to add fields from path.
// This is 3rd step of checks in addition to: planning path and skipFor functionality
// if field is __typename, it is always allowed
func (p *Planner[T]) allowField(ref int) bool {
	fieldName := p.visitor.Operation.FieldNameUnsafeString(ref)
	fieldAliasOrName := p.visitor.Operation.FieldAliasOrNameString(ref)

	// In addition, we skip field if its path are equal to planner parent path
	// This is required to correctly plan on datasource which has corresponding child/root node,
	// but we don't need to add it to the query as we are in the nested request
	currentPath := fmt.Sprintf("%s.%s", p.visitor.Walker.Path.DotDelimitedString(), fieldAliasOrName)
	if p.dataSourcePlannerConfig.ParentPath != "query" && p.dataSourcePlannerConfig.ParentPath == currentPath {
		p.DebugPrint("allowField: false path:", currentPath, "is equal to parent path", p.dataSourcePlannerConfig.ParentPath)
		return false
	}

	if fieldName == "__typename" {
		p.DebugPrint("allowField: true path:", currentPath, `"__typename" is always allowed`)
		return true
	}

	_, hasProvidedNode := p.dataSourcePlannerConfig.ProvidedFields.HasSuggestionForPath(p.lastFieldEnclosingTypeName, fieldName, currentPath)
	enclosingTypeName := p.visitor.Walker.EnclosingTypeDefinition.NameString(p.visitor.Definition)
	allow := hasProvidedNode ||
		p.dataSourceConfig.HasRootNode(enclosingTypeName, fieldName) ||
		p.dataSourceConfig.HasChildNode(enclosingTypeName, fieldName)

	p.DebugPrint("allowField:", allow, "path:", currentPath, "has root/child/provided check")

	return allow
}

func (p *Planner[T]) EnterArgument(_ int) {
	if p.insideCustomScalarField {
		return
	}
}

func (p *Planner[T]) EnterDocument(_, _ *ast.Document) {
	if p.upstreamOperation == nil {
		p.upstreamOperation = ast.NewSmallDocument()
	} else {
		p.upstreamOperation.Reset()
	}
	p.nodes = p.nodes[:0]
	p.parentTypeNodes = p.parentTypeNodes[:0]
	p.upstreamVariables = nil
	p.variables = p.variables[:0]
	p.hasFederationRoot = false

	// reset information about root type
	p.rootTypeName = ""
	p.rootFieldName = ""
	p.rootFieldRef = -1

	// reset info about arg type
	p.argTypeRef = -1

	p.addDirectivesToVariableDefinitions = map[int][]int{}
	p.addedInlineFragments = map[onTypeInlineFragment]struct{}{}
}

func (p *Planner[T]) LeaveDocument(_, _ *ast.Document) {
	p.addRepresentationsVariable()
}

func (p *Planner[T]) addRepresentationsVariable() {
	if !p.dataSourcePlannerConfig.HasRequiredFields() {
		return
	}

	variable, _ := p.variables.AddVariable(p.buildRepresentationsVariable())

	p.upstreamVariables, _ = sjson.SetRawBytes(p.upstreamVariables, "representations", []byte(fmt.Sprintf("[%s]", variable)))
}

func (p *Planner[T]) buildRepresentationsVariable() resolve.Variable {
	objects := make([]*resolve.Object, 0, len(p.dataSourcePlannerConfig.RequiredFields))
	for _, cfg := range p.dataSourcePlannerConfig.RequiredFields {
		node, err := buildRepresentationVariableNode(p.visitor.Definition, cfg, p.dataSourceConfig.FederationConfiguration())
		if err != nil {
			p.visitor.Walker.StopWithInternalErr(err)
			return nil
		}

		objects = append(objects, node)
	}

	return resolve.NewResolvableObjectVariable(
		mergeRepresentationVariableNodes(objects),
	)
}

func (p *Planner[T]) addRepresentationsQuery() {
	isNestedFederationRequest := p.dataSourcePlannerConfig.IsNested && p.config.IsFederationEnabled() && p.dataSourcePlannerConfig.HasRequiredFields()

	if !isNestedFederationRequest {
		return
	}

	p.hasFederationRoot = true
	// query($representations: [_Any!]!){_entities(representations: $representations){... on Product
	p.addRepresentationsVariableDefinition() // $representations: [_Any!]!
	p.addEntitiesSelectionSet()              // {_entities(representations: $representations)
}

func (p *Planner[T]) handleOnTypeInlineFragment() {
	if p.hasFederationRoot {
		if !p.isInEntitiesSelectionSet() {
			// if we quering field of entity type, but we are not in the root of the query
			// we should not add representations variable and should not add inline fragment
			// e.g. query { _entities { ... on Product { price info {name} } } }
			// where Info is an entity type, but it is used as a field of Product
			//
			// At the same time, we may need to update representations variables, but not to add an inline fragment
			// cause, we could have a field which requires an additional field from entity type, which is not a key
			return
		}

		// add inline fragment again, because it could be another entity type
		// e.g. parallel request for a few entities
		// ... on Product { price }
		// ,,, on StockItem { stock }
		if !p.isOnTypeInlineFragmentAllowed() {
			return
		}
		p.addOnTypeInlineFragment() // ... on Product
		return
	}
}

func (p *Planner[T]) fieldDefinition(fieldName, typeName string) *ast.FieldDefinition {
	node, ok := p.visitor.Definition.Index.FirstNodeByNameStr(typeName)
	if !ok {
		return nil
	}
	definition, ok := p.visitor.Definition.NodeFieldDefinitionByName(node, []byte(fieldName))
	if !ok {
		return nil
	}
	return &p.visitor.Definition.FieldDefinitions[definition]
}

// isOnTypeInlineFragmentAllowed returns false if we already have an entity fragment with the same type name
func (p *Planner[T]) isOnTypeInlineFragmentAllowed() bool {
	p.DebugPrint("isOnTypeInlineFragmentAllowed")

	if !(len(p.nodes) > 1 && p.nodes[len(p.nodes)-1].Kind == ast.NodeKindSelectionSet) {
		return true
	}

	fragmentInfo := onTypeInlineFragment{
		TypeCondition: p.lastFieldEnclosingTypeName,
		SelectionSet:  p.nodes[len(p.nodes)-1].Ref,
	}

	_, exists := p.addedInlineFragments[fragmentInfo]
	return !exists
}

func (p *Planner[T]) isInEntitiesSelectionSet() bool {
	if !(len(p.nodes) > 2) {
		return false
	}

	if p.nodes[len(p.nodes)-1].Kind != ast.NodeKindSelectionSet {
		return false
	}

	if p.nodes[len(p.nodes)-2].Kind != ast.NodeKindField {
		return false
	}

	fieldName := p.upstreamOperation.FieldNameBytes(p.nodes[len(p.nodes)-2].Ref)

	return bytes.Equal(fieldName, []byte("_entities"))
}

func (p *Planner[T]) interfaceObjectTypeShouldBeRenamed(typeName string) (ok bool, newName string) {
	for _, interfaceObjectCfg := range p.dataSourceConfig.FederationConfiguration().InterfaceObjects {
		if slices.Contains(interfaceObjectCfg.ConcreteTypeNames, typeName) {
			return true, interfaceObjectCfg.InterfaceTypeName
		}
	}
	return false, ""
}

func (p *Planner[T]) addOnTypeInlineFragment() {
	p.DebugPrint("addOnTypeInlineFragment")

	shouldCopyDirectives := false
	copyFromRef := ast.InvalidRef
	if len(p.visitor.Walker.Ancestors) > 2 &&
		p.visitor.Walker.Ancestors[len(p.visitor.Walker.Ancestors)-2].Kind == ast.NodeKindInlineFragment &&
		p.visitor.Operation.InlineFragmentHasDirectives(p.visitor.Walker.Ancestors[len(p.visitor.Walker.Ancestors)-2].Ref) {
		shouldCopyDirectives = true
		copyFromRef = p.visitor.Walker.Ancestors[len(p.visitor.Walker.Ancestors)-2].Ref

		// TODO: check whole ancestor tree for the inline fragment with directives
	}

	selectionSet := p.upstreamOperation.AddSelectionSet()
	onTypeName := p.visitor.Config.Types.RenameTypeNameOnMatchBytes([]byte(p.lastFieldEnclosingTypeName))

	// rename type name in case it is required by entity interface
	shouldRenameInterfaceObjectType, newName := p.interfaceObjectTypeShouldBeRenamed(p.lastFieldEnclosingTypeName)
	if shouldRenameInterfaceObjectType {
		onTypeName = []byte(newName)
	}

	// we should not request a typename of interface object
	if !shouldRenameInterfaceObjectType {
		p.addTypenameToSelectionSet(p.nodes[len(p.nodes)-1].Ref)
	}

	typeRef := p.upstreamOperation.AddNamedType(onTypeName)
	inlineFragment := p.upstreamOperation.AddInlineFragment(ast.InlineFragment{
		HasSelections: true,
		SelectionSet:  selectionSet.Ref,
		TypeCondition: ast.TypeCondition{
			Type: typeRef,
		},
	})

	if shouldCopyDirectives {
		for _, ref := range p.visitor.Operation.InlineFragments[copyFromRef].Directives.Refs {
			p.addDirectiveToNode(ref, ast.Node{Kind: ast.NodeKindInlineFragment, Ref: inlineFragment})
		}
	}

	p.upstreamOperation.AddSelection(p.nodes[len(p.nodes)-1].Ref, ast.Selection{
		Kind: ast.SelectionKindInlineFragment,
		Ref:  inlineFragment,
	})
	p.nodes = append(p.nodes, selectionSet)

	fragmentInfo := onTypeInlineFragment{
		SelectionSet:  selectionSet.Ref,
		TypeCondition: string(onTypeName),
	}
	p.addedInlineFragments[fragmentInfo] = struct{}{}
}

func (p *Planner[T]) addEntitiesSelectionSet() {
	// $representations
	representationsLiteral := p.upstreamOperation.Input.AppendInputString("representations")
	representationsVariable := p.upstreamOperation.AddVariableValue(ast.VariableValue{
		Name: representationsLiteral,
	})
	representationsArgument := p.upstreamOperation.AddArgument(ast.Argument{
		Name: representationsLiteral,
		Value: ast.Value{
			Kind: ast.ValueKindVariable,
			Ref:  representationsVariable,
		},
	})

	// _entities
	entitiesSelectionSet := p.upstreamOperation.AddSelectionSet()
	entitiesField := p.upstreamOperation.AddField(ast.Field{
		Name:          p.upstreamOperation.Input.AppendInputString("_entities"),
		HasSelections: true,
		HasArguments:  true,
		Arguments: ast.ArgumentList{
			Refs: []int{representationsArgument},
		},
		SelectionSet: entitiesSelectionSet.Ref,
	})
	p.upstreamOperation.AddSelection(p.nodes[len(p.nodes)-1].Ref, ast.Selection{
		Kind: ast.SelectionKindField,
		Ref:  entitiesField.Ref,
	})
	p.nodes = append(p.nodes, entitiesField, entitiesSelectionSet)
}

func (p *Planner[T]) addRepresentationsVariableDefinition() {
	anyType := p.upstreamOperation.AddNamedType([]byte("_Any"))
	nonNullAnyType := p.upstreamOperation.AddNonNullType(anyType)
	listOfNonNullAnyType := p.upstreamOperation.AddListType(nonNullAnyType)
	nonNullListOfNonNullAnyType := p.upstreamOperation.AddNonNullType(listOfNonNullAnyType)

	representationsVariable := p.upstreamOperation.ImportVariableValue([]byte("representations"))
	p.upstreamOperation.AddVariableDefinitionToOperationDefinition(p.nodes[0].Ref, representationsVariable, nonNullListOfNonNullAnyType)
}

func (p *Planner[T]) isNestedRequest() bool {
	for i := range p.nodes {
		if p.nodes[i].Kind == ast.NodeKindField {
			return false
		}
	}
	selectionSetAncestors := 0
	for i := range p.visitor.Walker.Ancestors {
		if p.visitor.Walker.Ancestors[i].Kind == ast.NodeKindSelectionSet {
			selectionSetAncestors++
			if selectionSetAncestors == 2 {
				return true
			}
		}
	}
	return false
}

func (p *Planner[T]) storeArgType(typeName, fieldName, argName string) {
	typeNode, _ := p.visitor.Definition.Index.FirstNodeByNameStr(typeName)

	for _, fieldDefRef := range p.visitor.Definition.ObjectTypeDefinitions[typeNode.Ref].FieldsDefinition.Refs {
		if bytes.Equal(p.visitor.Definition.FieldDefinitionNameBytes(fieldDefRef), []byte(fieldName)) {
			for _, argDefRef := range p.visitor.Definition.FieldDefinitions[fieldDefRef].ArgumentsDefinition.Refs {
				if bytes.Equal(p.visitor.Definition.InputValueDefinitionNameBytes(argDefRef), []byte(argName)) {
					p.argTypeRef = p.visitor.Definition.ResolveListOrNameType(p.visitor.Definition.InputValueDefinitions[argDefRef].Type)
					return
				}
			}
		}
	}
}

func (p *Planner[T]) configureArgument(upstreamFieldRef, downstreamFieldRef int, fieldConfig plan.FieldConfiguration, argumentConfiguration plan.ArgumentConfiguration) {
	p.storeArgType(fieldConfig.TypeName, fieldConfig.FieldName, argumentConfiguration.Name)

	switch argumentConfiguration.SourceType {
	case plan.FieldArgumentSource:
		p.configureFieldArgumentSource(upstreamFieldRef, downstreamFieldRef, argumentConfiguration)
	case plan.ObjectFieldSource:
		p.configureObjectFieldSource(upstreamFieldRef, downstreamFieldRef, fieldConfig, argumentConfiguration)
	}

	p.argTypeRef = -1
}

// configureFieldArgumentSource - creates variables for a plain argument types, in case object or list types goes deep and calls applyInlineFieldArgument
func (p *Planner[T]) configureFieldArgumentSource(upstreamFieldRef, downstreamFieldRef int, argumentConfiguration plan.ArgumentConfiguration) {
	fieldArgument, ok := p.visitor.Operation.FieldArgument(downstreamFieldRef, []byte(argumentConfiguration.Name))
	if !ok {
		return
	}
	value := p.visitor.Operation.ArgumentValue(fieldArgument)
	if value.Kind != ast.ValueKindVariable {
		p.applyInlineFieldArgument(upstreamFieldRef, downstreamFieldRef, argumentConfiguration.Name, argumentConfiguration.SourcePath)
		return
	}
	variableName := p.visitor.Operation.VariableValueNameBytes(value.Ref)
	variableNameStr := p.visitor.Operation.VariableValueNameString(value.Ref)

	fieldName := p.visitor.Operation.FieldNameBytes(downstreamFieldRef)
	argumentDefinition := p.visitor.Definition.NodeFieldDefinitionArgumentDefinitionByName(p.visitor.Walker.EnclosingTypeDefinition, fieldName, []byte(argumentConfiguration.Name))

	if argumentDefinition == -1 {
		return
	}

	argumentType := p.visitor.Definition.InputValueDefinitionType(argumentDefinition)
	renderer, err := resolve.NewJSONVariableRendererWithValidationFromTypeRef(p.visitor.Definition, p.visitor.Definition, argumentType)
	if err != nil {
		return
	}

	contextVariable := &resolve.ContextVariable{
		Path:     []string{variableNameStr},
		Renderer: renderer,
	}

	contextVariableName, exists := p.variables.AddVariable(contextVariable)
	variableValueRef, argRef := p.upstreamOperation.AddVariableValueArgument([]byte(argumentConfiguration.Name), variableName) // add the argument to the field, but don't redefine it
	p.upstreamOperation.AddArgumentToField(upstreamFieldRef, argRef)

	if exists { // if the variable exists we don't have to put it onto the variables declaration again, skip
		return
	}

	for _, i := range p.visitor.Operation.OperationDefinitions[p.visitor.Walker.Ancestors[0].Ref].VariableDefinitions.Refs {
		ref := p.visitor.Operation.VariableDefinitions[i].VariableValue.Ref
		if !p.visitor.Operation.VariableValueNameBytes(ref).Equals(variableName) {
			continue
		}
		typeName := p.visitor.Operation.ResolveTypeNameString(p.visitor.Operation.VariableDefinitions[i].Type)
		typeName = p.visitor.Config.Types.RenameTypeNameOnMatchStr(typeName)
		if argumentConfiguration.RenameTypeTo != "" {
			typeName = argumentConfiguration.RenameTypeTo
		}
		importedType := p.visitor.Importer.ImportTypeWithRename(p.visitor.Operation.VariableDefinitions[i].Type, p.visitor.Operation, p.upstreamOperation, typeName)
		p.upstreamOperation.AddVariableDefinitionToOperationDefinition(p.nodes[0].Ref, variableValueRef, importedType)

		if add, ok := p.addDirectivesToVariableDefinitions[i]; ok {
			for _, directive := range add {
				p.addDirectiveToNode(directive, ast.Node{Kind: ast.NodeKindVariableDefinition, Ref: i})
			}
		}
	}

	p.upstreamVariables, _ = sjson.SetRawBytes(p.upstreamVariables, variableNameStr, []byte(contextVariableName))
}

// applyInlineFieldArgument - configures arguments for a complex argument of a list or input object type
func (p *Planner[T]) applyInlineFieldArgument(upstreamField, downstreamField int, argumentName string, sourcePath []string) {
	fieldArgument, ok := p.visitor.Operation.FieldArgument(downstreamField, []byte(argumentName))
	if !ok {
		return
	}
	value := p.visitor.Operation.ArgumentValue(fieldArgument)
	importedValue := p.visitor.Importer.ImportValue(value, p.visitor.Operation, p.upstreamOperation)
	argRef := p.upstreamOperation.AddArgument(ast.Argument{
		Name:  p.upstreamOperation.Input.AppendInputString(argumentName),
		Value: importedValue,
	})
	p.upstreamOperation.AddArgumentToField(upstreamField, argRef)

	p.addVariableDefinitionsRecursively(value, sourcePath, nil)
}

// resolveNestedArgumentType - extracts type of nested field or array element of argument
// fieldName - exists only for ast.ValueKindObject type of argument
func (p *Planner[T]) resolveNestedArgumentType(fieldName []byte) (fieldTypeRef int) {
	if fieldName == nil {
		return p.visitor.Definition.ResolveListOrNameType(p.argTypeRef)
	}

	argTypeName := p.visitor.Definition.ResolveTypeNameString(p.argTypeRef)
	argTypeNode, _ := p.visitor.Definition.Index.FirstNodeByNameStr(argTypeName)

	for _, inputFieldDefRef := range p.visitor.Definition.InputObjectTypeDefinitions[argTypeNode.Ref].InputFieldsDefinition.Refs {
		if bytes.Equal(p.visitor.Definition.InputValueDefinitionNameBytes(inputFieldDefRef), fieldName) {
			return p.visitor.Definition.InputValueDefinitions[inputFieldDefRef].Type
		}
	}

	return -1
}

// addVariableDefinitionsRecursively - recursively configures variables inside a list or an input type
func (p *Planner[T]) addVariableDefinitionsRecursively(value ast.Value, sourcePath []string, fieldName []byte) {
	switch value.Kind {
	case ast.ValueKindObject:
		prevArgTypeRef := p.argTypeRef
		p.argTypeRef = p.resolveNestedArgumentType(fieldName)
		for _, objectFieldRef := range p.visitor.Operation.ObjectValues[value.Ref].Refs {
			p.addVariableDefinitionsRecursively(p.visitor.Operation.ObjectFields[objectFieldRef].Value, sourcePath, p.visitor.Operation.ObjectFieldNameBytes(objectFieldRef))
		}
		p.argTypeRef = prevArgTypeRef
		return
	case ast.ValueKindList:
		for _, i := range p.visitor.Operation.ListValues[value.Ref].Refs {
			p.addVariableDefinitionsRecursively(p.visitor.Operation.Values[i], sourcePath, nil)
		}
		return
	case ast.ValueKindVariable:
		// continue after switch
	default:
		return
	}

	variableName := p.visitor.Operation.VariableValueNameBytes(value.Ref)
	variableNameStr := p.visitor.Operation.VariableValueNameString(value.Ref)
	variableDefinition, exists := p.visitor.Operation.VariableDefinitionByNameAndOperation(p.visitor.Walker.Ancestors[0].Ref, variableName)
	if !exists {
		return
	}

	variableDefinitionTypeRef := p.visitor.Operation.VariableDefinitions[variableDefinition].Type
	variableDefinitionTypeName := p.visitor.Operation.ResolveTypeNameString(variableDefinitionTypeRef)
	variableDefinitionTypeName = p.visitor.Config.Types.RenameTypeNameOnMatchStr(variableDefinitionTypeName)

	contextVariable := &resolve.ContextVariable{
		Path: append(sourcePath, variableNameStr),
	}
	renderer, err := resolve.NewJSONVariableRendererWithValidationFromTypeRef(p.visitor.Operation, p.visitor.Definition, variableDefinitionTypeRef)
	if err != nil {
		return
	}
	contextVariable.Renderer = renderer
	contextVariableName, variableExists := p.variables.AddVariable(contextVariable)
	if variableExists {
		return
	}

	importedVariableDefinition := p.visitor.Importer.ImportVariableDefinitionWithRename(variableDefinition, p.visitor.Operation, p.upstreamOperation, variableDefinitionTypeName)
	p.upstreamOperation.AddImportedVariableDefinitionToOperationDefinition(p.nodes[0].Ref, importedVariableDefinition)

	p.upstreamVariables, _ = sjson.SetRawBytes(p.upstreamVariables, variableNameStr, []byte(contextVariableName))
}

// configureObjectFieldSource - configures source of a field when it has variables coming from current object
func (p *Planner[T]) configureObjectFieldSource(upstreamFieldRef, downstreamFieldRef int, fieldConfiguration plan.FieldConfiguration, argumentConfiguration plan.ArgumentConfiguration) {
	if len(argumentConfiguration.SourcePath) < 1 {
		return
	}

	fieldName := p.visitor.Operation.FieldNameUnsafeString(downstreamFieldRef)

	if len(fieldConfiguration.Path) == 1 {
		fieldName = fieldConfiguration.Path[0]
	}

	queryTypeDefinition, exists := p.visitor.Definition.Index.FirstNodeByNameBytes(p.visitor.Definition.Index.QueryTypeName)
	if !exists {
		return
	}
	argumentDefinition := p.visitor.Definition.NodeFieldDefinitionArgumentDefinitionByName(queryTypeDefinition, []byte(fieldName), []byte(argumentConfiguration.Name))
	if argumentDefinition == -1 {
		return
	}

	argumentType := p.visitor.Definition.InputValueDefinitionType(argumentDefinition)
	variableName := p.upstreamOperation.GenerateUnusedVariableDefinitionName(p.nodes[0].Ref)
	variableValue, argument := p.upstreamOperation.AddVariableValueArgument([]byte(argumentConfiguration.Name), variableName)
	p.upstreamOperation.AddArgumentToField(upstreamFieldRef, argument)

	typeName := p.visitor.Operation.ResolveTypeNameString(argumentType)
	typeName = p.visitor.Config.Types.RenameTypeNameOnMatchStr(typeName)
	if argumentConfiguration.RenameTypeTo != "" {
		typeName = argumentConfiguration.RenameTypeTo
	}

	importedType := p.visitor.Importer.ImportTypeWithRename(argumentType, p.visitor.Definition, p.upstreamOperation, typeName)
	p.upstreamOperation.AddVariableDefinitionToOperationDefinition(p.nodes[0].Ref, variableValue, importedType)

	renderer, err := resolve.NewJSONVariableRendererWithValidationFromTypeRef(p.visitor.Definition, p.visitor.Definition, argumentType)
	if err != nil {
		return
	}

	variable := &resolve.ObjectVariable{
		Path:     argumentConfiguration.SourcePath,
		Renderer: renderer,
	}

	objectVariableName, exists := p.variables.AddVariable(variable)
	if !exists {
		p.upstreamVariables, _ = sjson.SetRawBytes(p.upstreamVariables, string(variableName), []byte(objectVariableName))
	}
}

const (
	normalizationFailedErrMsg        = "upstream operation: normalization failed: %s"
	printOperationFailedErrMsg       = "upstream operation: failed to print: %s"
	validationFailedErrMsg           = "upstream operation: validation failed: %s"
	parseDocumentFailedErrMsg        = "upstream operation: parse %s failed"
	failedToReadUpstreamSchemaErrMsg = "failed to read upstream schema: %s"
)

func (p *Planner[T]) debugPrintOperationOnEnter(kind ast.NodeKind, ref int) {
	if !p.debug {
		return
	}

	switch kind {
	case ast.NodeKindField:
		fieldName := p.visitor.Operation.FieldNameString(ref)
		p.DebugPrint("EnterField : ", fieldName, " ref: ", ref)
	case ast.NodeKindInlineFragment:
		fragmentTypeCondition := p.visitor.Operation.InlineFragmentTypeConditionNameString(ref)
		p.DebugPrint("EnterInlineFragment : ", fragmentTypeCondition, " ref: ", ref)
	case ast.NodeKindSelectionSet:
		p.DebugPrint("EnterSelectionSet", " ref: ", ref)
	}
	p.debugPrintOperation()
}

func (p *Planner[T]) debugPrintOperationOnLeave(kind ast.NodeKind, ref int) {
	if !p.debug {
		return
	}

	switch kind {
	case ast.NodeKindField:
		fieldName := p.visitor.Operation.FieldNameString(ref)
		p.DebugPrint("LeaveField : ", fieldName, " ref: ", ref)
	case ast.NodeKindInlineFragment:
		fragmentTypeCondition := p.visitor.Operation.InlineFragmentTypeConditionNameString(ref)
		p.DebugPrint("LeaveInlineFragment : ", fragmentTypeCondition, " ref: ", ref)
	case ast.NodeKindSelectionSet:
		p.DebugPrint("LeaveSelectionSet", " ref: ", ref)
	}
	p.debugPrintOperation()
}

func (p *Planner[T]) debugPrintOperation() {
	if !p.debug {
		return
	}

	op, _ := astprinter.PrintStringIndentDebug(p.upstreamOperation, nil, "  ")
	p.DebugPrint("printed operation:\n", op)
}

func (p *Planner[T]) DebugPrint(args ...interface{}) {
	if !p.debug {
		return
	}

	p.debugPrintln(args...)
}

func (p *Planner[T]) debugPrintln(args ...interface{}) {
	allArgs := []interface{}{fmt.Sprintf("[id: %d] [ds_hash: %d url: %s] ", p.id, p.dataSourceConfig.Hash(), p.config.fetch.URL)}
	allArgs = append(allArgs, args...)
	fmt.Println(allArgs...)
}

func (p *Planner[T]) printQueryPlan(operation *ast.Document) {
	if !p.printQueryPlans {
		return
	}

	printedOperation, err := astprinter.PrintStringIndent(operation, nil, "  ")
	if err != nil {
		return
	}

	args := []interface{}{
		"Execution plan:\n",
		"Planner path: ",
		p.dataSourcePlannerConfig.ParentPath,
		"\n",
	}

	if len(p.upstreamVariables) > 0 {
		args = append(args,
			"variables:\n",
			string(p.upstreamVariables),
			"\n")
	}

	if p.dataSourcePlannerConfig.HasRequiredFields() {
		args = append(args, "Representations:\n")
		for _, cfg := range p.dataSourcePlannerConfig.RequiredFields {
			key, report := plan.RequiredFieldsFragment(cfg.TypeName, cfg.SelectionSet, true)
			if report.HasErrors() {
				continue
			}
			printedKey, err := astprinter.PrintStringIndent(key, nil, "  ")
			if err != nil {
				continue
			}
			args = append(args, printedKey, "\n")
		}
	}

	args = append(args,
		"operation:\n",
		printedOperation)

	p.debugPrintln(args...)
}

// printOperation - prints normalized upstream operation
func (p *Planner[T]) printOperation() []byte {

	kit := p.getKit()
	defer p.releaseKit(kit)

	// create empty operation and definition documents
	definition, err := p.config.UpstreamSchema()
	if err != nil {
		p.stopWithError(failedToReadUpstreamSchemaErrMsg, err.Error())
		return nil
	}

	// When datasource is nested and definition query type do not contain operation field
	// we have to replace a query type with a current root type
	p.replaceQueryType(definition)

	// normalize upstream operation
	kit.normalizer.NormalizeOperation(p.upstreamOperation, definition, kit.report)
	if kit.report.HasErrors() {
		p.stopWithError(normalizationFailedErrMsg, kit.report.Error())
		return nil
	}

	kit.validator.Validate(p.upstreamOperation, definition, kit.report)
	if kit.report.HasErrors() {
		p.stopWithError(validationFailedErrMsg, kit.report.Error())
		return nil
	}

	p.printQueryPlan(p.upstreamOperation)

	// print upstream operation
	err = kit.printer.Print(p.upstreamOperation, p.visitor.Definition, kit.buf)
	if err != nil {
		p.stopWithError(printOperationFailedErrMsg, kit.report.Error())
		return nil
	}

<<<<<<< HEAD
	rawOperationBytes := make([]byte, kit.buf.Len())
	copy(rawOperationBytes, kit.buf.Bytes())

	if p.minifier != nil && len(rawOperationBytes) > 140 {
		kit.buf.Reset()
		madeReplacements, err := p.minifier.Minify(rawOperationBytes, definition, astminify.MinifyOptions{
=======
	rawOperationBytes := kit.buf.Bytes()
	rawOperationBytesCopy := make([]byte, len(rawOperationBytes))
	copy(rawOperationBytesCopy, rawOperationBytes)

	if p.minifier != nil {
		kit.buf.Reset()
		err = p.minifier.Minify(rawOperationBytesCopy, definition, astminify.MinifyOptions{
>>>>>>> 6566e023
			SortAST: true,
			Pretty:  false,
		}, kit.buf)
		if err != nil {
			p.stopWithError(printOperationFailedErrMsg, err)
			return nil
		}
<<<<<<< HEAD
		if madeReplacements && kit.buf.Len() < len(rawOperationBytes) {
			rawOperationBytes = rawOperationBytes[:kit.buf.Len()]
			copy(rawOperationBytes, kit.buf.Bytes())
		}
	}

	return rawOperationBytes
=======
		minifiedOperationBytes := kit.buf.Bytes()
		if len(minifiedOperationBytes) < len(rawOperationBytes) {
			return minifiedOperationBytes
		}
		return rawOperationBytes
	}

	return kit.buf.Bytes()
>>>>>>> 6566e023
}

func (p *Planner[T]) stopWithError(msg string, args ...interface{}) {
	p.visitor.Walker.StopWithInternalErr(fmt.Errorf(msg, args...))
}

/*
replaceQueryType - sets definition query type to a current root type.
Helps to do a normalization of the upstream query for a nested datasource.
Skips replace when:
1. datasource is not nested;
2. federation is enabled;
3. query type contains an operation field;

Example transformation:
Original schema definition:

	type Query {
		serviceOne(serviceOneArg: String): ServiceOneResponse
		serviceTwo(serviceTwoArg: Boolean): ServiceTwoResponse
	}

	type ServiceOneResponse {
		fieldOne: String!
		countries: [Country!]! # nested datasource without explicit field path
	}

	type ServiceTwoResponse {
		fieldTwo: String
		serviceOneField: String
		serviceOneResponse: ServiceOneResponse # nested datasource with implicit field path "serviceOne"
	}

	type Country {
		name: String!
	}

`serviceOneResponse` field of a `ServiceTwoResponse` is nested but has a field path that exists on the Query type
- In this case definition will not be modified

`countries` field of a `ServiceOneResponse` is nested and not present on the Query type
- In this case query type of definition will be replaced with a `ServiceOneResponse`

Modified schema definition:

	schema {
	   query: ServiceOneResponse
	}

	type ServiceOneResponse {
	   fieldOne: String!
	   countries: [Country!]!
	}

	type ServiceTwoResponse {
	   fieldTwo: String
	   serviceOneField: String
	   serviceOneResponse: ServiceOneResponse
	}

	type Country {
	   name: String!
	}

Refer to pkg/engine/datasource/graphql_datasource/graphql_datasource_test.go:632
Case name: TestGraphQLDataSource/nested_graphql_engines

If we didn't do this transformation, the normalization would fail because it's not possible
to traverse the AST as there's a mismatch between the upstream Operation and the schema.

If the nested Query can be rewritten so that it's a valid Query against the existing schema, fine.
However, when rewriting the nested Query onto the schema's Query type,
it might be the case that no FieldDefinition exists for the rewritten root field.
In that case, we transform the schema so that normalization and printing of the upstream Query succeeds.
*/
func (p *Planner[T]) replaceQueryType(definition *ast.Document) {
	if !p.dataSourcePlannerConfig.IsNested || p.config.IsFederationEnabled() {
		return
	}

	queryTypeName := definition.Index.QueryTypeName
	queryNode, exists := definition.Index.FirstNodeByNameBytes(queryTypeName)
	if !exists || queryNode.Kind != ast.NodeKindObjectTypeDefinition {
		return
	}

	// check that query type has rootFieldName within its fields
	hasField := definition.FieldDefinitionsContainField(definition.ObjectTypeDefinitions[queryNode.Ref].FieldsDefinition.Refs, []byte(p.rootFieldName))
	if hasField {
		return
	}

	definition.RemoveObjectTypeDefinition(definition.Index.QueryTypeName)
	definition.ReplaceRootOperationTypeDefinition(p.rootTypeName, ast.OperationTypeQuery)
}

// normalizeOperation - normalizes operation against definition.
func (p *Planner[T]) normalizeOperation(operation, definition *ast.Document, report *operationreport.Report) (ok bool) {
	report.Reset()
	normalizer := astnormalization.NewWithOpts(
		// we should not extract variables from the upstream operation as they will be lost
		// cause when we are building an input we use our own variables
		astnormalization.WithRemoveFragmentDefinitions(),
		astnormalization.WithRemoveUnusedVariables(),
		astnormalization.WithInlineFragmentSpreads(),
	)
	normalizer.NormalizeOperation(operation, definition, report)

	return !report.HasErrors()
}

func (p *Planner[T]) handleFieldAlias(ref int) (newFieldName string, alias ast.Alias) {
	fieldName := p.visitor.Operation.FieldNameString(ref)
	alias = ast.Alias{
		IsDefined: p.visitor.Operation.FieldAliasIsDefined(ref),
	}

	if alias.IsDefined {
		aliasBytes := p.visitor.Operation.FieldAliasBytes(ref)
		alias.Name = p.upstreamOperation.Input.AppendInputBytes(aliasBytes)
	}

	typeName := p.visitor.Walker.EnclosingTypeDefinition.NameString(p.visitor.Definition)
	for i := range p.visitor.Config.Fields {
		isDesiredField := p.visitor.Config.Fields[i].TypeName == typeName &&
			p.visitor.Config.Fields[i].FieldName == fieldName

		// check that we are on a desired field and field path contains a single element - mapping is plain
		if isDesiredField && len(p.visitor.Config.Fields[i].Path) == 1 {
			// define alias when mapping path differs from fieldName and no alias has been defined
			if p.visitor.Config.Fields[i].Path[0] != fieldName && !alias.IsDefined {
				alias.IsDefined = true
				aliasBytes := p.visitor.Operation.FieldNameBytes(ref)
				alias.Name = p.upstreamOperation.Input.AppendInputBytes(aliasBytes)
			}

			// override fieldName with mapping path value
			fieldName = p.visitor.Config.Fields[i].Path[0]

			// when provided field is a root type field save new field name
			if ref == p.rootFieldRef {
				p.rootFieldName = fieldName
			}

			break
		}
	}
	return fieldName, alias
}

// addField - add a field to an upstream operation
func (p *Planner[T]) addField(ref int) (upstreamFieldRef int) {
	fieldName, alias := p.handleFieldAlias(ref)

	field := p.upstreamOperation.AddField(ast.Field{
		Name:  p.upstreamOperation.Input.AppendInputString(fieldName),
		Alias: alias,
	})

	selection := ast.Selection{
		Kind: ast.SelectionKindField,
		Ref:  field.Ref,
	}

	p.upstreamOperation.AddSelection(p.nodes[len(p.nodes)-1].Ref, selection)
	p.nodes = append(p.nodes, field)

	return field.Ref
}

type OnWsConnectionInitCallback func(ctx context.Context, url string, header http.Header) (json.RawMessage, error)

type printKit struct {
	buf        *bytes.Buffer
	parser     *astparser.Parser
	printer    *astprinter.Printer
	validator  *astvalidation.OperationValidator
	normalizer *astnormalization.OperationNormalizer
	report     *operationreport.Report
}

var (
	printKitPool = &sync.Pool{
		New: func() any {
			return &printKit{
				buf:       &bytes.Buffer{},
				parser:    astparser.NewParser(),
				printer:   astprinter.NewPrinter(nil),
				validator: astvalidation.DefaultOperationValidator(),
				normalizer: astnormalization.NewWithOpts(
					// we should not extract variables from the upstream operation as they will be lost
					// cause when we are building an input we use our own variables
					astnormalization.WithRemoveFragmentDefinitions(),
					astnormalization.WithRemoveUnusedVariables(),
					astnormalization.WithInlineFragmentSpreads(),
				),
				report: &operationreport.Report{},
			}
		},
	}
)

type Factory[T Configuration] struct {
	executionContext   context.Context
	httpClient         *http.Client
	subscriptionClient GraphQLSubscriptionClient
}

// NewFactory creates a new factory for the GraphQL datasource planner
// Graphql Datasource could be stateful in case you are using subscriptions,
// make sure you are using the same execution context for all datasources
func NewFactory(executionContext context.Context, httpClient *http.Client, subscriptionClient GraphQLSubscriptionClient) (*Factory[Configuration], error) {
	if executionContext == nil {
		return nil, fmt.Errorf("execution context is required")
	}
	if httpClient == nil {
		return nil, fmt.Errorf("http client is required")
	}
	if subscriptionClient == nil {
		return nil, fmt.Errorf("subscription client is required")
	}

	return &Factory[Configuration]{
		executionContext:   executionContext,
		httpClient:         httpClient,
		subscriptionClient: subscriptionClient,
	}, nil
}

func (p *Planner[T]) getKit() *printKit {
	return printKitPool.Get().(*printKit)
}

func (p *Planner[T]) releaseKit(kit *printKit) {
	kit.buf.Reset()
	kit.report.Reset()
	printKitPool.Put(kit)
}

func (f *Factory[T]) Planner(logger abstractlogger.Logger) plan.DataSourcePlanner[T] {
	return &Planner[T]{
		fetchClient:        f.httpClient,
		subscriptionClient: f.subscriptionClient,
	}
}

func (f *Factory[T]) Context() context.Context {
	return f.executionContext
}

type Source struct {
	httpClient *http.Client
}

func (s *Source) compactAndUnNullVariables(input []byte) []byte {
	undefinedVariables := httpclient.UndefinedVariables(input)
	variables, _, _, err := jsonparser.Get(input, "body", "variables")
	if err != nil {
		return input
	}
	if bytes.Equal(variables, []byte("null")) || bytes.Equal(variables, []byte("{}")) {
		return input
	}
	if bytes.ContainsAny(variables, " \t\n\r") {
		buf := bytes.NewBuffer(make([]byte, 0, len(variables)))
		if err := json.Compact(buf, variables); err != nil {
			panic(fmt.Errorf("compacting variables: %w", err))
		}
		variables = buf.Bytes()
	}

	removeNullVariables := httpclient.IsInputFlagSet(input, httpclient.UNNULL_VARIABLES)
	variables = s.cleanupVariables(variables, removeNullVariables, undefinedVariables)

	input, _ = jsonparser.Set(input, variables, "body", "variables")
	return input
}

// cleanupVariables removes null variables and empty objects from the input if removeNullVariables is true
// otherwise returns the input as is
func (s *Source) cleanupVariables(variables []byte, removeNullVariables bool, undefinedVariables []string) []byte {
	cp := make([]byte, len(variables))
	copy(cp, variables)

	// remove null variables from JSON: {"a":null,"b":1} -> {"b":1}
	err := jsonparser.ObjectEach(variables, func(key []byte, value []byte, dataType jsonparser.ValueType, offset int) error {
		if dataType == jsonparser.Null {
			stringKey := unsafebytes.BytesToString(key)
			if removeNullVariables || slices.Contains(undefinedVariables, stringKey) {
				cp = jsonparser.Delete(cp, stringKey)
			}
		}
		return nil
	})
	if err != nil {
		return variables
	}

	// remove empty objects
	if removeNullVariables {
		cp = s.removeEmptyObjects(cp)
	}

	return cp
}

// removeEmptyObjects removes empty objects from JSON: {"b": "b", "c": {}} -> {"b": "b"}
func (s *Source) removeEmptyObjects(variables []byte) []byte {
	var changed bool
	for {
		variables, changed = s.replaceEmptyObject(variables)
		if !changed {
			break
		}
	}
	return variables
}

func (s *Source) replaceEmptyObject(variables []byte) ([]byte, bool) {
	if i := bytes.Index(variables, []byte(":{}")); i != -1 {
		end := i + 3
		hasTrailingComma := false
		if variables[end] == ',' {
			end++
			hasTrailingComma = true
		}
		startQuote := bytes.LastIndex(variables[:i-2], []byte("\""))
		if !hasTrailingComma && variables[startQuote-1] == ',' {
			startQuote--
		}
		return append(variables[:startQuote], variables[end:]...), true
	}

	return variables, false
}

func (s *Source) LoadWithFiles(ctx context.Context, input []byte, files []httpclient.File, writer io.Writer) (err error) {
	input = s.compactAndUnNullVariables(input)
	return httpclient.DoMultipartForm(s.httpClient, ctx, input, files, writer)
}

func (s *Source) Load(ctx context.Context, input []byte, writer io.Writer) (err error) {
	input = s.compactAndUnNullVariables(input)
	return httpclient.Do(s.httpClient, ctx, input, writer)
}

type GraphQLSubscriptionClient interface {
	Subscribe(ctx *resolve.Context, options GraphQLSubscriptionOptions, updater resolve.SubscriptionUpdater) error
	UniqueRequestID(ctx *resolve.Context, options GraphQLSubscriptionOptions, hash *xxhash.Digest) (err error)
}

type GraphQLSubscriptionOptions struct {
	URL                                     string           `json:"url"`
	InitialPayload                          json.RawMessage  `json:"initial_payload"`
	Body                                    GraphQLBody      `json:"body"`
	Header                                  http.Header      `json:"header"`
	UseSSE                                  bool             `json:"use_sse"`
	SSEMethodPost                           bool             `json:"sse_method_post"`
	ForwardedClientHeaderNames              []string         `json:"forwarded_client_header_names"`
	ForwardedClientHeaderRegularExpressions []*regexp.Regexp `json:"forwarded_client_header_regular_expressions"`
	WsSubProtocol                           string           `json:"ws_sub_protocol"`
}

type GraphQLBody struct {
	Query         string          `json:"query,omitempty"`
	OperationName string          `json:"operationName,omitempty"`
	Variables     json.RawMessage `json:"variables,omitempty"`
	Extensions    json.RawMessage `json:"extensions,omitempty"`
}

type SubscriptionSource struct {
	client GraphQLSubscriptionClient
}

// Start the subscription. The updater is called on new events. Start needs to be called in a separate goroutine.
func (s *SubscriptionSource) Start(ctx *resolve.Context, input []byte, updater resolve.SubscriptionUpdater) error {
	var options GraphQLSubscriptionOptions
	err := json.Unmarshal(input, &options)
	if err != nil {
		return err
	}
	if options.Body.Query == "" {
		return resolve.ErrUnableToResolve
	}
	return s.client.Subscribe(ctx, options, updater)
}

var (
	dataSouceName = []byte("graphql")
)

func (s *SubscriptionSource) UniqueRequestID(ctx *resolve.Context, input []byte, xxh *xxhash.Digest) (err error) {
	_, err = xxh.Write(dataSouceName)
	if err != nil {
		return err
	}
	var options GraphQLSubscriptionOptions
	err = json.Unmarshal(input, &options)
	if err != nil {
		return err
	}
	return s.client.UniqueRequestID(ctx, options, xxh)
}<|MERGE_RESOLUTION|>--- conflicted
+++ resolved
@@ -80,12 +80,6 @@
 
 	// tmp
 	upstreamSchema *ast.Document
-
-	minifier *astminify.Minifier
-}
-
-func (p *Planner[T]) EnableSubgraphRequestMinifier() {
-	p.minifier = astminify.NewMinifier()
 }
 
 type onTypeInlineFragment struct {
@@ -1341,22 +1335,12 @@
 		return nil
 	}
 
-<<<<<<< HEAD
 	rawOperationBytes := make([]byte, kit.buf.Len())
 	copy(rawOperationBytes, kit.buf.Bytes())
 
 	if p.minifier != nil && len(rawOperationBytes) > 140 {
 		kit.buf.Reset()
 		madeReplacements, err := p.minifier.Minify(rawOperationBytes, definition, astminify.MinifyOptions{
-=======
-	rawOperationBytes := kit.buf.Bytes()
-	rawOperationBytesCopy := make([]byte, len(rawOperationBytes))
-	copy(rawOperationBytesCopy, rawOperationBytes)
-
-	if p.minifier != nil {
-		kit.buf.Reset()
-		err = p.minifier.Minify(rawOperationBytesCopy, definition, astminify.MinifyOptions{
->>>>>>> 6566e023
 			SortAST: true,
 			Pretty:  false,
 		}, kit.buf)
@@ -1364,7 +1348,6 @@
 			p.stopWithError(printOperationFailedErrMsg, err)
 			return nil
 		}
-<<<<<<< HEAD
 		if madeReplacements && kit.buf.Len() < len(rawOperationBytes) {
 			rawOperationBytes = rawOperationBytes[:kit.buf.Len()]
 			copy(rawOperationBytes, kit.buf.Bytes())
@@ -1372,16 +1355,6 @@
 	}
 
 	return rawOperationBytes
-=======
-		minifiedOperationBytes := kit.buf.Bytes()
-		if len(minifiedOperationBytes) < len(rawOperationBytes) {
-			return minifiedOperationBytes
-		}
-		return rawOperationBytes
-	}
-
-	return kit.buf.Bytes()
->>>>>>> 6566e023
 }
 
 func (p *Planner[T]) stopWithError(msg string, args ...interface{}) {
