--- conflicted
+++ resolved
@@ -1991,23 +1991,7 @@
 
 var (
 	dataSouceName = []byte("graphql")
-<<<<<<< HEAD
 )
-=======
-)
-
-func (s *SubscriptionSource) UniqueRequestID(ctx *resolve.Context, input []byte, xxh *xxhash.Digest) (err error) {
-	_, err = xxh.Write(dataSouceName)
-	if err != nil {
-		return err
-	}
-	var options GraphQLSubscriptionOptions
-	err = json.Unmarshal(input, &options)
-	if err != nil {
-		return err
-	}
-	return s.client.UniqueRequestID(ctx, options, xxh)
-}
 
 // SubscriptionOnStart is called when a subscription is started.
 // Hooks are invoked sequentially, short-circuiting on the first error.
@@ -2020,5 +2004,4 @@
 	}
 
 	return nil
-}
->>>>>>> d95839ab
+}