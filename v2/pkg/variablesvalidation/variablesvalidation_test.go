--- conflicted
+++ resolved
@@ -1,9 +1,10 @@
 package variablesvalidation
 
 import (
+	"testing"
+
 	"github.com/wundergraph/graphql-go-tools/v2/pkg/apollocompatibility"
 	"github.com/wundergraph/graphql-go-tools/v2/pkg/errorcodes"
-	"testing"
 
 	"github.com/stretchr/testify/assert"
 	"github.com/stretchr/testify/require"
@@ -1287,6 +1288,7 @@
 		require.NoError(t, err)
 	})
 	t.Run("extension code is propagated with apollo compatibility flag", func(t *testing.T) {
+		devMode := false
 		tc := testCase{
 			schema:    `type Query { hello(filter: String!): String }`,
 			operation: `query Foo($input: String!) { hello(filter: $input) }`,
@@ -1296,7 +1298,7 @@
 			ApolloCompatibilityFlags: apollocompatibility.Flags{
 				ReplaceInvalidVarError: true,
 			},
-		})
+		}, devMode)
 		assert.Equal(t, &InvalidVariableError{
 			ExtensionCode: errorcodes.BadUserInput,
 			Message:       `Variable "$input" got invalid value null; Expected non-nullable type "String!" not to be null.`,
@@ -1309,15 +1311,11 @@
 	withNormalization            bool
 }
 
-<<<<<<< HEAD
 func runTest(t *testing.T, tc testCase, devMode bool) error {
-=======
-func runTest(t *testing.T, tc testCase) error {
-	return runTestWithOptions(t, tc, VariablesValidatorOptions{})
+	return runTestWithOptions(t, tc, VariablesValidatorOptions{}, devMode)
 }
 
-func runTestWithOptions(t *testing.T, tc testCase, options VariablesValidatorOptions) error {
->>>>>>> 7aa4add9
+func runTestWithOptions(t *testing.T, tc testCase, options VariablesValidatorOptions, devMode bool) error {
 	t.Helper()
 	def := unsafeparser.ParseGraphqlDocumentString(tc.schema)
 	op := unsafeparser.ParseGraphqlDocumentString(tc.operation)
@@ -1334,13 +1332,8 @@
 			t.Fatal(report.Error())
 		}
 	}
-<<<<<<< HEAD
-	validator := NewVariablesValidator()
+	validator := NewVariablesValidator(options)
 	return validator.Validate(&op, &def, op.Input.Variables, devMode)
-=======
-	validator := NewVariablesValidator(options)
-	return validator.Validate(&op, &def, op.Input.Variables)
->>>>>>> 7aa4add9
 }
 
 var inputSchema = `
