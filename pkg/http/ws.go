--- conflicted
+++ resolved
@@ -7,13 +7,9 @@
 
 	"github.com/gobwas/ws"
 	"github.com/gobwas/ws/wsutil"
-<<<<<<< HEAD
-	log "github.com/jensneuse/abstractlogger"
-=======
 	"github.com/jensneuse/abstractlogger"
 
 	"github.com/jensneuse/graphql-go-tools/pkg/subscription"
->>>>>>> 9825d925
 )
 
 // WebsocketSubscriptionClient is an actual implementation of the subscritpion client interface.
@@ -134,66 +130,9 @@
 		return
 	}
 
-<<<<<<< HEAD
-	executionContext.Context = ctx
-
-	buf := bytes.NewBuffer(make([]byte, 0, 1024))
-
-	for {
-		buf.Reset()
-		select {
-		case <-ctx.Done():
-			return
-		default:
-			err := executor.Execute(executionContext, node, buf)
-			if err != nil {
-				g.log.Error("GraphQLHTTPRequestHandler.startSubscription.executor.Execute",
-					log.Error(err),
-					log.ByteString("data", data),
-				)
-			}
-
-			g.log.Debug("GraphQLHTTPRequestHandler.startSubscription",
-				log.ByteString("execution_result", buf.Bytes()),
-			)
-
-			response := WebsocketMessage{
-				Type:    DATA,
-				Id:      id,
-				Payload: buf.Bytes(),
-			}
-
-			responseData, err := json.Marshal(response)
-			if err != nil {
-				g.log.Error("GraphQLHTTPRequestHandler.startSubscription.json.Marshal",
-					log.Error(err),
-				)
-				return
-			}
-
-			err = wsutil.WriteServerMessage(conn, op, responseData)
-			if err != nil {
-				g.log.Error("GraphQLHTTPRequestHandler.startSubscription.wsutil.WriteServerMessage",
-					log.Error(err),
-					log.ByteString("data", data),
-				)
-				return
-			}
-		}
-	}
-}
-
-// nolint
-func (g *GraphQLHTTPRequestHandler) sendCloseMessage(id string, conn net.Conn, op ws.OpCode) error {
-	data, err := json.Marshal(WebsocketMessage{
-		Id:   id,
-		Type: STOP,
-	})
-=======
 	subscriptionHandler.Handle(context.Background()) // Blocking
 
 	err = conn.Close()
->>>>>>> 9825d925
 	if err != nil {
 		g.log.Error("http.GraphQLHTTPRequestHandler.handleWebsocket()",
 			abstractlogger.String("message", "could not close connection to client"),
