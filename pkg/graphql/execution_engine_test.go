package graphql

import (
	"bytes"
	"context"
	"encoding/json"
	"io/ioutil"
	"net/http"
	"net/http/httptest"
	"sync"
	"testing"

	"github.com/jensneuse/abstractlogger"
	"github.com/stretchr/testify/assert"
	"github.com/stretchr/testify/require"

	"github.com/jensneuse/graphql-go-tools/pkg/execution/datasource"
	"github.com/jensneuse/graphql-go-tools/pkg/starwars"
)

type testRoundTripper func(req *http.Request) *http.Response

func (t testRoundTripper) RoundTrip(req *http.Request) (*http.Response, error) {
	return t(req), nil
}

func TestExecutionEngine_ExecuteWithOptions(t *testing.T) {
	schema := starwarsSchema(t)
	extraVariables := map[string]string{
		"request": `{"Authorization": "Bearer ey123"}`,
	}
	extraVariablesBytes, err := json.Marshal(extraVariables)
	require.NoError(t, err)

	t.Run("execute with custom roundtripper for simple hero query on HttpJsonDatasource", func(t *testing.T) {
		query := starwars.LoadQuery(t, starwars.FileSimpleHeroQuery, nil)
		request := Request{}
		err := UnmarshalRequest(bytes.NewBuffer(query), &request)
		require.NoError(t, err)

		plannerConfig := datasource.PlannerConfiguration{
			TypeFieldConfigurations: []datasource.TypeFieldConfiguration{
				{
					TypeName:  "Query",
					FieldName: "hero",
					Mapping: &datasource.MappingConfiguration{
						Disabled: false,
						Path:     "hero",
					},
					DataSource: datasource.SourceConfig{
						Name: "HttpJsonDataSource",
						Config: func() []byte {
							data, _ := json.Marshal(datasource.HttpJsonDataSourceConfig{
								Host: "example.com",
								URL:  "/",
								Method: func() *string {
									method := "GET"
									return &method
								}(),
								DefaultTypeName: func() *string {
									typeName := "Hero"
									return &typeName
								}(),
							})
							return data
						}(),
					},
				},
			},
		}

		roundTripper := testRoundTripper(func(req *http.Request) *http.Response {
			assert.Equal(t, "example.com", req.URL.Host)
			assert.Equal(t, "/", req.URL.Path)

			body := bytes.NewBuffer([]byte(`{"hero": {"name": "Luke Skywalker"}}`))
			return &http.Response{StatusCode: 200, Body: ioutil.NopCloser(body)}
		})

		httpJsonOptions := DataSourceHttpJsonOptions{
			HttpClient: &http.Client{
				Transport: roundTripper,
			},
		}

		engine, err := NewExecutionEngine(abstractlogger.NoopLogger, schema, plannerConfig)
		assert.NoError(t, err)

		err = engine.AddHttpJsonDataSourceWithOptions("HttpJsonDataSource", httpJsonOptions)
		assert.NoError(t, err)

		executionRes, err := engine.Execute(context.Background(), &request, ExecutionOptions{ExtraArguments: extraVariablesBytes})
		assert.NoError(t, err)
		assert.Equal(t, `{"data":{"hero":{"name":"Luke Skywalker"}}}`, executionRes.Buffer().String())
	})

	t.Run("execute with custom roundtripper for simple hero query on GraphqlDataSource", func(t *testing.T) {
		query := starwars.LoadQuery(t, starwars.FileSimpleHeroQuery, nil)
		request := Request{}
		err := UnmarshalRequest(bytes.NewBuffer(query), &request)
		require.NoError(t, err)

		plannerConfig := datasource.PlannerConfiguration{
			TypeFieldConfigurations: []datasource.TypeFieldConfiguration{
				{
					TypeName:  "query",
					FieldName: "hero",
					Mapping: &datasource.MappingConfiguration{
						Disabled: false,
						Path:     "hero",
					},
					DataSource: datasource.SourceConfig{
						Name: "GraphqlDataSource",
						Config: func() []byte {
							data, _ := json.Marshal(datasource.GraphQLDataSourceConfig{
								Host: "example.com",
								URL:  "/",
								Method: func() *string {
									method := "GET"
									return &method
								}(),
							})
							return data
						}(),
					},
				},
			},
		}

		roundTripper := testRoundTripper(func(req *http.Request) *http.Response {
			assert.Equal(t, "example.com", req.URL.Host)
			assert.Equal(t, "/", req.URL.Path)

			body := bytes.NewBuffer([]byte(`{"data":{"hero":{"name":"Luke Skywalker"}}}`))
			return &http.Response{StatusCode: 200, Body: ioutil.NopCloser(body)}
		})

		graphqlOptions := DataSourceGraphqlOptions{
			HttpClient: &http.Client{
				Transport: roundTripper,
			},
		}

		engine, err := NewExecutionEngine(abstractlogger.NoopLogger, schema, plannerConfig)
		assert.NoError(t, err)

		err = engine.AddGraphqlDataSourceWithOptions("GraphqlDataSource", graphqlOptions)
		assert.NoError(t, err)

		executionRes, err := engine.Execute(context.Background(), &request, ExecutionOptions{ExtraArguments: extraVariablesBytes})
		assert.NoError(t, err)
		assert.Equal(t, `{"data":{"hero":{"name":"Luke Skywalker"}}}`, executionRes.Buffer().String())
	})
}

func stringify(any interface{}) []byte {
	out, _ := json.Marshal(any)
	return out
}

func stringPtr(str string) *string {
	return &str
}

func TestExampleExecutionEngine_Concatenation(t *testing.T) {

	schema, err := NewSchemaFromString(`
		schema { query: Query }
		type Query { friend: Friend }
		type Friend { firstName: String lastName: String fullName: String }
	`)

	assert.NoError(t, err)

<<<<<<< HEAD
	friendServer := httptest.NewServer(http.HandlerFunc(func(w http.ResponseWriter,r *http.Request){
		_,_ = w.Write([]byte(`{"firstName":"Jens","lastName":"Neuse"}`))
=======
	friendServer := httptest.NewServer(http.HandlerFunc(func(w http.ResponseWriter, r *http.Request) {
		_, _ = w.Write([]byte(`{"firstName":"Jens","lastName":"Neuse"}`))
>>>>>>> 2a469003
	}))

	defer friendServer.Close()

	pipelineConcat := `
	{
		"steps": [
			{
				"kind": "JSON",
				"config": {
					"template": "{\"fullName\":\"{{ .firstName }} {{ .lastName }}\"}"
				}
			}
  		]
	}`

	plannerConfig := datasource.PlannerConfiguration{
		TypeFieldConfigurations: []datasource.TypeFieldConfiguration{
			{
				TypeName:  "query",
				FieldName: "friend",
				Mapping: &datasource.MappingConfiguration{
					Disabled: true,
				},
				DataSource: datasource.SourceConfig{
					Name: "HttpJsonDataSource",
					Config: stringify(datasource.HttpJsonDataSourceConfig{
						Host:   friendServer.URL,
						Method: stringPtr("GET"),
					}),
				},
			},
			{
				TypeName:  "Friend",
				FieldName: "fullName",
				DataSource: datasource.SourceConfig{
					Name: "FriendFullName",
					Config: stringify(datasource.PipelineDataSourceConfig{
						ConfigString: stringPtr(pipelineConcat),
						InputJSON:    `{"firstName":"{{ .object.firstName }}","lastName":"{{ .object.lastName }}"}`,
					}),
				},
			},
		},
	}

	engine, err := NewExecutionEngine(abstractlogger.NoopLogger, schema, plannerConfig)
	assert.NoError(t, err)
	err = engine.AddHttpJsonDataSource("HttpJsonDataSource")
	assert.NoError(t, err)
	err = engine.AddDataSource("FriendFullName", datasource.PipelineDataSourcePlannerFactoryFactory{})
	assert.NoError(t, err)

	request := &Request{
		Query: `query { friend { firstName lastName fullName }}`,
	}

	executionRes, err := engine.Execute(context.Background(), request, ExecutionOptions{})
	assert.NoError(t, err)

	expected := `{"data":{"friend":{"firstName":"Jens","lastName":"Neuse","fullName":"Jens Neuse"}}}`
	actual := executionRes.Buffer().String()
	assert.Equal(t, expected, actual)
}

func BenchmarkExecutionEngine(b *testing.B) {

	newEngine := func() *ExecutionEngine {
		schema, err := NewSchemaFromString(`type Query { hello: String}`)
		assert.NoError(b, err)
		plannerConfig := datasource.PlannerConfiguration{
			TypeFieldConfigurations: []datasource.TypeFieldConfiguration{
				{
					TypeName:  "query",
					FieldName: "hello",
					Mapping: &datasource.MappingConfiguration{
						Disabled: true,
					},
					DataSource: datasource.SourceConfig{
						Name: "HelloDataSource",
						Config: stringify(datasource.StaticDataSourceConfig{
							Data: "world",
						}),
					},
				},
			},
		}
		engine, err := NewExecutionEngine(abstractlogger.NoopLogger, schema, plannerConfig)
		assert.NoError(b, err)
		assert.NoError(b, engine.AddDataSource("HelloDataSource", datasource.StaticDataSourcePlannerFactoryFactory{}))
		return engine
	}

	ctx := context.Background()
	req := &Request{
		Query: "{hello}",
	}
	out := bytes.Buffer{}
	err := newEngine().ExecuteWithWriter(ctx, req, &out, ExecutionOptions{})
	assert.NoError(b, err)
	assert.Equal(b,"{\"data\":{\"hello\":\"world\"}}",out.String())

	pool := sync.Pool{
		New: func() interface{}{
			return newEngine()
		},
	}

	b.SetBytes(int64(out.Len()))
	b.ResetTimer()
	b.ReportAllocs()

	b.RunParallel(func(pb *testing.PB) {
		for pb.Next() {
			engine := pool.Get().(*ExecutionEngine)
			_ = engine.ExecuteWithWriter(ctx, req, ioutil.Discard, ExecutionOptions{})
			pool.Put(engine)
		}
	})
}<|MERGE_RESOLUTION|>--- conflicted
+++ resolved
@@ -172,13 +172,8 @@
 
 	assert.NoError(t, err)
 
-<<<<<<< HEAD
-	friendServer := httptest.NewServer(http.HandlerFunc(func(w http.ResponseWriter,r *http.Request){
-		_,_ = w.Write([]byte(`{"firstName":"Jens","lastName":"Neuse"}`))
-=======
 	friendServer := httptest.NewServer(http.HandlerFunc(func(w http.ResponseWriter, r *http.Request) {
 		_, _ = w.Write([]byte(`{"firstName":"Jens","lastName":"Neuse"}`))
->>>>>>> 2a469003
 	}))
 
 	defer friendServer.Close()
@@ -279,10 +274,10 @@
 	out := bytes.Buffer{}
 	err := newEngine().ExecuteWithWriter(ctx, req, &out, ExecutionOptions{})
 	assert.NoError(b, err)
-	assert.Equal(b,"{\"data\":{\"hello\":\"world\"}}",out.String())
+	assert.Equal(b, "{\"data\":{\"hello\":\"world\"}}", out.String())
 
 	pool := sync.Pool{
-		New: func() interface{}{
+		New: func() interface{} {
 			return newEngine()
 		},
 	}
