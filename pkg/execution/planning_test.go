package execution

import (
	"encoding/json"
	"fmt"
	"math/rand"
	"reflect"
	"strings"
	"testing"
	"time"

	"github.com/davecgh/go-spew/spew"
	"github.com/go-test/deep"
	log "github.com/jensneuse/abstractlogger"
	"github.com/jensneuse/diffview"
	"github.com/jensneuse/pipeline/pkg/pipe"
	"github.com/stretchr/testify/assert"
	"github.com/stretchr/testify/require"

	"github.com/jensneuse/graphql-go-tools/internal/pkg/unsafeparser"
	"github.com/jensneuse/graphql-go-tools/pkg/ast"
	"github.com/jensneuse/graphql-go-tools/pkg/astnormalization"
	"github.com/jensneuse/graphql-go-tools/pkg/execution/datasource"
	"github.com/jensneuse/graphql-go-tools/pkg/lexer/literal"
	"github.com/jensneuse/graphql-go-tools/pkg/operationreport"
)

func init() {
	rand.Seed(time.Now().Unix())
}

func toJSON(any interface{}) []byte {
	data, _ := json.Marshal(any)
	return data
}

func stringPtr(str string) *string {
	return &str
}

func intPtr(i int) *int {
	return &i
}

func panicOnErr(err error) {
	if err != nil {
		panic(err)
	}
}

func runWithOperationName(definition string, operation string, operationName string, configureBase func(base *datasource.BasePlanner), want Node, skip ...bool) func(t *testing.T) {
	return func(t *testing.T) {

		if len(skip) == 1 && skip[0] {
			return
		}

		def := unsafeparser.ParseGraphqlDocumentString(definition)
		op := unsafeparser.ParseGraphqlDocumentString(operation)

		var report operationreport.Report
		normalizer := astnormalization.NewNormalizer(true, true)
		normalizer.NormalizeOperation(&op, &def, &report)
		if report.HasErrors() {
			t.Error(report)
		}

		base, err := datasource.NewBaseDataSourcePlanner([]byte(definition), datasource.PlannerConfiguration{}, log.NoopLogger)
		if err != nil {
			t.Fatal(err)
		}

		configureBase(base)

		planner := NewPlanner(base)
		got := planner.Plan(&op, &def, operationName, &report)
		if report.HasErrors() {
			t.Error(report)
		}

		if !reflect.DeepEqual(want, got) {
			fmt.Println(deep.Equal(want, got))
			diffview.NewGoland().DiffViewAny("diff", want, got)
			t.Errorf("want:\n%s\ngot:\n%s\n", spew.Sdump(want), spew.Sdump(got))
		}
	}
}

func run(definition string, operation string, configureBase func(base *datasource.BasePlanner), want Node, skip ...bool) func(t *testing.T) {
	return runWithOperationName(definition, operation, "", configureBase, want, skip...)
}

func runAndReportExternalErrorWithOperationName(definition string, operation string, operationName string, configureBase func(base *datasource.BasePlanner), expectedError operationreport.ExternalError, skip ...bool) func(t *testing.T) {
	return func(t *testing.T) {

		if len(skip) == 1 && skip[0] {
			return
		}

		def := unsafeparser.ParseGraphqlDocumentString(definition)
		op := unsafeparser.ParseGraphqlDocumentString(operation)

		var report operationreport.Report
		normalizer := astnormalization.NewNormalizer(true, true)
		normalizer.NormalizeOperation(&op, &def, &report)
		if report.HasErrors() {
			t.Error(report)
		}

		base, err := datasource.NewBaseDataSourcePlanner([]byte(definition), datasource.PlannerConfiguration{}, log.NoopLogger)
		if err != nil {
			t.Fatal(err)
		}

		configureBase(base)

		planner := NewPlanner(base)
		_ = planner.Plan(&op, &def, operationName, &report)
		assert.Error(t, report)
		require.Greater(t, len(report.ExternalErrors), 0)
		assert.Equal(t, expectedError.Message, report.ExternalErrors[0].Message)
	}
}

func TestPlanner_Plan(t *testing.T) {

	t.Run("GraphQLDataSourcePlanner", run(withBaseSchema(GraphQLDataSourceSchema), `
				query GraphQLQuery($code: String!) {
					country(code: $code) {
						code
						name
						aliased: native
					}
				}
`,
		func(base *datasource.BasePlanner) {
			base.Config = datasource.PlannerConfiguration{
				TypeFieldConfigurations: []datasource.TypeFieldConfiguration{
					{
						TypeName:  "query",
						FieldName: "country",
						DataSource: datasource.SourceConfig{
							Name: "GraphQLDataSourcePlanner",
							Config: func() []byte {
								data, _ := json.Marshal(datasource.GraphQLDataSourceConfig{
									URL: "countries.trevorblades.com/",
								})
								return data
							}(),
						},
					},
				},
			}
			panicOnErr(base.RegisterDataSourcePlannerFactory("GraphQLDataSourcePlanner", datasource.GraphQLDataSourcePlannerFactoryFactory{}))
		},
		&Object{
			operationType: ast.OperationTypeQuery,
			Fields: []Field{
				{
					Name: []byte("data"),
					Value: &Object{
						Fetch: &SingleFetch{
							Source: &DataSourceInvocation{
								Args: []datasource.Argument{
									&datasource.StaticVariableArgument{
										Name:  []byte("url"),
										Value: []byte("countries.trevorblades.com/"),
									},
									&datasource.StaticVariableArgument{
										Name:  []byte("query"),
										Value: []byte("query o($code: String!){country(code: $code){code name native}}"),
									},
									&datasource.StaticVariableArgument{
										Name:  []byte("method"),
										Value: []byte("POST"),
									},
									&datasource.ContextVariableArgument{
										Name:         []byte("code"),
										VariableName: []byte("code"),
									},
								},
								DataSource: &datasource.GraphQLDataSource{
									Log:    log.NoopLogger,
									Client: datasource.DefaultHttpClient(),
								},
							},
							BufferName: "country",
						},
						Fields: []Field{
							{
								Name:            []byte("country"),
								HasResolvedData: true,
								Value: &Object{
									DataResolvingConfig: DataResolvingConfig{
										PathSelector: datasource.PathSelector{
											Path: "country",
										},
									},
									Fields: []Field{
										{
											Name: []byte("code"),
											Value: &Value{
												DataResolvingConfig: DataResolvingConfig{
													PathSelector: datasource.PathSelector{
														Path: "code",
													},
												},
												ValueType: StringValueType,
											},
										},
										{
											Name: []byte("name"),
											Value: &Value{
												DataResolvingConfig: DataResolvingConfig{
													PathSelector: datasource.PathSelector{
														Path: "name",
													},
												},
												ValueType: StringValueType,
											},
										},
										{
											Name: []byte("aliased"),
											Value: &Value{
												DataResolvingConfig: DataResolvingConfig{
													PathSelector: datasource.PathSelector{
														Path: "native",
													},
												},
												ValueType: StringValueType,
											},
										},
									},
								},
							},
						},
					},
				},
			},
		},
	))
	t.Run("GraphQLDataSourcePlanner mutation", run(withBaseSchema(GraphQLDataSourceSchema), `
				mutation LikePost($id: ID!) {
					likePost(id: $id) {
						id
						likes
					}
				}
`, func(base *datasource.BasePlanner) {
		base.Config = datasource.PlannerConfiguration{
			TypeFieldConfigurations: []datasource.TypeFieldConfiguration{
				{
					TypeName:  "mutation",
					FieldName: "likePost",
					DataSource: datasource.SourceConfig{
						Name: "GraphQLDataSourcePlanner",
						Config: func() []byte {
							data, _ := json.Marshal(datasource.GraphQLDataSourceConfig{
								URL: "fakebook.com/",
							})
							return data
						}(),
					},
				},
			},
		}
		panicOnErr(base.RegisterDataSourcePlannerFactory("GraphQLDataSourcePlanner", datasource.GraphQLDataSourcePlannerFactoryFactory{}))
	},
		&Object{
			operationType: ast.OperationTypeMutation,
			Fields: []Field{
				{
					Name: []byte("data"),
					Value: &Object{
						Fetch: &SingleFetch{
							Source: &DataSourceInvocation{
								Args: []datasource.Argument{
									&datasource.StaticVariableArgument{
										Name:  []byte("url"),
										Value: []byte("fakebook.com/"),
									},
									&datasource.StaticVariableArgument{
										Name:  []byte("query"),
										Value: []byte("mutation o($id: ID!){likePost(id: $id){id likes}}"),
									},
									&datasource.StaticVariableArgument{
										Name:  []byte("method"),
										Value: []byte("POST"),
									},
									&datasource.ContextVariableArgument{
										Name:         []byte("id"),
										VariableName: []byte("id"),
									},
								},
								DataSource: &datasource.GraphQLDataSource{
									Log:    log.NoopLogger,
									Client: datasource.DefaultHttpClient(),
								},
							},
							BufferName: "likePost",
						},
						Fields: []Field{
							{
								Name:            []byte("likePost"),
								HasResolvedData: true,
								Value: &Object{
									DataResolvingConfig: DataResolvingConfig{
										PathSelector: datasource.PathSelector{
											Path: "likePost",
										},
									},
									Fields: []Field{
										{
											Name: []byte("id"),
											Value: &Value{
												DataResolvingConfig: DataResolvingConfig{
													PathSelector: datasource.PathSelector{
														Path: "id",
													},
												},
												ValueType: StringValueType,
											},
										},
										{
											Name: []byte("likes"),
											Value: &Value{
												DataResolvingConfig: DataResolvingConfig{
													PathSelector: datasource.PathSelector{
														Path: "likes",
													},
												},
												ValueType: IntegerValueType,
											},
										},
									},
								},
							},
						},
					},
				},
			},
		},
	))
	t.Run("HTTPJSONDataSource", run(withBaseSchema(HTTPJSONDataSourceSchema), `
					query RESTQuery($id: Int!){
						httpBinGet {
							header {
								Accept
								Host
								acceptEncoding
							}
						}
						post(id: $id) {
							id
							comments {
								id
							}
						}
					}`,
		func(base *datasource.BasePlanner) {
			base.Config = datasource.PlannerConfiguration{
				TypeFieldConfigurations: []datasource.TypeFieldConfiguration{
					{
						TypeName:  "JSONPlaceholderPost",
						FieldName: "id",
						Mapping: &datasource.MappingConfiguration{
							Path: "postId",
						},
					},
					{
						TypeName:  "JSONPlaceholderPost",
						FieldName: "comments",
						Mapping: &datasource.MappingConfiguration{
							Disabled: true,
						},
						DataSource: datasource.SourceConfig{
							Name: "HttpJsonDataSource",
							Config: toJSON(datasource.HttpJsonDataSourceConfig{
								URL: "jsonplaceholder.typicode.com/comments?postId={{ .object.id }}",
							}),
						},
					},
					{
						TypeName:  "query",
						FieldName: "httpBinGet",
						Mapping: &datasource.MappingConfiguration{
							Disabled: true,
						},
						DataSource: datasource.SourceConfig{
							Name: "HttpJsonDataSource",
							Config: toJSON(datasource.HttpJsonDataSourceConfig{
								URL: "httpbin.org/get",
							}),
						},
					},
					{
						TypeName:  "query",
						FieldName: "post",
						Mapping: &datasource.MappingConfiguration{
							Disabled: true,
						},
						DataSource: datasource.SourceConfig{
							Name: "HttpJsonDataSource",
							Config: toJSON(datasource.HttpJsonDataSourceConfig{
								URL: "jsonplaceholder.typicode.com/posts/{{ .arguments.id }}",
							}),
						},
					},
					{
						TypeName:  "HttpBinGet",
						FieldName: "header",
						Mapping: &datasource.MappingConfiguration{
							Path: "headers",
						},
					},
					{
						TypeName:  "Headers",
						FieldName: "acceptEncoding",
						Mapping: &datasource.MappingConfiguration{
							Path: "Accept-Encoding",
						},
					},
				},
			}
			panicOnErr(base.RegisterDataSourcePlannerFactory("HttpJsonDataSource", &datasource.HttpJsonDataSourcePlannerFactoryFactory{}))
		},
		&Object{
			operationType: ast.OperationTypeQuery,
			Fields: []Field{
				{
					Name: []byte("data"),
					Value: &Object{
						Fetch: &ParallelFetch{
							Fetches: []Fetch{
								&SingleFetch{
									Source: &DataSourceInvocation{
										DataSource: &datasource.HttpJsonDataSource{
											Log:    log.NoopLogger,
											Client: datasource.DefaultHttpClient(),
										},
										Args: []datasource.Argument{
											&datasource.StaticVariableArgument{
												Name:  []byte("url"),
												Value: []byte("httpbin.org/get"),
											},
											&datasource.StaticVariableArgument{
												Name:  []byte("method"),
												Value: []byte("GET"),
											},
											&datasource.StaticVariableArgument{
												Name:  []byte("__typename"),
												Value: []byte(`{"defaultTypeName":"HttpBinGet"}`),
											},
										},
									},
									BufferName: "httpBinGet",
								},
								&SingleFetch{
									Source: &DataSourceInvocation{
										Args: []datasource.Argument{
											&datasource.StaticVariableArgument{
												Name:  []byte("url"),
												Value: []byte("jsonplaceholder.typicode.com/posts/{{ .arguments.id }}"),
											},
											&datasource.StaticVariableArgument{
												Name:  []byte("method"),
												Value: []byte("GET"),
											},
											&datasource.StaticVariableArgument{
												Name:  []byte("__typename"),
												Value: []byte(`{"defaultTypeName":"JSONPlaceholderPost"}`),
											},
											&datasource.ContextVariableArgument{
												Name:         []byte(".arguments.id"),
												VariableName: []byte("id"),
											},
										},
										DataSource: &datasource.HttpJsonDataSource{
											Log:    log.NoopLogger,
											Client: datasource.DefaultHttpClient(),
										},
									},
									BufferName: "post",
								},
							},
						},
						Fields: []Field{
							{
								Name:            []byte("httpBinGet"),
								HasResolvedData: true,
								Value: &Object{
									Fields: []Field{
										{
											Name: []byte("header"),
											Value: &Object{
												DataResolvingConfig: DataResolvingConfig{
													PathSelector: datasource.PathSelector{
														Path: "headers",
													},
												},
												Fields: []Field{
													{
														Name: []byte("Accept"),
														Value: &Value{
															DataResolvingConfig: DataResolvingConfig{
																PathSelector: datasource.PathSelector{
																	Path: "Accept",
																},
															},
															ValueType: StringValueType,
														},
													},
													{
														Name: []byte("Host"),
														Value: &Value{
															DataResolvingConfig: DataResolvingConfig{
																PathSelector: datasource.PathSelector{
																	Path: "Host",
																},
															},
															ValueType: StringValueType,
														},
													},
													{
														Name: []byte("acceptEncoding"),
														Value: &Value{
															DataResolvingConfig: DataResolvingConfig{
																PathSelector: datasource.PathSelector{
																	Path: "Accept-Encoding",
																},
															},
															ValueType: StringValueType,
														},
													},
												},
											},
										},
									},
								},
							},
							{
								Name:            []byte("post"),
								HasResolvedData: true,
								Value: &Object{
									Fetch: &SingleFetch{
										Source: &DataSourceInvocation{
											Args: []datasource.Argument{
												&datasource.StaticVariableArgument{
													Name:  []byte("url"),
													Value: []byte("jsonplaceholder.typicode.com/comments?postId={{ .object.id }}"),
												},
												&datasource.StaticVariableArgument{
													Name:  []byte("method"),
													Value: []byte("GET"),
												},
												&datasource.StaticVariableArgument{
													Name:  []byte("__typename"),
													Value: []byte(`{"defaultTypeName":"JSONPlaceholderComment"}`),
												},
											},
											DataSource: &datasource.HttpJsonDataSource{
												Log:    log.NoopLogger,
												Client: datasource.DefaultHttpClient(),
											},
										},
										BufferName: "comments",
									},
									Fields: []Field{
										{
											Name: []byte("id"),
											Value: &Value{
												DataResolvingConfig: DataResolvingConfig{
													PathSelector: datasource.PathSelector{
														Path: "postId",
													},
												},
												ValueType: IntegerValueType,
											},
										},
										{
											Name:            []byte("comments"),
											HasResolvedData: true,
											Value: &List{
												Value: &Object{
													Fields: []Field{
														{
															Name: []byte("id"),
															Value: &Value{
																DataResolvingConfig: DataResolvingConfig{
																	PathSelector: datasource.PathSelector{
																		Path: "id",
																	},
																},
																ValueType: IntegerValueType,
															},
														},
													},
												},
											},
										},
									},
								},
							},
						},
					},
				},
			},
		},
	))
	t.Run("HTTPJSONDataSource withBody", run(withBaseSchema(HTTPJSONDataSourceSchema), `
					query WithBody($input: WithBodyInput) {
						withBody(input: $input)
					}
					`,
		func(base *datasource.BasePlanner) {
			base.Config = datasource.PlannerConfiguration{
				TypeFieldConfigurations: []datasource.TypeFieldConfiguration{
					{
						TypeName:  "query",
						FieldName: "withBody",
						Mapping: &datasource.MappingConfiguration{
							Disabled: true,
						},
						DataSource: datasource.SourceConfig{
							Name: "HttpJsonDataSource",
							Config: toJSON(datasource.HttpJsonDataSourceConfig{
								URL:    "httpbin.org/anything",
								Method: stringPtr("POST"),
								Body:   stringPtr(`{\"key\":\"{{ .arguments.input.foo }}\"}`),
							}),
						},
					},
				},
			}
			panicOnErr(base.RegisterDataSourcePlannerFactory("HttpJsonDataSource", &datasource.HttpJsonDataSourcePlannerFactoryFactory{}))
		},
		&Object{
			operationType: ast.OperationTypeQuery,
			Fields: []Field{
				{
					Name: []byte("data"),
					Value: &Object{
						Fetch: &SingleFetch{
							BufferName: "withBody",
							Source: &DataSourceInvocation{
								DataSource: &datasource.HttpJsonDataSource{
									Log:    log.NoopLogger,
									Client: datasource.DefaultHttpClient(),
								},
								Args: []datasource.Argument{
									&datasource.StaticVariableArgument{
										Name:  []byte("url"),
										Value: []byte("httpbin.org/anything"),
									},
									&datasource.StaticVariableArgument{
										Name:  []byte("method"),
										Value: []byte("POST"),
									},
									&datasource.StaticVariableArgument{
										Name:  []byte("body"),
										Value: []byte("{\\\"key\\\":\\\"{{ .arguments.input.foo }}\\\"}"),
									},
									&datasource.ContextVariableArgument{
										Name:         []byte(".arguments.input"),
										VariableName: []byte("input"),
									},
								},
							},
						},
						Fields: []Field{
							{
								Name:            []byte("withBody"),
								HasResolvedData: true,
								Value: &Value{
									ValueType: StringValueType,
								},
							},
						},
					},
				},
			},
		}))
	t.Run("HTTPJSONDataSource withPath", run(withBaseSchema(HTTPJSONDataSourceSchema), `
					query WithPath {
						withPath
					}
					`,
		func(base *datasource.BasePlanner) {
			base.Config = datasource.PlannerConfiguration{
				TypeFieldConfigurations: []datasource.TypeFieldConfiguration{
					{
						TypeName:  "query",
						FieldName: "withPath",
						Mapping: &datasource.MappingConfiguration{
							Path: "subObject",
						},
						DataSource: datasource.SourceConfig{
							Name: "HttpJsonDataSource",
							Config: toJSON(datasource.HttpJsonDataSourceConfig{
								URL: "httpbin.org/anything",
							}),
						},
					},
				},
			}
			panicOnErr(base.RegisterDataSourcePlannerFactory("HttpJsonDataSource", &datasource.HttpJsonDataSourcePlannerFactoryFactory{}))
		},
		&Object{
			operationType: ast.OperationTypeQuery,
			Fields: []Field{
				{
					Name: []byte("data"),
					Value: &Object{
						Fetch: &SingleFetch{
							BufferName: "withPath",
							Source: &DataSourceInvocation{
								DataSource: &datasource.HttpJsonDataSource{
									Log:    log.NoopLogger,
									Client: datasource.DefaultHttpClient(),
								},
								Args: []datasource.Argument{
									&datasource.StaticVariableArgument{
										Name:  []byte("url"),
										Value: []byte("httpbin.org/anything"),
									},
									&datasource.StaticVariableArgument{
										Name:  []byte("method"),
										Value: []byte("GET"),
									},
								},
							},
						},
						Fields: []Field{
							{
								Name:            []byte("withPath"),
								HasResolvedData: true,
								Value: &Value{
									DataResolvingConfig: DataResolvingConfig{
										PathSelector: datasource.PathSelector{
											Path: "subObject",
										},
									},
									ValueType: StringValueType,
								},
							},
						},
					},
				},
			},
		}))
	t.Run("HTTPJSONDataSource list withoutPath", run(withBaseSchema(HTTPJSONDataSourceSchema), `
					query ListWithoutPath {
						listItems {
							id
						}
					}
					`,
		func(base *datasource.BasePlanner) {
			base.Config = datasource.PlannerConfiguration{
				TypeFieldConfigurations: []datasource.TypeFieldConfiguration{
					{
						TypeName:  "query",
						FieldName: "listItems",
						Mapping: &datasource.MappingConfiguration{
							Disabled: true,
						},
						DataSource: datasource.SourceConfig{
							Name: "HttpJsonDataSource",
							Config: toJSON(datasource.HttpJsonDataSourceConfig{
								URL: "httpbin.org/anything",
							}),
						},
					},
				},
			}
			panicOnErr(base.RegisterDataSourcePlannerFactory("HttpJsonDataSource", &datasource.HttpJsonDataSourcePlannerFactoryFactory{}))
		},
		&Object{
			operationType: ast.OperationTypeQuery,
			Fields: []Field{
				{
					Name: []byte("data"),
					Value: &Object{
						Fetch: &SingleFetch{
							BufferName: "listItems",
							Source: &DataSourceInvocation{
								DataSource: &datasource.HttpJsonDataSource{
									Log:    log.NoopLogger,
									Client: datasource.DefaultHttpClient(),
								},
								Args: []datasource.Argument{
									&datasource.StaticVariableArgument{
										Name:  []byte("url"),
										Value: []byte("httpbin.org/anything"),
									},
									&datasource.StaticVariableArgument{
										Name:  []byte("method"),
										Value: []byte("GET"),
									},
									&datasource.StaticVariableArgument{
										Name:  []byte("__typename"),
										Value: []byte(`{"defaultTypeName":"ListItem"}`),
									},
								},
							},
						},
						Fields: []Field{
							{
								Name:            []byte("listItems"),
								HasResolvedData: true,
								Value: &List{
									Value: &Object{
										Fields: []Field{
											{
												Name: []byte("id"),
												Value: &Value{
													DataResolvingConfig: DataResolvingConfig{
														PathSelector: datasource.PathSelector{
															Path: "id",
														},
													},
													ValueType: StringValueType,
												},
											},
										},
									},
								},
							},
						},
					},
				},
			},
		}))
	t.Run("HTTPJSONDataSource list withPath", run(withBaseSchema(HTTPJSONDataSourceSchema), `
					query ListWithPath {
						listWithPath {
							id
						}
					}
					`,
		func(base *datasource.BasePlanner) {
			base.Config = datasource.PlannerConfiguration{
				TypeFieldConfigurations: []datasource.TypeFieldConfiguration{
					{
						TypeName:  "query",
						FieldName: "listWithPath",
						Mapping: &datasource.MappingConfiguration{
							Path: "items",
						},
						DataSource: datasource.SourceConfig{
							Name: "HttpJsonDataSource",
							Config: toJSON(datasource.HttpJsonDataSourceConfig{
								URL: "httpbin.org/anything",
							}),
						},
					},
				},
			}
			panicOnErr(base.RegisterDataSourcePlannerFactory("HttpJsonDataSource", &datasource.HttpJsonDataSourcePlannerFactoryFactory{}))
		},
		&Object{
			operationType: ast.OperationTypeQuery,
			Fields: []Field{
				{
					Name: []byte("data"),
					Value: &Object{
						Fetch: &SingleFetch{
							BufferName: "listWithPath",
							Source: &DataSourceInvocation{
								DataSource: &datasource.HttpJsonDataSource{
									Log:    log.NoopLogger,
									Client: datasource.DefaultHttpClient(),
								},
								Args: []datasource.Argument{
									&datasource.StaticVariableArgument{
										Name:  []byte("url"),
										Value: []byte("httpbin.org/anything"),
									},
									&datasource.StaticVariableArgument{
										Name:  []byte("method"),
										Value: []byte("GET"),
									},
									&datasource.StaticVariableArgument{
										Name:  []byte("__typename"),
										Value: []byte(`{"defaultTypeName":"ListItem"}`),
									},
								},
							},
						},
						Fields: []Field{
							{
								Name:            []byte("listWithPath"),
								HasResolvedData: true,
								Value: &List{
									DataResolvingConfig: DataResolvingConfig{
										PathSelector: datasource.PathSelector{
											Path: "items",
										},
									},
									Value: &Object{
										Fields: []Field{
											{
												Name: []byte("id"),
												Value: &Value{
													DataResolvingConfig: DataResolvingConfig{
														PathSelector: datasource.PathSelector{
															Path: "id",
														},
													},
													ValueType: StringValueType,
												},
											},
										},
									},
								},
							},
						},
					},
				},
			},
		}))
	t.Run("HTTPJSONDataSource withHeaders", run(withBaseSchema(HTTPJSONDataSourceSchema), `
					query WithHeader {
						withHeaders
					}
					`,
		func(base *datasource.BasePlanner) {
			base.Config = datasource.PlannerConfiguration{
				TypeFieldConfigurations: []datasource.TypeFieldConfiguration{
					{
						TypeName:  "query",
						FieldName: "withHeaders",
						Mapping: &datasource.MappingConfiguration{
							Disabled: true,
						},
						DataSource: datasource.SourceConfig{
							Name: "HttpJsonDataSource",
							Config: toJSON(datasource.HttpJsonDataSourceConfig{
								URL: "httpbin.org/anything",
								Headers: []datasource.HttpJsonDataSourceConfigHeader{
									{
										Key:   "Authorization",
										Value: "123",
									},
									{
										Key:   "Accept-Encoding",
										Value: "application/json",
									},
								},
							}),
						},
					},
				},
			}
			panicOnErr(base.RegisterDataSourcePlannerFactory("HttpJsonDataSource", &datasource.HttpJsonDataSourcePlannerFactoryFactory{}))
		},
		&Object{
			operationType: ast.OperationTypeQuery,
			Fields: []Field{
				{
					Name: []byte("data"),
					Value: &Object{
						Fetch: &SingleFetch{
							BufferName: "withHeaders",
							Source: &DataSourceInvocation{
								DataSource: &datasource.HttpJsonDataSource{
									Log:    log.NoopLogger,
									Client: datasource.DefaultHttpClient(),
								},
								Args: []datasource.Argument{
									&datasource.StaticVariableArgument{
										Name:  []byte("url"),
										Value: []byte("httpbin.org/anything"),
									},
									&datasource.StaticVariableArgument{
										Name:  []byte("method"),
										Value: []byte("GET"),
									},
									&datasource.ListArgument{
										Name: []byte("headers"),
										Arguments: []datasource.Argument{
											&datasource.StaticVariableArgument{
												Name:  []byte("Authorization"),
												Value: []byte("123"),
											},
											&datasource.StaticVariableArgument{
												Name:  []byte("Accept-Encoding"),
												Value: []byte("application/json"),
											},
										},
									},
								},
							},
						},
						Fields: []Field{
							{
								Name:            []byte("withHeaders"),
								HasResolvedData: true,
								Value: &Value{
									ValueType: StringValueType,
								},
							},
						},
					},
				},
			},
		}))
	t.Run("StaticDataSource", run(withBaseSchema(staticDataSourceSchema), `
					{
						hello
						nullableInt
						foo {
							bar
						}
					}`,
		func(base *datasource.BasePlanner) {
			base.Config = datasource.PlannerConfiguration{
				TypeFieldConfigurations: []datasource.TypeFieldConfiguration{
					{
						TypeName:  "query",
						FieldName: "hello",
						Mapping: &datasource.MappingConfiguration{
							Disabled: true,
						},
						DataSource: datasource.SourceConfig{
							Name: "StaticDataSource",
							Config: toJSON(datasource.StaticDataSourceConfig{
								Data: "World!",
							}),
						},
					},
					{
						TypeName:  "query",
						FieldName: "foo",
						Mapping: &datasource.MappingConfiguration{
							Disabled: true,
						},
						DataSource: datasource.SourceConfig{
							Name: "StaticDataSource",
							Config: toJSON(datasource.StaticDataSourceConfig{
								Data: "{\"bar\":\"baz\"}",
							}),
						},
					},
					{
						TypeName:  "query",
						FieldName: "nullableInt",
						Mapping: &datasource.MappingConfiguration{
							Disabled: true,
						},
						DataSource: datasource.SourceConfig{
							Name: "StaticDataSource",
							Config: toJSON(datasource.StaticDataSourceConfig{
								Data: "null",
							}),
						},
					},
				},
			}
			panicOnErr(base.RegisterDataSourcePlannerFactory("StaticDataSource", datasource.StaticDataSourcePlannerFactoryFactory{}))
		},
		&Object{
			operationType: ast.OperationTypeQuery,
			Fields: []Field{
				{
					Name: []byte("data"),
					Value: &Object{
						Fetch: &ParallelFetch{
							Fetches: []Fetch{
								&SingleFetch{
									Source: &DataSourceInvocation{
										DataSource: &datasource.StaticDataSource{
											Data: []byte("World!"),
										},
									},
									BufferName: "hello",
								},
								&SingleFetch{
									Source: &DataSourceInvocation{
										DataSource: &datasource.StaticDataSource{
											Data: []byte("null"),
										},
									},
									BufferName: "nullableInt",
								},
								&SingleFetch{
									Source: &DataSourceInvocation{
										DataSource: &datasource.StaticDataSource{
											Data: []byte("{\"bar\":\"baz\"}"),
										},
									},
									BufferName: "foo",
								},
							},
						},
						Fields: []Field{
							{
								Name:            []byte("hello"),
								HasResolvedData: true,
								Value: &Value{
									ValueType: StringValueType,
								},
							},
							{
								Name:            []byte("nullableInt"),
								HasResolvedData: true,
								Value: &Value{
									ValueType: IntegerValueType,
								},
							},
							{
								Name:            []byte("foo"),
								HasResolvedData: true,
								Value: &Object{
									Fields: []Field{
										{
											Name: []byte("bar"),
											Value: &Value{
												DataResolvingConfig: DataResolvingConfig{
													PathSelector: datasource.PathSelector{
														Path: "bar",
													},
												},
												ValueType: StringValueType,
											},
										},
									},
								},
							},
						},
					},
				},
			},
		},
	))
	t.Run("introspection type query", run(withBaseSchema(complexSchema), `
				query TypeQuery($name: String! = "User") {
					__type(name: $name) {
						name
						fields {
							name
							type {
								name
							}
						}
					}
				}
`,
		func(base *datasource.BasePlanner) {
			base.Config = datasource.PlannerConfiguration{
				TypeFieldConfigurations: []datasource.TypeFieldConfiguration{
					{
						TypeName:  "query",
						FieldName: "__type",
						DataSource: datasource.SourceConfig{
							Name:   "TypeDataSource",
							Config: toJSON(datasource.TypeDataSourcePlannerConfig{}),
						},
					},
				},
			}
			panicOnErr(base.RegisterDataSourcePlannerFactory("TypeDataSource", datasource.TypeDataSourcePlannerFactoryFactory{}))
		},
		&Object{
			operationType: ast.OperationTypeQuery,
			Fields: []Field{
				{
					Name: []byte("data"),
					Value: &Object{
						Fetch: &SingleFetch{
							Source: &DataSourceInvocation{
								Args: []datasource.Argument{
									&datasource.ContextVariableArgument{
										Name:         []byte(".arguments.name"),
										VariableName: []byte("name"),
									},
								},
								DataSource: &datasource.TypeDataSource{},
							},
							BufferName: "__type",
						},
						Fields: []Field{
							{
								Name:            []byte("__type"),
								HasResolvedData: true,
								Value: &Object{
									DataResolvingConfig: DataResolvingConfig{
										PathSelector: datasource.PathSelector{
											Path: "__type",
										},
									},
									Fields: []Field{
										{
											Name: []byte("name"),
											Value: &Value{
												DataResolvingConfig: DataResolvingConfig{
													PathSelector: datasource.PathSelector{
														Path: "name",
													},
												},
												ValueType: StringValueType,
											},
										},
										{
											Name: []byte("fields"),
											Value: &List{
												DataResolvingConfig: DataResolvingConfig{
													PathSelector: datasource.PathSelector{
														Path: "fields",
													},
												},
												Value: &Object{
													Fields: []Field{
														{
															Name: []byte("name"),
															Value: &Value{
																DataResolvingConfig: DataResolvingConfig{
																	PathSelector: datasource.PathSelector{
																		Path: "name",
																	},
																},
																ValueType: StringValueType,
															},
														},
														{
															Name: []byte("type"),
															Value: &Object{
																DataResolvingConfig: DataResolvingConfig{
																	PathSelector: datasource.PathSelector{
																		Path: "type",
																	},
																},
																Fields: []Field{
																	{
																		Name: []byte("name"),
																		Value: &Value{
																			DataResolvingConfig: DataResolvingConfig{
																				PathSelector: datasource.PathSelector{
																					Path: "name",
																				},
																			},
																			ValueType: StringValueType,
																		},
																	},
																},
															},
														},
													},
												},
											},
										},
									},
								},
							},
						},
					},
				},
			},
		}))
	t.Run("graphql resolver", run(withBaseSchema(complexSchema), `
			query UserQuery($id: String!) {
				user(id: $id) {
					id
					name
					birthday
				}
			}`,
		func(base *datasource.BasePlanner) {
			base.Config = datasource.PlannerConfiguration{
				TypeFieldConfigurations: []datasource.TypeFieldConfiguration{
					{
						TypeName:  "query",
						FieldName: "user",
						DataSource: datasource.SourceConfig{
							Name: "GraphQLDataSourcePlanner",
							Config: toJSON(datasource.GraphQLDataSourceConfig{
								URL: "localhost:8001/graphql",
							}),
						},
					},
				},
			}
			panicOnErr(base.RegisterDataSourcePlannerFactory("GraphQLDataSourcePlanner", datasource.GraphQLDataSourcePlannerFactoryFactory{}))
		},
		&Object{
			operationType: ast.OperationTypeQuery,
			Fields: []Field{
				{
					Name: []byte("data"),
					Value: &Object{
						Fetch: &SingleFetch{
							Source: &DataSourceInvocation{
								Args: []datasource.Argument{
									&datasource.StaticVariableArgument{
										Name:  literal.URL,
										Value: []byte("localhost:8001/graphql"),
									},
									&datasource.StaticVariableArgument{
										Name:  literal.QUERY,
										Value: []byte("query o($id: String!){user(id: $id){id name birthday}}"),
									},
									&datasource.StaticVariableArgument{
										Name:  literal.METHOD,
										Value: []byte("POST"),
									},
									&datasource.ContextVariableArgument{
										Name:         []byte("id"),
										VariableName: []byte("id"),
									},
								},
								DataSource: &datasource.GraphQLDataSource{
									Log:    log.NoopLogger,
									Client: datasource.DefaultHttpClient(),
								},
							},
							BufferName: "user",
						},
						Fields: []Field{
							{
								Name:            []byte("user"),
								HasResolvedData: true,
								Value: &Object{
									DataResolvingConfig: DataResolvingConfig{
										PathSelector: datasource.PathSelector{
											Path: "user",
										},
									},
									Fields: []Field{
										{
											Name: []byte("id"),
											Value: &Value{
												DataResolvingConfig: DataResolvingConfig{
													PathSelector: datasource.PathSelector{
														Path: "id",
													},
												},
												ValueType: StringValueType,
											},
										},
										{
											Name: []byte("name"),
											Value: &Value{
												DataResolvingConfig: DataResolvingConfig{
													PathSelector: datasource.PathSelector{
														Path: "name",
													},
												},
												ValueType: StringValueType,
											},
										},
										{
											Name: []byte("birthday"),
											Value: &Value{
												DataResolvingConfig: DataResolvingConfig{
													PathSelector: datasource.PathSelector{
														Path: "birthday",
													},
												},
												ValueType: StringValueType,
											},
										},
									},
								},
							},
						},
					},
				},
			},
		}))
	t.Run("rest resolver", run(withBaseSchema(complexSchema), `
				query UserQuery($id: String!) {
					restUser(id: $id) {
						id
						name
						birthday
					}
				}`,
		func(base *datasource.BasePlanner) {
			base.Config = datasource.PlannerConfiguration{
				TypeFieldConfigurations: []datasource.TypeFieldConfiguration{
					{
						TypeName:  "query",
						FieldName: "restUser",
						Mapping: &datasource.MappingConfiguration{
							Disabled: true,
						},
						DataSource: datasource.SourceConfig{
							Name: "HttpJsonDataSource",
							Config: toJSON(datasource.HttpJsonDataSourceConfig{
								URL: "localhost:9001/user/{{ .arguments.id }}",
							}),
						},
					},
				},
			}
			panicOnErr(base.RegisterDataSourcePlannerFactory("HttpJsonDataSource", &datasource.HttpJsonDataSourcePlannerFactoryFactory{}))
		},
		&Object{
			operationType: ast.OperationTypeQuery,
			Fields: []Field{
				{
					Name: []byte("data"),
					Value: &Object{
						Fetch: &SingleFetch{
							Source: &DataSourceInvocation{
								Args: []datasource.Argument{
									&datasource.StaticVariableArgument{
										Name:  literal.URL,
										Value: []byte("localhost:9001/user/{{ .arguments.id }}"),
									},
									&datasource.StaticVariableArgument{
										Name:  []byte("method"),
										Value: []byte("GET"),
									},
									&datasource.StaticVariableArgument{
										Name:  []byte("__typename"),
										Value: []byte(`{"defaultTypeName":"User"}`),
									},
									&datasource.ContextVariableArgument{
										Name:         []byte(".arguments.id"),
										VariableName: []byte("id"),
									},
								},
								DataSource: &datasource.HttpJsonDataSource{
									Log:    log.NoopLogger,
									Client: datasource.DefaultHttpClient(),
								},
							},
							BufferName: "restUser",
						},
						Fields: []Field{
							{
								Name:            []byte("restUser"),
								HasResolvedData: true,
								Value: &Object{
									Fields: []Field{
										{
											Name: []byte("id"),
											Value: &Value{
												DataResolvingConfig: DataResolvingConfig{
													PathSelector: datasource.PathSelector{
														Path: "id",
													},
												},
												ValueType: StringValueType,
											},
										},
										{
											Name: []byte("name"),
											Value: &Value{
												DataResolvingConfig: DataResolvingConfig{
													PathSelector: datasource.PathSelector{
														Path: "name",
													},
												},
												ValueType: StringValueType,
											},
										},
										{
											Name: []byte("birthday"),
											Value: &Value{
												DataResolvingConfig: DataResolvingConfig{
													PathSelector: datasource.PathSelector{
														Path: "birthday",
													},
												},
												ValueType: StringValueType,
											},
										},
									},
								},
							},
						},
					},
				},
			},
		},
	))

	t.Run("graphql resolver with nested rest resolver", run(withBaseSchema(complexSchema), `
			query UserQuery($id: String!) {
				user(id: $id) {
					id
					name
					birthday
					friends {
						id
						name
						birthday
					}
				}
			}`,
		func(base *datasource.BasePlanner) {
			base.Config = datasource.PlannerConfiguration{
				TypeFieldConfigurations: []datasource.TypeFieldConfiguration{
					{
						TypeName:  "query",
						FieldName: "user",
						DataSource: datasource.SourceConfig{
							Name: "GraphQLDataSourcePlanner",
							Config: toJSON(datasource.GraphQLDataSourceConfig{
								URL: "localhost:8001/graphql",
							}),
						},
					},
					{
						TypeName:  "User",
						FieldName: "friends",
						Mapping: &datasource.MappingConfiguration{
							Disabled: true,
						},
						DataSource: datasource.SourceConfig{
							Name: "HttpJsonDataSource",
							Config: toJSON(datasource.HttpJsonDataSourceConfig{
								URL: "localhost:9001/user/{{ .object.id }}/friends",
							}),
						},
					},
				},
			}
			panicOnErr(base.RegisterDataSourcePlannerFactory("GraphQLDataSourcePlanner", datasource.GraphQLDataSourcePlannerFactoryFactory{}))
			panicOnErr(base.RegisterDataSourcePlannerFactory("HttpJsonDataSource", &datasource.HttpJsonDataSourcePlannerFactoryFactory{}))
		},
		&Object{
			operationType: ast.OperationTypeQuery,
			Fields: []Field{
				{
					Name: []byte("data"),
					Value: &Object{
						Fetch: &SingleFetch{
							Source: &DataSourceInvocation{
								Args: []datasource.Argument{
									&datasource.StaticVariableArgument{
										Name:  literal.URL,
										Value: []byte("localhost:8001/graphql"),
									},
									&datasource.StaticVariableArgument{
										Name:  literal.QUERY,
										Value: []byte("query o($id: String!){user(id: $id){id name birthday}}"),
									},
									&datasource.StaticVariableArgument{
										Name:  literal.METHOD,
										Value: []byte("POST"),
									},
									&datasource.ContextVariableArgument{
										Name:         []byte("id"),
										VariableName: []byte("id"),
									},
								},
								DataSource: &datasource.GraphQLDataSource{
									Log:    log.NoopLogger,
									Client: datasource.DefaultHttpClient(),
								},
							},
							BufferName: "user",
						},
						Fields: []Field{
							{
								Name:            []byte("user"),
								HasResolvedData: true,
								Value: &Object{
									DataResolvingConfig: DataResolvingConfig{
										PathSelector: datasource.PathSelector{
											Path: "user",
										},
									},
									Fetch: &SingleFetch{
										Source: &DataSourceInvocation{
											Args: []datasource.Argument{
												&datasource.StaticVariableArgument{
													Name:  literal.URL,
													Value: []byte("localhost:9001/user/{{ .object.id }}/friends"),
												},
												&datasource.StaticVariableArgument{
													Name:  []byte("method"),
													Value: []byte("GET"),
												},
												&datasource.StaticVariableArgument{
													Name:  []byte("__typename"),
													Value: []byte(`{"defaultTypeName":"User"}`),
												},
											},
											DataSource: &datasource.HttpJsonDataSource{
												Log:    log.NoopLogger,
												Client: datasource.DefaultHttpClient(),
											},
										},
										BufferName: "friends",
									},
									Fields: []Field{
										{
											Name: []byte("id"),
											Value: &Value{
												DataResolvingConfig: DataResolvingConfig{
													PathSelector: datasource.PathSelector{
														Path: "id",
													},
												},
												ValueType: StringValueType,
											},
										},
										{
											Name: []byte("name"),
											Value: &Value{
												DataResolvingConfig: DataResolvingConfig{
													PathSelector: datasource.PathSelector{
														Path: "name",
													},
												},
												ValueType: StringValueType,
											},
										},
										{
											Name: []byte("birthday"),
											Value: &Value{
												DataResolvingConfig: DataResolvingConfig{
													PathSelector: datasource.PathSelector{
														Path: "birthday",
													},
												},
												ValueType: StringValueType,
											},
										},
										{
											Name:            []byte("friends"),
											HasResolvedData: true,
											Value: &List{
												Value: &Object{
													Fields: []Field{
														{
															Name: []byte("id"),
															Value: &Value{
																DataResolvingConfig: DataResolvingConfig{
																	PathSelector: datasource.PathSelector{
																		Path: "id",
																	},
																},
																ValueType: StringValueType,
															},
														},
														{
															Name: []byte("name"),
															Value: &Value{
																DataResolvingConfig: DataResolvingConfig{
																	PathSelector: datasource.PathSelector{
																		Path: "name",
																	},
																},
																ValueType: StringValueType,
															},
														},
														{
															Name: []byte("birthday"),
															Value: &Value{
																DataResolvingConfig: DataResolvingConfig{
																	PathSelector: datasource.PathSelector{
																		Path: "birthday",
																	},
																},
																ValueType: StringValueType,
															},
														},
													},
												},
											},
										},
									},
								},
							},
						},
					},
				},
			},
		}))
	/*	t.Run("nested rest and graphql resolver", run(withBaseSchema(complexSchema), ` //TODO: enable & implement #193
			query UserQuery($id: String!) {
				user(id: $id) {
					id
					name
					friends {
						id
						name
						birthday
						pets {
							__typename
							nickname
							... on Dog {
								name
								woof
							}
							... on Cat {
								name
								meow
							}
						}
					}
					pets {
						__typename
						nickname
						... on Dog {
							name
							woof
						}
						... on Cat {
							name
							meow
						}
					}
					birthday
				}
			}`,
		ResolverDefinitions{
			{
				TypeNameRestriction:  literal.QUERY,
				FieldName: []byte("user"),
				PlannerFactory: func() Planner {
					return NewGraphQLDataSourcePlanner(BasePlanner{})
				},
			},
			{
				TypeNameRestriction:  []byte("User"),
				FieldName: []byte("friends"),
				PlannerFactory: func() Planner {
					return &HttpJsonDataSourcePlanner{}
				},
			},
			{
				TypeNameRestriction:  []byte("User"),
				FieldName: []byte("pets"),
				PlannerFactory: func() Planner {
					return NewGraphQLDataSourcePlanner(BasePlanner{
						dataSourceConfig: PlannerConfiguration{
							TypeFieldConfigurations: []datasource.TypeFieldConfiguration{
								{
									TypeNameRestriction:  "User",
									FieldName: "pets",
									Mapping: &datasource.MappingConfiguration{
										Path: "userPets",
									},
								},
							},
						},
					})
				},
			},
		},
		PlannerConfiguration{
			TypeFieldConfigurations: []datasource.TypeFieldConfiguration{
				{
					TypeNameRestriction:  "User",
					FieldName: "pets",
					Mapping: &datasource.MappingConfiguration{
						Path: "userPets",
					},
					DataSource: SourceConfig{
						Name: "GraphQLDataSourcePlanner",
						Config: toJSON(GraphQLDataSourceConfig{
							Host: "localhost:8002",
							URL:  "/graphql",
						}),
					},
					@GraphQLDataSourcePlanner(
							host: "localhost:8002"
							url: "/graphql"
							params: [
								{
									name: "userId"
									sourceKind: OBJECT_VARIABLE_ARGUMENT
									sourceName: "id"
									variableType: "String!"
								}
							]
						)
				},
				{
					TypeNameRestriction:  "query",
					FieldName: "user",
					DataSource: SourceConfig{
						Name: "GraphQLDataSourcePlanner",
						Config: toJSON(GraphQLDataSourceConfig{
							Host: "localhost:8001",
							URL:  "/graphql",
						}),
					},
				},
				{
					TypeNameRestriction:  "User",
					FieldName: "friends",
					Mapping: &datasource.MappingConfiguration{
						Disabled: true,
					},
					DataSource: SourceConfig{
						Name: "HttpJsonDataSource",
						Config: toJSON(HttpJsonDataSourceConfig{
							Host: "localhost:9001",
							URL:  "/user/{{ .object.id }}/friends",
						}),
					},
				},
			},
		},
		&Object{
			operationType: ast.OperationTypeQuery,
			Fields: []Field{
				{
					Name: []byte("data"),
					Path: &Object{
						Fetch: &SingleFetch{
							Source: &DataSourceInvocation{
								Args: []datasource.Argument{
									&datasource.StaticVariableArgument{
<<<<<<< HEAD
										Name:  literal.HOST,
										Path: []byte("localhost:8001"),
									},
									&datasource.StaticVariableArgument{
										Name:  literal.URL,
										Path: []byte("/graphql"),
=======
										Name:  literal.URL,
										Value: []byte("localhost:8001/graphql"),
>>>>>>> f7096b26
									},
									&datasource.StaticVariableArgument{
										Name:  literal.QUERY,
										Path: []byte("query o($id: String!){user(id: $id){id name birthday}}"),
									},
									&datasource.ContextVariableArgument{
										Name:         []byte("id"),
										VariableName: []byte("id"),
									},
								},
								DataSource: &GraphQLDataSourcePlanner{},
							},
							BufferName: "user",
						},
						Fields: []Field{
							{
								Name:            []byte("user"),
								HasResolvedData: true,
								Path: &Object{
									DataResolvingConfig: DataResolvingConfig{
										PathSelector: datasource.PathSelector{
											Path: "user",
										},
									},
									Fetch: &ParallelFetch{
										Fetches: []Fetch{
											&SingleFetch{
												Source: &DataSourceInvocation{
													Args: []datasource.Argument{
														&datasource.StaticVariableArgument{
<<<<<<< HEAD
															Name:  literal.HOST,
															Path: []byte("localhost:9000"),
														},
														&datasource.StaticVariableArgument{
															Name:  literal.URL,
															Path: []byte("/user/:id/friends"),
=======
															Name:  literal.URL,
															Value: []byte("localhost:9000/user/:id/friends"),
>>>>>>> f7096b26
														},
														&datasource.ObjectVariableArgument{
															Name: []byte("id"),
															PathSelector: datasource.PathSelector{
																Path: "id",
															},
														},
														&datasource.StaticVariableArgument{
															Name:  []byte("method"),
															Path: []byte("GET"),
														},
														&datasource.StaticVariableArgument{
															Name:  []byte("__typename"),
															Path: []byte(`{"defaultTypeName":"User"}`),
														},
													},
													DataSource: &HttpJsonDataSource{},
												},
												BufferName: "friends",
											},
											&SingleFetch{
												Source: &DataSourceInvocation{
													Args: []datasource.Argument{
														&datasource.StaticVariableArgument{
<<<<<<< HEAD
															Name:  literal.HOST,
															Path: []byte("localhost:8002"),
														},
														&datasource.StaticVariableArgument{
															Name:  literal.URL,
															Path: []byte("/graphql"),
=======
															Name:  literal.URL,
															Value: []byte("localhost:8002/graphql"),
>>>>>>> f7096b26
														},
														&datasource.StaticVariableArgument{
															Name:  literal.QUERY,
															Path: []byte("query o($userId: String!){userPets(userId: $userId){__typename nickname ... on Dog {name woof} ... on Cat {name meow}}}"),
														},
														&datasource.ObjectVariableArgument{
															Name: []byte("userId"),
															PathSelector: datasource.PathSelector{
																Path: "id",
															},
														},
													},
													DataSource: &GraphQLDataSourcePlanner{},
												},
												BufferName: "pets",
											},
										},
									},
									Fields: []Field{
										{
											Name: []byte("id"),
											Path: &Path{
												DataResolvingConfig: DataResolvingConfig{
													PathSelector: datasource.PathSelector{
														Path: "id",
													},
												},
												ValueType: StringValueType,
											},
										},
										{
											Name: []byte("name"),
											Path: &Path{
												DataResolvingConfig: DataResolvingConfig{
													PathSelector: datasource.PathSelector{
														Path: "name",
													},
												},
												ValueType: StringValueType,
											},
										},
										{
											Name:            []byte("friends"),
											HasResolvedData: true,
											Path: &List{
												Path: &Object{
													Fetch: &SingleFetch{
														Source: &DataSourceInvocation{
															Args: []datasource.Argument{
																&datasource.StaticVariableArgument{
<<<<<<< HEAD
																	Name:  literal.HOST,
																	Path: []byte("localhost:8002"),
																},
																&datasource.StaticVariableArgument{
																	Name:  literal.URL,
																	Path: []byte("/graphql"),
=======
																	Name:  literal.URL,
																	Value: []byte("localhost:8002/graphql"),
>>>>>>> f7096b26
																},
																&datasource.StaticVariableArgument{
																	Name:  literal.QUERY,
																	Path: []byte("query o($userId: String!){userPets(userId: $userId){__typename nickname ... on Dog {name woof} ... on Cat {name meow}}}"),
																},
																&datasource.ObjectVariableArgument{
																	Name: []byte("userId"),
																	PathSelector: datasource.PathSelector{
																		Path: "id",
																	},
																},
															},
															DataSource: &GraphQLDataSourcePlanner{},
														},
														BufferName: "pets",
													},
													Fields: []Field{
														{
															Name: []byte("id"),
															Path: &Path{
																DataResolvingConfig: DataResolvingConfig{
																	PathSelector: datasource.PathSelector{
																		Path: "id",
																	},
																},
																ValueType: StringValueType,
															},
														},
														{
															Name: []byte("name"),
															Path: &Path{
																DataResolvingConfig: DataResolvingConfig{
																	PathSelector: datasource.PathSelector{
																		Path: "name",
																	},
																},
																ValueType: StringValueType,
															},
														},
														{
															Name: []byte("birthday"),
															Path: &Path{
																DataResolvingConfig: DataResolvingConfig{
																	PathSelector: datasource.PathSelector{
																		Path: "birthday",
																	},
																},
																ValueType: StringValueType,
															},
														},
														{
															Name:            []byte("pets"),
															HasResolvedData: true,
															Path: &List{
																DataResolvingConfig: DataResolvingConfig{
																	PathSelector: datasource.PathSelector{
																		Path: "userPets",
																	},
																},
																Path: &Object{
																	Fields: []Field{
																		{
																			Name: []byte("__typename"),
																			Path: &Path{
																				DataResolvingConfig: DataResolvingConfig{
																					PathSelector: datasource.PathSelector{
																						Path: "__typename",
																					},
																				},
																				ValueType: StringValueType,
																			},
																		},
																		{
																			Name: []byte("nickname"),
																			Path: &Path{
																				DataResolvingConfig: DataResolvingConfig{
																					PathSelector: datasource.PathSelector{
																						Path: "nickname",
																					},
																				},
																				ValueType: StringValueType,
																			},
																		},
																		{
																			Name: []byte("name"),
																			Path: &Path{
																				DataResolvingConfig: DataResolvingConfig{
																					PathSelector: datasource.PathSelector{
																						Path: "name",
																					},
																				},
																				ValueType: StringValueType,
																			},
																			Skip: &IfNotEqual{
																				Left: &datasource.ObjectVariableArgument{
																					PathSelector: datasource.PathSelector{
																						Path: "__typename",
																					},
																				},
																				Right: &datasource.StaticVariableArgument{
																					Path: []byte("Dog"),
																				},
																			},
																		},
																		{
																			Name: []byte("woof"),
																			Path: &Path{
																				DataResolvingConfig: DataResolvingConfig{
																					PathSelector: datasource.PathSelector{
																						Path: "woof",
																					},
																				},
																				ValueType: StringValueType,
																			},
																			Skip: &IfNotEqual{
																				Left: &datasource.ObjectVariableArgument{
																					PathSelector: datasource.PathSelector{
																						Path: "__typename",
																					},
																				},
																				Right: &datasource.StaticVariableArgument{
																					Path: []byte("Dog"),
																				},
																			},
																		},
																		{
																			Name: []byte("name"),
																			Path: &Path{
																				DataResolvingConfig: DataResolvingConfig{
																					PathSelector: datasource.PathSelector{
																						Path: "name",
																					},
																				},
																				ValueType: StringValueType,
																			},
																			Skip: &IfNotEqual{
																				Left: &datasource.ObjectVariableArgument{
																					PathSelector: datasource.PathSelector{
																						Path: "__typename",
																					},
																				},
																				Right: &datasource.StaticVariableArgument{
																					Path: []byte("Cat"),
																				},
																			},
																		},
																		{
																			Name: []byte("meow"),
																			Path: &Path{
																				DataResolvingConfig: DataResolvingConfig{
																					PathSelector: datasource.PathSelector{
																						Path: "meow",
																					},
																				},
																				ValueType: StringValueType,
																			},
																			Skip: &IfNotEqual{
																				Left: &datasource.ObjectVariableArgument{
																					PathSelector: datasource.PathSelector{
																						Path: "__typename",
																					},
																				},
																				Right: &datasource.StaticVariableArgument{
																					Path: []byte("Cat"),
																				},
																			},
																		},
																	},
																},
															},
														},
													},
												},
											},
										},
										{
											Name:            []byte("pets"),
											HasResolvedData: true,
											Path: &List{
												DataResolvingConfig: DataResolvingConfig{
													PathSelector: datasource.PathSelector{
														Path: "userPets",
													},
												},
												Path: &Object{
													Fields: []Field{
														{
															Name: []byte("__typename"),
															Path: &Path{
																DataResolvingConfig: DataResolvingConfig{
																	PathSelector: datasource.PathSelector{
																		Path: "__typename",
																	},
																},
																ValueType: StringValueType,
															},
														},
														{
															Name: []byte("nickname"),
															Path: &Path{
																DataResolvingConfig: DataResolvingConfig{
																	PathSelector: datasource.PathSelector{
																		Path: "nickname",
																	},
																},
																ValueType: StringValueType,
															},
														},
														{
															Name: []byte("name"),
															Path: &Path{
																DataResolvingConfig: DataResolvingConfig{
																	PathSelector: datasource.PathSelector{
																		Path: "name",
																	},
																},
																ValueType: StringValueType,
															},
															Skip: &IfNotEqual{
																Left: &datasource.ObjectVariableArgument{
																	PathSelector: datasource.PathSelector{
																		Path: "__typename",
																	},
																},
																Right: &datasource.StaticVariableArgument{
																	Path: []byte("Dog"),
																},
															},
														},
														{
															Name: []byte("woof"),
															Path: &Path{
																DataResolvingConfig: DataResolvingConfig{
																	PathSelector: datasource.PathSelector{
																		Path: "woof",
																	},
																},
																ValueType: StringValueType,
															},
															Skip: &IfNotEqual{
																Left: &datasource.ObjectVariableArgument{
																	PathSelector: datasource.PathSelector{
																		Path: "__typename",
																	},
																},
																Right: &datasource.StaticVariableArgument{
																	Path: []byte("Dog"),
																},
															},
														},
														{
															Name: []byte("name"),
															Path: &Path{
																DataResolvingConfig: DataResolvingConfig{
																	PathSelector: datasource.PathSelector{
																		Path: "name",
																	},
																},
																ValueType: StringValueType,
															},
															Skip: &IfNotEqual{
																Left: &datasource.ObjectVariableArgument{
																	PathSelector: datasource.PathSelector{
																		Path: "__typename",
																	},
																},
																Right: &datasource.StaticVariableArgument{
																	Path: []byte("Cat"),
																},
															},
														},
														{
															Name: []byte("meow"),
															Path: &Path{
																DataResolvingConfig: DataResolvingConfig{
																	PathSelector: datasource.PathSelector{
																		Path: "meow",
																	},
																},
																ValueType: StringValueType,
															},
															Skip: &IfNotEqual{
																Left: &datasource.ObjectVariableArgument{
																	PathSelector: datasource.PathSelector{
																		Path: "__typename",
																	},
																},
																Right: &datasource.StaticVariableArgument{
																	Path: []byte("Cat"),
																},
															},
														},
													},
												},
											},
										},
										{
											Name: []byte("birthday"),
											Path: &Path{
												DataResolvingConfig: DataResolvingConfig{
													PathSelector: datasource.PathSelector{
														Path: "birthday",
													},
												},
												ValueType: StringValueType,
											},
										},
									},
								},
							},
						},
					},
				},
			},
		}))*/
	t.Run("introspection", run(withBaseSchema(complexSchema), `
			query IntrospectionQuery {
			  __schema {
				queryType {
				  name
				}
				mutationType {
				  name
				}
				subscriptionType {
				  name
				}
				types {
				  ...FullType
				}
				directives {
				  name
				  description
				  locations
				  args {
					...InputValue
				  }
				}
			  }
			}

			fragment FullType on __Type {
			  kind
			  name
			  description
			  fields(includeDeprecated: true) {
				name
				description
				args {
				  ...InputValue
				}
				type {
				  ...TypeRef
				}
				isDeprecated
				deprecationReason
			  }
			  inputFields {
				...InputValue
			  }
			  interfaces {
				...TypeRef
			  }
			  enumValues(includeDeprecated: true) {
				name
				description
				isDeprecated
				deprecationReason
			  }
			  possibleTypes {
				...TypeRef
			  }
			}

			fragment InputValue on __InputValue {
			  name
			  description
			  type {
				...TypeRef
			  }
			  defaultValue
			}

			fragment TypeRef on __Type {
			  kind
			  name
			  ofType {
				kind
				name
				ofType {
				  kind
				  name
				  ofType {
					kind
					name
					ofType {
					  kind
					  name
					  ofType {
						kind
						name
						ofType {
						  kind
						  name
						  ofType {
							kind
							name
						  }
						}
					  }
					}
				  }
				}
			  }
			}`,
		func(base *datasource.BasePlanner) {
			base.Config = datasource.PlannerConfiguration{
				TypeFieldConfigurations: []datasource.TypeFieldConfiguration{
					{
						TypeName:  "query",
						FieldName: "__schema",
						DataSource: datasource.SourceConfig{
							Name:   "SchemaDataSource",
							Config: toJSON(datasource.SchemaDataSourcePlannerConfig{}),
						},
					},
				},
			}
			panicOnErr(base.RegisterDataSourcePlannerFactory("SchemaDataSource", datasource.SchemaDataSourcePlannerFactoryFactory{}))
		},
		&Object{
			operationType: ast.OperationTypeQuery,
			Fields: []Field{
				{
					Name: []byte("data"),
					Value: &Object{
						Fetch: &SingleFetch{
							Source: &DataSourceInvocation{
								DataSource: &datasource.SchemaDataSource{},
							},
							BufferName: "__schema",
						},
						Fields: []Field{
							{
								Name:            []byte("__schema"),
								HasResolvedData: true,
								Value: &Object{
									DataResolvingConfig: DataResolvingConfig{
										PathSelector: datasource.PathSelector{
											Path: "__schema",
										},
									},
									Fields: []Field{
										{
											Name: []byte("queryType"),
											Value: &Object{
												DataResolvingConfig: DataResolvingConfig{
													PathSelector: datasource.PathSelector{
														Path: "queryType",
													},
												},
												Fields: []Field{
													{
														Name: []byte("name"),
														Value: &Value{
															DataResolvingConfig: DataResolvingConfig{
																PathSelector: datasource.PathSelector{
																	Path: "name",
																},
															},
															ValueType: StringValueType,
														},
													},
												},
											},
										},
										{
											Name: []byte("mutationType"),
											Value: &Object{
												DataResolvingConfig: DataResolvingConfig{
													PathSelector: datasource.PathSelector{
														Path: "mutationType",
													},
												},
												Fields: []Field{
													{
														Name: []byte("name"),
														Value: &Value{
															DataResolvingConfig: DataResolvingConfig{
																PathSelector: datasource.PathSelector{
																	Path: "name",
																},
															},
															ValueType: StringValueType,
														},
													},
												},
											},
										},
										{
											Name: []byte("subscriptionType"),
											Value: &Object{
												DataResolvingConfig: DataResolvingConfig{
													PathSelector: datasource.PathSelector{
														Path: "subscriptionType",
													},
												},
												Fields: []Field{
													{
														Name: []byte("name"),
														Value: &Value{
															DataResolvingConfig: DataResolvingConfig{
																PathSelector: datasource.PathSelector{
																	Path: "name",
																},
															},
															ValueType: StringValueType,
														},
													},
												},
											},
										},
										{
											Name: []byte("types"),
											Value: &List{
												DataResolvingConfig: DataResolvingConfig{
													PathSelector: datasource.PathSelector{
														Path: "types",
													},
												},
												Value: &Object{
													Fields: []Field{
														{
															Name: []byte("kind"),
															Value: &Value{
																DataResolvingConfig: DataResolvingConfig{
																	PathSelector: datasource.PathSelector{
																		Path: "kind",
																	},
																},
																ValueType: StringValueType,
															},
														},
														{
															Name: []byte("name"),
															Value: &Value{
																DataResolvingConfig: DataResolvingConfig{
																	PathSelector: datasource.PathSelector{
																		Path: "name",
																	},
																},
																ValueType: StringValueType,
															},
														},
														{
															Name: []byte("description"),
															Value: &Value{
																DataResolvingConfig: DataResolvingConfig{
																	PathSelector: datasource.PathSelector{
																		Path: "description",
																	},
																},
																ValueType: StringValueType,
															},
														},
														{
															Name: []byte("fields"),
															Value: &List{
																DataResolvingConfig: DataResolvingConfig{
																	PathSelector: datasource.PathSelector{
																		Path: "fields",
																	},
																},
																Value: &Object{
																	Fields: []Field{
																		{
																			Name: []byte("name"),
																			Value: &Value{
																				DataResolvingConfig: DataResolvingConfig{
																					PathSelector: datasource.PathSelector{
																						Path: "name",
																					},
																				},
																				ValueType: StringValueType,
																			},
																		},
																		{
																			Name: []byte("description"),
																			Value: &Value{
																				DataResolvingConfig: DataResolvingConfig{
																					PathSelector: datasource.PathSelector{
																						Path: "description",
																					},
																				},
																				ValueType: StringValueType,
																			},
																		},
																		{
																			Name: []byte("args"),
																			Value: &List{
																				DataResolvingConfig: DataResolvingConfig{
																					PathSelector: datasource.PathSelector{
																						Path: "args",
																					},
																				},
																				Value: &Object{
																					Fields: []Field{
																						{
																							Name: []byte("name"),
																							Value: &Value{
																								DataResolvingConfig: DataResolvingConfig{
																									PathSelector: datasource.PathSelector{
																										Path: "name",
																									},
																								},
																								ValueType: StringValueType,
																							},
																						},
																						{
																							Name: []byte("description"),
																							Value: &Value{
																								DataResolvingConfig: DataResolvingConfig{
																									PathSelector: datasource.PathSelector{
																										Path: "description",
																									},
																								},
																								ValueType: StringValueType,
																							},
																						},
																						{
																							Name: []byte("type"),
																							Value: &Object{
																								DataResolvingConfig: DataResolvingConfig{
																									PathSelector: datasource.PathSelector{
																										Path: "type",
																									},
																								},
																								Fields: kindNameDeepFields,
																							},
																						},
																						{
																							Name: []byte("defaultValue"),
																							Value: &Value{
																								DataResolvingConfig: DataResolvingConfig{
																									PathSelector: datasource.PathSelector{
																										Path: "defaultValue",
																									},
																								},
																								ValueType: StringValueType,
																							},
																						},
																					},
																				},
																			},
																		},
																		{
																			Name: []byte("type"),
																			Value: &Object{
																				DataResolvingConfig: DataResolvingConfig{
																					PathSelector: datasource.PathSelector{
																						Path: "type",
																					},
																				},
																				Fields: kindNameDeepFields,
																			},
																		},
																		{
																			Name: []byte("isDeprecated"),
																			Value: &Value{
																				DataResolvingConfig: DataResolvingConfig{
																					PathSelector: datasource.PathSelector{
																						Path: "isDeprecated",
																					},
																				},
																				ValueType: BooleanValueType,
																			},
																		},
																		{
																			Name: []byte("deprecationReason"),
																			Value: &Value{
																				DataResolvingConfig: DataResolvingConfig{
																					PathSelector: datasource.PathSelector{
																						Path: "deprecationReason",
																					},
																				},
																				ValueType: StringValueType,
																			},
																		},
																	},
																},
															},
														},
														{
															Name: []byte("inputFields"),
															Value: &List{
																DataResolvingConfig: DataResolvingConfig{
																	PathSelector: datasource.PathSelector{
																		Path: "inputFields",
																	},
																},
																Value: &Object{
																	Fields: []Field{
																		{
																			Name: []byte("name"),
																			Value: &Value{
																				DataResolvingConfig: DataResolvingConfig{
																					PathSelector: datasource.PathSelector{
																						Path: "name",
																					},
																				},
																				ValueType: StringValueType,
																			},
																		},
																		{
																			Name: []byte("description"),
																			Value: &Value{
																				DataResolvingConfig: DataResolvingConfig{
																					PathSelector: datasource.PathSelector{
																						Path: "description",
																					},
																				},
																				ValueType: StringValueType,
																			},
																		},
																		{
																			Name: []byte("type"),
																			Value: &Object{
																				DataResolvingConfig: DataResolvingConfig{
																					PathSelector: datasource.PathSelector{
																						Path: "type",
																					},
																				},
																				Fields: kindNameDeepFields,
																			},
																		},
																		{
																			Name: []byte("defaultValue"),
																			Value: &Value{
																				DataResolvingConfig: DataResolvingConfig{
																					PathSelector: datasource.PathSelector{
																						Path: "defaultValue",
																					},
																				},
																				ValueType: StringValueType,
																			},
																		},
																	},
																},
															},
														},
														{
															Name: []byte("interfaces"),
															Value: &List{
																DataResolvingConfig: DataResolvingConfig{
																	PathSelector: datasource.PathSelector{
																		Path: "interfaces",
																	},
																},
																Value: &Object{
																	Fields: kindNameDeepFields,
																},
															},
														},
														{
															Name: []byte("enumValues"),
															Value: &List{
																DataResolvingConfig: DataResolvingConfig{
																	PathSelector: datasource.PathSelector{
																		Path: "enumValues",
																	},
																},
																Value: &Object{
																	Fields: []Field{
																		{
																			Name: []byte("name"),
																			Value: &Value{
																				DataResolvingConfig: DataResolvingConfig{
																					PathSelector: datasource.PathSelector{
																						Path: "name",
																					},
																				},
																				ValueType: StringValueType,
																			},
																		},
																		{
																			Name: []byte("description"),
																			Value: &Value{
																				DataResolvingConfig: DataResolvingConfig{
																					PathSelector: datasource.PathSelector{
																						Path: "description",
																					},
																				},
																				ValueType: StringValueType,
																			},
																		},
																		{
																			Name: []byte("isDeprecated"),
																			Value: &Value{
																				DataResolvingConfig: DataResolvingConfig{
																					PathSelector: datasource.PathSelector{
																						Path: "isDeprecated",
																					},
																				},
																				ValueType: BooleanValueType,
																			},
																		},
																		{
																			Name: []byte("deprecationReason"),
																			Value: &Value{
																				DataResolvingConfig: DataResolvingConfig{
																					PathSelector: datasource.PathSelector{
																						Path: "deprecationReason",
																					},
																				},
																				ValueType: StringValueType,
																			},
																		},
																	},
																},
															},
														},
														{
															Name: []byte("possibleTypes"),
															Value: &List{
																DataResolvingConfig: DataResolvingConfig{
																	PathSelector: datasource.PathSelector{
																		Path: "possibleTypes",
																	},
																},
																Value: &Object{
																	Fields: kindNameDeepFields,
																},
															},
														},
													},
												},
											},
										},
										{
											Name: []byte("directives"),
											Value: &List{
												DataResolvingConfig: DataResolvingConfig{
													PathSelector: datasource.PathSelector{
														Path: "directives",
													},
												},
												Value: &Object{
													Fields: []Field{
														{
															Name: []byte("name"),
															Value: &Value{
																DataResolvingConfig: DataResolvingConfig{
																	PathSelector: datasource.PathSelector{
																		Path: "name",
																	},
																},
																ValueType: StringValueType,
															},
														},
														{
															Name: []byte("description"),
															Value: &Value{
																DataResolvingConfig: DataResolvingConfig{
																	PathSelector: datasource.PathSelector{
																		Path: "description",
																	},
																},
																ValueType: StringValueType,
															},
														},
														{
															Name: []byte("locations"),
															Value: &List{
																DataResolvingConfig: DataResolvingConfig{
																	PathSelector: datasource.PathSelector{
																		Path: "locations",
																	},
																},
																Value: &Value{
																	ValueType: StringValueType,
																},
															},
														},
														{
															Name: []byte("args"),
															Value: &List{
																DataResolvingConfig: DataResolvingConfig{
																	PathSelector: datasource.PathSelector{
																		Path: "args",
																	},
																},
																Value: &Object{
																	Fields: []Field{
																		{
																			Name: []byte("name"),
																			Value: &Value{
																				DataResolvingConfig: DataResolvingConfig{
																					PathSelector: datasource.PathSelector{
																						Path: "name",
																					},
																				},
																				ValueType: StringValueType,
																			},
																		},
																		{
																			Name: []byte("description"),
																			Value: &Value{
																				DataResolvingConfig: DataResolvingConfig{
																					PathSelector: datasource.PathSelector{
																						Path: "description",
																					},
																				},
																				ValueType: StringValueType,
																			},
																		},
																		{
																			Name: []byte("type"),
																			Value: &Object{
																				DataResolvingConfig: DataResolvingConfig{
																					PathSelector: datasource.PathSelector{
																						Path: "type",
																					},
																				},
																				Fields: kindNameDeepFields,
																			},
																		},
																		{
																			Name: []byte("defaultValue"),
																			Value: &Value{
																				DataResolvingConfig: DataResolvingConfig{
																					PathSelector: datasource.PathSelector{
																						Path: "defaultValue",
																					},
																				},
																				ValueType: StringValueType,
																			},
																		},
																	},
																},
															},
														},
													},
												},
											},
										},
									},
								},
							},
						},
					},
				},
			},
		},
		true, // TODO: move into own test and unskip (currently skipped because schemaBytes marshal doesn't return comparable result (order of objects in JSON))
	))

	t.Run("http polling stream", run(withBaseSchema(HttpPollingStreamSchema), `
					subscription {
						stream {
							bar
							baz
						}
					}
`,
		func(base *datasource.BasePlanner) {
			base.Config = datasource.PlannerConfiguration{
				TypeFieldConfigurations: []datasource.TypeFieldConfiguration{
					{
						TypeName:  "subscription",
						FieldName: "stream",
						Mapping: &datasource.MappingConfiguration{
							Disabled: true,
						},
						DataSource: datasource.SourceConfig{
							Name: "HttpPollingStreamDataSource",
							Config: toJSON(datasource.HttpPollingStreamDataSourceConfiguration{
								Host:         "foo.bar.baz",
								URL:          "/bal",
								DelaySeconds: intPtr(5),
							}),
						},
					},
				},
			}
			panicOnErr(base.RegisterDataSourcePlannerFactory("HttpPollingStreamDataSource", datasource.HttpPollingStreamDataSourcePlannerFactoryFactory{}))
		},
		&Object{
			operationType: ast.OperationTypeSubscription,
			Fields: []Field{
				{
					Name: []byte("data"),
					Value: &Object{
						Fetch: &SingleFetch{
							Source: &DataSourceInvocation{
								Args: []datasource.Argument{
									&datasource.StaticVariableArgument{
										Name:  literal.HOST,
										Value: []byte("foo.bar.baz"),
									},
									&datasource.StaticVariableArgument{
										Name:  literal.URL,
										Value: []byte("/bal"),
									},
								},
								DataSource: &datasource.HttpPollingStreamDataSource{
									Log:   log.NoopLogger,
									Delay: time.Second * 5,
								},
							},
							BufferName: "stream",
						},
						Fields: []Field{
							{
								Name:            []byte("stream"),
								HasResolvedData: true,
								Value: &Object{
									Fields: []Field{
										{
											Name: []byte("bar"),
											Value: &Value{
												DataResolvingConfig: DataResolvingConfig{
													PathSelector: datasource.PathSelector{
														Path: "bar",
													},
												},
												ValueType: StringValueType,
											},
										},
										{
											Name: []byte("baz"),
											Value: &Value{
												DataResolvingConfig: DataResolvingConfig{
													PathSelector: datasource.PathSelector{
														Path: "baz",
													},
												},
												ValueType: IntegerValueType,
											},
										},
									},
								},
							},
						},
					},
				},
			},
		}))
	t.Run("list filter first N", run(withBaseSchema(ListFilterFirstNSchema), `
			query {
				foos {
					bar
				}
			}
		`,
		func(base *datasource.BasePlanner) {
			base.Config = datasource.PlannerConfiguration{
				TypeFieldConfigurations: []datasource.TypeFieldConfiguration{
					{
						TypeName:  "query",
						FieldName: "foos",
						Mapping: &datasource.MappingConfiguration{
							Disabled: true,
						},
						DataSource: datasource.SourceConfig{
							Name: "StaticDataSource",
							Config: toJSON(datasource.StaticDataSourceConfig{
								Data: "[{\"bar\":\"baz\"},{\"bar\":\"bal\"},{\"bar\":\"bat\"}]",
							}),
						},
					},
				},
			}
			panicOnErr(base.RegisterDataSourcePlannerFactory("StaticDataSource", datasource.StaticDataSourcePlannerFactoryFactory{}))
		},
		&Object{
			operationType: ast.OperationTypeQuery,
			Fields: []Field{
				{
					Name: []byte("data"),
					Value: &Object{
						Fetch: &SingleFetch{
							Source: &DataSourceInvocation{
								DataSource: &datasource.StaticDataSource{
									Data: []byte("[{\"bar\":\"baz\"},{\"bar\":\"bal\"},{\"bar\":\"bat\"}]"),
								},
							},
							BufferName: "foos",
						},
						Fields: []Field{
							{
								Name:            []byte("foos"),
								HasResolvedData: true,
								Value: &List{
									Filter: &ListFilterFirstN{
										FirstN: 2,
									},
									Value: &Object{
										Fields: []Field{
											{
												Name: []byte("bar"),
												Value: &Value{
													DataResolvingConfig: DataResolvingConfig{
														PathSelector: datasource.PathSelector{
															Path: "bar",
														},
													},
													ValueType: StringValueType,
												},
											},
										},
									},
								},
							},
						},
					},
				},
			},
		},
	))
	t.Run("stringPipeline", run(withBaseSchema(pipelineSchema), `
			query PipelineQuery($foo: String!) {
				stringPipeline(foo: $foo)
			}
		`,
		func(base *datasource.BasePlanner) {
			base.Config = datasource.PlannerConfiguration{
				TypeFieldConfigurations: []datasource.TypeFieldConfiguration{
					{
						TypeName:  "query",
						FieldName: "stringPipeline",
						Mapping: &datasource.MappingConfiguration{
							Disabled: true,
						},
						DataSource: datasource.SourceConfig{
							Name: "PipelineDataSource",
							Config: toJSON(datasource.PipelineDataSourceConfig{
								ConfigString: stringPtr(`{
											"steps": [
												{
													"kind": "NOOP"
												}
											]
										}`),
								InputJSON: `{\"foo\":\"{{ .arguments.foo }}\"}`,
							}),
						},
					},
				},
			}
			panicOnErr(base.RegisterDataSourcePlannerFactory("PipelineDataSource", datasource.PipelineDataSourcePlannerFactoryFactory{}))
		},
		&Object{
			operationType: ast.OperationTypeQuery,
			Fields: []Field{
				{
					Name: []byte("data"),
					Value: &Object{
						Fetch: &SingleFetch{
							Source: &DataSourceInvocation{
								Args: []datasource.Argument{
									&datasource.StaticVariableArgument{
										Name:  literal.INPUT_JSON,
										Value: []byte("{\\\"foo\\\":\\\"{{ .arguments.foo }}\\\"}"),
									},
									&datasource.ContextVariableArgument{
										Name:         []byte(".arguments.foo"),
										VariableName: []byte("foo"),
									},
								},
								DataSource: &datasource.PipelineDataSource{
									Log: log.NoopLogger,
									Pipeline: func() pipe.Pipeline {
										config := `{
														"steps": [
															{
																"kind": "NOOP",
																"dataSourceConfig": {
																	"template": "{\"result\":\"{{ .foo }}\"}"
																}
															}
														]
													}`
										var pipeline pipe.Pipeline
										err := pipeline.FromConfig(strings.NewReader(config))
										if err != nil {
											t.Fatal(err)
										}
										return pipeline
									}(),
								},
							},
							BufferName: "stringPipeline",
						},
						Fields: []Field{
							{
								Name:            []byte("stringPipeline"),
								HasResolvedData: true,
								Value: &Value{
									ValueType: StringValueType,
								},
							},
						},
					},
				},
			},
		},
	))
	t.Run("filePipeline", run(withBaseSchema(pipelineSchema), `
			query PipelineQuery($foo: String!) {
				filePipeline(foo: $foo)
			}
		`,
		func(base *datasource.BasePlanner) {
			base.Config = datasource.PlannerConfiguration{
				TypeFieldConfigurations: []datasource.TypeFieldConfiguration{
					{
						TypeName:  "query",
						FieldName: "filePipeline",
						Mapping: &datasource.MappingConfiguration{
							Disabled: true,
						},
						DataSource: datasource.SourceConfig{
							Name: "PipelineDataSource",
							Config: toJSON(datasource.PipelineDataSourceConfig{
								ConfigFilePath: stringPtr("./testdata/simple_pipeline.json"),
								InputJSON:      `{\"foo\":\"{{ .arguments.foo }}\"}`,
							}),
						},
					},
				},
			}
			panicOnErr(base.RegisterDataSourcePlannerFactory("PipelineDataSource", datasource.PipelineDataSourcePlannerFactoryFactory{}))
		},
		&Object{
			operationType: ast.OperationTypeQuery,
			Fields: []Field{
				{
					Name: []byte("data"),
					Value: &Object{
						Fetch: &SingleFetch{
							Source: &DataSourceInvocation{
								Args: []datasource.Argument{
									&datasource.StaticVariableArgument{
										Name:  literal.INPUT_JSON,
										Value: []byte("{\\\"foo\\\":\\\"{{ .arguments.foo }}\\\"}"),
									},
									&datasource.ContextVariableArgument{
										Name:         []byte(".arguments.foo"),
										VariableName: []byte("foo"),
									},
								},
								DataSource: &datasource.PipelineDataSource{
									Log: log.NoopLogger,
									Pipeline: func() pipe.Pipeline {
										config := `{
														"steps": [
															{
																"kind": "NOOP"
															}
														]
													}`
										var pipeline pipe.Pipeline
										err := pipeline.FromConfig(strings.NewReader(config))
										if err != nil {
											t.Fatal(err)
										}
										return pipeline
									}(),
								},
							},
							BufferName: "filePipeline",
						},
						Fields: []Field{
							{
								Name:            []byte("filePipeline"),
								HasResolvedData: true,
								Value: &Value{
									ValueType: StringValueType,
								},
							},
						},
					},
				},
			},
		},
	))
	t.Run("unions", func(t *testing.T) {
		t.Run("getApis", run(UnionsSchema, `
			query getApis {
				apis {   
					... on ApisResultSuccess {
				  		apis {
							name
				  		}
					}
					... on RequestResult {
						status
						message
					}
			  	}
			}`,
			func(base *datasource.BasePlanner) {
				base.Config = datasource.PlannerConfiguration{
					TypeFieldConfigurations: []datasource.TypeFieldConfiguration{
						{
							TypeName:  "query",
							FieldName: "apis",
							Mapping: &datasource.MappingConfiguration{
								Disabled: true,
							},
						},
					},
				}
			},
			&Object{
				operationType: ast.OperationTypeQuery,
				Fields: []Field{
					{
						Name: []byte("data"),
						Value: &Object{
							Fields: []Field{
								{
									Name: []byte("apis"),
									Value: &Object{
										Fields: []Field{
											{
												Name: []byte("apis"),
												Skip: &IfNotEqual{
													Left: &datasource.ObjectVariableArgument{
														PathSelector: datasource.PathSelector{
															Path: "__typename",
														},
													},
													Right: &datasource.StaticVariableArgument{
														Value: []byte("ApisResultSuccess"),
													},
												},
												Value: &List{
													DataResolvingConfig: DataResolvingConfig{
														PathSelector: datasource.PathSelector{
															Path: "apis",
														},
													},
													Value: &Object{
														Fields: []Field{
															{
																Name: []byte("name"),
																Value: &Value{
																	DataResolvingConfig: DataResolvingConfig{
																		PathSelector: datasource.PathSelector{
																			Path: "name",
																		},
																	},
																	ValueType: StringValueType,
																},
															},
														},
													},
												},
											},
											{
												Name: []byte("status"),
												Skip: &IfNotEqual{
													Left: &datasource.ObjectVariableArgument{
														PathSelector: datasource.PathSelector{
															Path: "__typename",
														},
													},
													Right: &datasource.StaticVariableArgument{
														Value: []byte("RequestResult"),
													},
												},
												Value: &Value{
													ValueType: StringValueType,
													DataResolvingConfig: DataResolvingConfig{
														PathSelector: datasource.PathSelector{
															Path: "status",
														},
													},
												},
											},
											{
												Name: []byte("message"),
												Skip: &IfNotEqual{
													Left: &datasource.ObjectVariableArgument{
														PathSelector: datasource.PathSelector{
															Path: "__typename",
														},
													},
													Right: &datasource.StaticVariableArgument{
														Value: []byte("RequestResult"),
													},
												},
												Value: &Value{
													ValueType: StringValueType,
													DataResolvingConfig: DataResolvingConfig{
														PathSelector: datasource.PathSelector{
															Path: "message",
														},
													},
												},
											},
										},
									},
								},
							},
						},
					},
				},
			},
		))
	})

	t.Run("operation selection", func(t *testing.T) {
		var allCountriesPlannerConfig = func(base *datasource.BasePlanner) {
			base.Config = datasource.PlannerConfiguration{
				TypeFieldConfigurations: []datasource.TypeFieldConfiguration{
					{
						TypeName:  "query",
						FieldName: "countries",
						Mapping: &datasource.MappingConfiguration{
							Disabled: true,
						},
					},
				},
			}
		}
		var addLanguagePlannerConfig = func(base *datasource.BasePlanner) {
			base.Config = datasource.PlannerConfiguration{
				TypeFieldConfigurations: []datasource.TypeFieldConfiguration{
					{
						TypeName:  "Mutation",
						FieldName: "addLanguage",
						Mapping: &datasource.MappingConfiguration{
							Disabled: true,
						},
					},
				},
			}
		}
		var allCountriesQueryNode = &Object{
			operationType: ast.OperationTypeQuery,
			Fields: []Field{
				{
					Name: []byte("data"),
					Value: &Object{
						Fields: []Field{
							{
								Name: []byte("countries"),
								Value: &List{
									Value: &Object{
										Fields: []Field{
											{
												Name: []byte("code"),
												Value: &Value{
													ValueType: StringValueType,
													DataResolvingConfig: DataResolvingConfig{
														PathSelector: datasource.PathSelector{
															Path: "code",
														},
													},
												},
											},
											{
												Name: []byte("name"),
												Value: &Value{
													ValueType: StringValueType,
													DataResolvingConfig: DataResolvingConfig{
														PathSelector: datasource.PathSelector{
															Path: "name",
														},
													},
												},
											},
										},
									},
								},
							},
						},
					},
				},
			},
		}
		var addLanguageMutationNode = &Object{
			operationType: ast.OperationTypeMutation,
			Fields: []Field{
				{
					Name: []byte("data"),
					Value: &Object{
						Fields: []Field{
							{
								Name: []byte("addLanguage"),
								Value: &Object{
									Fields: []Field{
										{
											Name: []byte("code"),
											Value: &Value{
												ValueType: StringValueType,
												DataResolvingConfig: DataResolvingConfig{
													PathSelector: datasource.PathSelector{
														Path: "code",
													},
												},
											},
										},
										{
											Name: []byte("name"),
											Value: &Value{
												ValueType: StringValueType,
												DataResolvingConfig: DataResolvingConfig{
													PathSelector: datasource.PathSelector{
														Path: "name",
													},
												},
											},
										},
									},
								},
							},
						},
					},
				},
			},
		}

		t.Run("select single anonymous operation (case 1a in GraphQL spec)", runWithOperationName(countriesSchema, `
			{
				countries {
					code
					name
				}
			}`,
			"",
			allCountriesPlannerConfig,
			allCountriesQueryNode,
		))

		t.Run("select single named operation without name (case 1a in GraphQL spec)", runWithOperationName(countriesSchema, `
			query AllCountries {
				countries {
					code
					name
				}
			}`,
			"",
			allCountriesPlannerConfig,
			allCountriesQueryNode,
		))

		t.Run("select named operation / query with name (case 2a in GraphQL spec)", runWithOperationName(countriesSchema, `
			query AllContinents {
				continents {
					code
					name
				}
			}

			query AllCountries {
				countries {
					code
					name
				}
			}`,
			"AllCountries",
			allCountriesPlannerConfig,
			allCountriesQueryNode,
		))

		t.Run("select named operation / mutation with name (case 2a in GraphQL spec)", runWithOperationName(countriesSchema, `
			query AllContinents {
				continents {
					code
					name
				}
			}

			mutation AddLanguage {
				addLanguage(code: "GO", name: "go") {
					code
					name
				}
			}`,
			"AddLanguage",
			addLanguagePlannerConfig,
			addLanguageMutationNode,
		))

		t.Run("return error when multiple operations are available and operation name was not provided (case 1b in GraphQL spec)", runAndReportExternalErrorWithOperationName(countriesSchema, `
			query AllContinents {
				continents {
					code
					name
				}
			}

			query AllCountries {
				countries {
					code
					name
				}
			}`,
			"",
			allCountriesPlannerConfig,
			operationreport.ErrRequiredOperationNameIsMissing(),
		))

		t.Run("return error when multiple operations are available and operation name does not match (case 2b in GraphQL spec)", runAndReportExternalErrorWithOperationName(countriesSchema, `
			query AllContinents {
				continents {
					code
					name
				}
			}

			query AllCountries {
				countries {
					code
					name
				}
			}`,
			"NoQuery",
			allCountriesPlannerConfig,
			operationreport.ErrOperationWithProvidedOperationNameNotFound("NoQuery"),
		))
	})
}

func BenchmarkPlanner_Plan(b *testing.B) {
	schema := withBaseSchema(complexSchema)
	def := unsafeparser.ParseGraphqlDocumentString(schema)
	op := unsafeparser.ParseGraphqlDocumentString(`
			query UserQuery($id: String!) {
				user(id: $id) {
					id
					name
					friends {
						id
						name
						birthday
						pets {
							__typename
							nickname
							... on Dog {
								name
								woof
							}
							... on Cat {
								name
								meow
							}
						}
					}
					pets {
						__typename
						nickname
						... on Dog {
							name
							woof
						}
						... on Cat {
							name
							meow
						}
					}
					birthday
				}
			}`)

	config := datasource.PlannerConfiguration{
		TypeFieldConfigurations: []datasource.TypeFieldConfiguration{
			{
				TypeName:  "query",
				FieldName: "user",
				DataSource: datasource.SourceConfig{
					Name: "GraphQLDataSourcePlanner",
					Config: toJSON(datasource.GraphQLDataSourceConfig{
						URL: "localhost:8001/graphql",
					}),
				},
			},
			{
				TypeName:  "User",
				FieldName: "friends",
				Mapping: &datasource.MappingConfiguration{
					Disabled: true,
				},
				DataSource: datasource.SourceConfig{
					Name: "HttpJsonDataSource",
					Config: toJSON(datasource.HttpJsonDataSourceConfig{
						URL: "localhost:9001/user/{{ .object.id }}/friends",
					}),
				},
			},
			{
				TypeName:  "query",
				FieldName: "user",
				DataSource: datasource.SourceConfig{
					Name: "GraphQLDataSourcePlanner",
					Config: toJSON(datasource.GraphQLDataSourceConfig{
						URL: "localhost:8001/graphql",
					}),
				},
				Mapping: &datasource.MappingConfiguration{
					Path: "userPets",
				},
			},
		},
	}

	base, err := datasource.NewBaseDataSourcePlanner([]byte(schema), config, log.NoopLogger)
	if err != nil {
		b.Fatal(err)
	}

	planner := NewPlanner(base)
	var report operationreport.Report

	b.ResetTimer()
	b.ReportAllocs()

	for i := 0; i < b.N; i++ {
		planner.Plan(&op, &def, "", &report)
		if report.HasErrors() {
			b.Fatal(report)
		}
	}
}

const UnionsSchema = `
schema {
	query: Query
}
type Query {
	api: ApiResult
	apis: ApisResult
}
type Api {
  id: String
  name: String
}
type RequestResult {
  message: String
  status: String
}
type ApisResultSuccess {
    apis: [Api!]
}
union ApisResult = ApisResultSuccess | RequestResult
union ApiResult = Api | RequestResult
scalar String
`

const ListFilterFirstNSchema = `
directive @ListFilterFirstN(n: Int!) on FIELD_DEFINITION

schema {
	query: Query
}

type Query {
	foos: [Foo]
		@ListFilterFirstN(n: 2)
		@StaticDataSource(
            data: "[{\"bar\":\"baz\"},{\"bar\":\"bal\"},{\"bar\":\"bat\"}]"
        )
}

type Foo {
	bar: String
}

`

const HttpPollingStreamSchema = `
schema {
	subscription: Subscription
}

type Subscription {
	stream: Foo
}

type Foo {
	bar: String
	baz: Int
}
`

const GraphQLDataSourceSchema = `
directive @GraphQLDataSourcePlanner (
    host: String!
    url: String!
	method: HTTP_METHOD = POST
    params: [Parameter]
) on FIELD_DEFINITION

enum MAPPING_MODE {
    NONE
    PATH_SELECTOR
}

enum HTTP_METHOD {
    GET
    POST
    UPDATE
    DELETE
}

input Parameter {
    name: String!
    sourceKind: PARAMETER_SOURCE!
    sourceName: String!
    variableType: String!
}

enum PARAMETER_SOURCE {
    CONTEXT_VARIABLE
    OBJECT_VARIABLE_ARGUMENT
    FIELD_ARGUMENTS
}

schema {
	query: Query
	mutation: Mutation
}

type Country {
  code: String
  name: String
  native: String
  phone: String
  continent: Continent
  currency: String
  languages: [Language]
  emoji: String
  emojiU: String
}

type Continent {
  code: String
  name: String
  countries: [Country]
}

type Language {
  code: String
  name: String
  native: String
  rtl: Int
}

type Query {
	country(code: String!): Country
}

type Mutation {
	likePost(id: ID!): Post
}

type Post {
	id: ID!
	likes: Int!
}
`

const HTTPJSONDataSourceSchema = `
enum HTTP_METHOD {
    GET
    POST
    UPDATE
    DELETE
}

schema {
    query: Query
}

type Foo {
    bar: String!
}

type Headers {
    Accept: String!
    Host: String!
	acceptEncoding: String
}

type HttpBinGet {
	header: Headers!
}

type JSONPlaceholderPost {
    userId: Int!
    id: Int!
    title: String!
    body: String!
    comments: [JSONPlaceholderComment]
}

type JSONPlaceholderComment {
    postId: Int!
    id: Int!
    name: String!
    email: String!
    body: String!
}

"The query type, represents all of the entry points into our object graph"
type Query {
    httpBinGet: HttpBinGet
	post(id: Int!): JSONPlaceholderPost
	withBody(input: WithBodyInput!): String!
	withHeaders: String!
	withPath: String!
	listItems: [ListItem]
	listWithPath: [ListItem]
    __schema: __Schema!
    __type(name: String!): __Type
}

type ListItem {
	id: String!
}

input WithBodyInput {
	foo: String!
}
`

const staticDataSourceSchema = `
schema {
    query: Query
}

type Foo {
	bar: String!
}

"The query type, represents all of the entry points into our object graph"
type Query {
    hello: String!
	nullableInt: Int
	foo: Foo!
}`

const complexSchema = `
scalar Date

schema {
	query: Query
}

type Query {
	__type(name: String!): __Type!
		@resolveType(
			params: [
				{
					name: "name"
					sourceKind: FIELD_ARGUMENTS
					sourceName: "name"
					variableType: "String!"
				}
			]
		)
	__schema: __Schema!
	user(id: String!): User
	restUser(id: String!): User
}
type User {
	id: String
	name: String
	birthday: Date
	friends: [User]
	pets: [Pet]
}
interface Pet {
	nickname: String!
}
type Dog implements Pet {
	name: String!
	nickname: String!
	woof: String!
}
type Cat implements Pet {
	name: String!
	nickname: String!
	meow: String!
}
`

const pipelineSchema = `
directive @PipelineDataSource (
    configFilePath: String
    configString: String
    inputJSON: String!
) on FIELD_DEFINITION

schema {
	query: Query
}

type Query {
	stringPipeline(foo: String!): String
	filePipeline(foo: String!): String
}
`

const countriesSchema = `directive @cacheControl(maxAge: Int, scope: CacheControlScope) on FIELD_DEFINITION | OBJECT | INTERFACE

scalar String
scalar ID
scalar Boolean

schema {
	query: Query
	mutation: Mutation
}

enum CacheControlScope {
  PUBLIC
  PRIVATE
}

type Continent {
  code: ID!
  name: String!
  countries: [Country!]!
}

input ContinentFilterInput {
  code: StringQueryOperatorInput
}

type Country {
  code: ID!
  name: String!
  native: String!
  phone: String!
  continent: Continent!
  capital: String
  currency: String
  languages: [Language!]!
  emoji: String!
  emojiU: String!
  states: [State!]!
}

input CountryFilterInput {
  code: StringQueryOperatorInput
  currency: StringQueryOperatorInput
  continent: StringQueryOperatorInput
}

type Language {
  code: ID!
  name: String
  native: String
  rtl: Boolean!
}

input LanguageFilterInput {
  code: StringQueryOperatorInput
}

type Query {
  continents(filter: ContinentFilterInput): [Continent!]!
  continent(code: ID!): Continent
  countries(filter: CountryFilterInput): [Country!]!
  country(code: ID!): Country
  languages(filter: LanguageFilterInput): [Language!]!
  language(code: ID!): Language
}

type Mutation {
	addLanguage(code: ID!, name: String!): Language!
}

type State {
  code: String
  name: String!
  country: Country!
}

input StringQueryOperatorInput {
  eq: String
  ne: String
  in: [String]
  nin: [String]
  regex: String
  glob: String
}

"""The Upload scalar type represents a file upload."""
scalar Upload`

func withBaseSchema(input string) string {
	return input + `
"The 'Int' scalar type represents non-fractional signed whole numeric values. Int can represent values between -(2^31) and 2^31 - 1."
scalar Int
"The 'Float' scalar type represents signed double-precision fractional values as specified by [IEEE 754](http://en.wikipedia.org/wiki/IEEE_floating_point)."
scalar Float
"The 'String' scalar type represents textual data, represented as UTF-8 character sequences. The String type is most often used by GraphQL to represent free-form human-readable text."
scalar String
"The 'Boolean' scalar type represents 'true' or 'false' ."
scalar Boolean
"The 'ID' scalar type represents a unique identifier, often used to refetch an object or as key for a cache. The ID type appears in a JSON response as a String; however, it is not intended to be human-readable. When expected as an input type, any string (such as '4') or integer (such as 4) input value will be accepted as an ID."
scalar ID @custom(typeName: "string")
"Directs the executor to include this field or fragment only when the argument is true."
directive @include(
    " Included when true."
    if: Boolean!
) on FIELD | FRAGMENT_SPREAD | INLINE_FRAGMENT
"Directs the executor to skip this field or fragment when the argument is true."
directive @skip(
    "Skipped when true."
    if: Boolean!
) on FIELD | FRAGMENT_SPREAD | INLINE_FRAGMENT
"Marks an element of a GraphQL schema as no longer supported."
directive @deprecated(
    """
    Explains why this element was deprecated, usually also including a suggestion
    for how to access supported similar data. Formatted in
    [Markdown](https://daringfireball.net/projects/markdown/).
    """
    reason: String = "No longer supported"
) on FIELD_DEFINITION | ENUM_VALUE

"""
A Directive provides a way to describe alternate runtime execution and type validation behavior in a GraphQL document.
In some cases, you need to provide options to alter GraphQL's execution behavior
in ways field arguments will not suffice, such as conditionally including or
skipping a field. Directives provide this by describing additional information
to the executor.
"""
type __Directive {
    name: String!
    description: String
    locations: [__DirectiveLocation!]!
    args: [__InputValue!]!
}

"""
A Directive can be adjacent to many parts of the GraphQL language, a
__DirectiveLocation describes one such possible adjacencies.
"""
enum __DirectiveLocation {
    "Location adjacent to a query operation."
    QUERY
    "Location adjacent to a mutation operation."
    MUTATION
    "Location adjacent to a subscription operation."
    SUBSCRIPTION
    "Location adjacent to a field."
    FIELD
    "Location adjacent to a fragment definition."
    FRAGMENT_DEFINITION
    "Location adjacent to a fragment spread."
    FRAGMENT_SPREAD
    "Location adjacent to an inline fragment."
    INLINE_FRAGMENT
    "Location adjacent to a schema definition."
    SCHEMA
    "Location adjacent to a scalar definition."
    SCALAR
    "Location adjacent to an object type definition."
    OBJECT
    "Location adjacent to a field definition."
    FIELD_DEFINITION
    "Location adjacent to an argument definition."
    ARGUMENT_DEFINITION
    "Location adjacent to an interface definition."
    INTERFACE
    "Location adjacent to a union definition."
    UNION
    "Location adjacent to an enum definition."
    ENUM
    "Location adjacent to an enum value definition."
    ENUM_VALUE
    "Location adjacent to an input object type definition."
    INPUT_OBJECT
    "Location adjacent to an input object field definition."
    INPUT_FIELD_DEFINITION
}
"""
One possible value for a given Enum. Enum values are unique values, not a
placeholder for a string or numeric value. However an Enum value is returned in
a JSON response as a string.
"""
type __EnumValue {
    name: String!
    description: String
    isDeprecated: Boolean!
    deprecationReason: String
}

"""
ObjectKind and Interface types are described by a list of Fields, each of which has
a name, potentially a list of arguments, and a return type.
"""
type __Field {
    name: String!
    description: String
    args: [__InputValue!]!
    type: __Type!
    isDeprecated: Boolean!
    deprecationReason: String
}

"""Arguments provided to Fields or Directives and the input fields of an
InputObject are represented as Input Values which describe their type and
optionally a default value.
"""
type __InputValue {
    name: String!
    description: String
    type: __Type!
    "A GraphQL-formatted string representing the default value for this input value."
    defaultValue: String
}

"""
A GraphQL Schema defines the capabilities of a GraphQL server. It exposes all
available types and directives on the server, as well as the entry points for
query, mutation, and subscription operations.
"""
type __Schema {
    "A list of all types supported by this server."
    types: [__Type!]!
    "The type that query operations will be rooted at."
    queryType: __Type!
    "If this server supports mutation, the type that mutation operations will be rooted at."
    mutationType: __Type
    "If this server support subscription, the type that subscription operations will be rooted at."
    subscriptionType: __Type
    "A list of all directives supported by this server."
    directives: [__Directive!]!
}

"""
The fundamental unit of any GraphQL Schema is the type. There are many kinds of
types in GraphQL as represented by the '__TypeKind' enum.

Depending on the kind of a type, certain fields describe information about that
type. Scalar types provide no information beyond a name and description, while
Enum types provide their values. ObjectKind and Interface types provide the fields
they describe. Abstract types, Union and Interface, provide the ObjectKind types
possible at runtime. ListKind and NonNull types compose other types.
"""
type __Type {
    kind: __TypeKind!
    name: String
    description: String
    fields(includeDeprecated: Boolean = false): [__Field!]
    interfaces: [__Type!]
    possibleTypes: [__Type!]
    enumValues(includeDeprecated: Boolean = false): [__EnumValue!]
    inputFields: [__InputValue!]
    ofType: __Type
}

"An enum describing what kind of type a given '__Type' is."
enum __TypeKind {
    "Indicates this type is a scalar."
    SCALAR
    "Indicates this type is an object. 'fields' and 'interfaces' are valid fields."
    OBJECT
    "Indicates this type is an interface. 'fields' ' and ' 'possibleTypes' are valid fields."
    INTERFACE
    "Indicates this type is a union. 'possibleTypes' is a valid field."
    UNION
    "Indicates this type is an enum. 'enumValues' is a valid field."
    ENUM
    "Indicates this type is an input object. 'inputFields' is a valid field."
    INPUT_OBJECT
    "Indicates this type is a list. 'ofType' is a valid field."
    LIST
    "Indicates this type is a non-null. 'ofType' is a valid field."
    NON_NULL
}
`
}

func introspectionQuery(schema []byte) RootNode {
	return &Object{
		operationType: ast.OperationTypeQuery,
		Fields: []Field{
			{
				Name: []byte("data"),
				Value: &Object{
					Fetch: &SingleFetch{
						Source: &DataSourceInvocation{
							DataSource: &datasource.SchemaDataSource{
								SchemaBytes: schema,
							},
						},
						BufferName: "__schema",
					},
					Fields: []Field{
						{
							Name:            []byte("__schema"),
							HasResolvedData: true,
							Value: &Object{
								DataResolvingConfig: DataResolvingConfig{
									PathSelector: datasource.PathSelector{
										Path: "__schema",
									},
								},
								Fields: []Field{
									{
										Name: []byte("queryType"),
										Value: &Object{
											DataResolvingConfig: DataResolvingConfig{
												PathSelector: datasource.PathSelector{
													Path: "queryType",
												},
											},
											Fields: []Field{
												{
													Name: []byte("name"),
													Value: &Value{
														DataResolvingConfig: DataResolvingConfig{
															PathSelector: datasource.PathSelector{
																Path: "name",
															},
														},
														ValueType: StringValueType,
													},
												},
											},
										},
									},
									{
										Name: []byte("mutationType"),
										Value: &Object{
											DataResolvingConfig: DataResolvingConfig{
												PathSelector: datasource.PathSelector{
													Path: "mutationType",
												},
											},
											Fields: []Field{
												{
													Name: []byte("name"),
													Value: &Value{
														DataResolvingConfig: DataResolvingConfig{
															PathSelector: datasource.PathSelector{
																Path: "name",
															},
														},
														ValueType: StringValueType,
													},
												},
											},
										},
									},
									{
										Name: []byte("subscriptionType"),
										Value: &Object{
											DataResolvingConfig: DataResolvingConfig{
												PathSelector: datasource.PathSelector{
													Path: "subscriptionType",
												},
											},
											Fields: []Field{
												{
													Name: []byte("name"),
													Value: &Value{
														DataResolvingConfig: DataResolvingConfig{
															PathSelector: datasource.PathSelector{
																Path: "name",
															},
														},
														ValueType: StringValueType,
													},
												},
											},
										},
									},
									{
										Name: []byte("types"),
										Value: &List{
											DataResolvingConfig: DataResolvingConfig{
												PathSelector: datasource.PathSelector{
													Path: "types",
												},
											},
											Value: &Object{
												Fields: []Field{
													{
														Name: []byte("kind"),
														Value: &Value{
															DataResolvingConfig: DataResolvingConfig{
																PathSelector: datasource.PathSelector{
																	Path: "kind",
																},
															},
															ValueType: StringValueType,
														},
													},
													{
														Name: []byte("name"),
														Value: &Value{
															DataResolvingConfig: DataResolvingConfig{
																PathSelector: datasource.PathSelector{
																	Path: "name",
																},
															},
															ValueType: StringValueType,
														},
													},
													{
														Name: []byte("description"),
														Value: &Value{
															DataResolvingConfig: DataResolvingConfig{
																PathSelector: datasource.PathSelector{
																	Path: "description",
																},
															},
															ValueType: StringValueType,
														},
													},
													{
														Name: []byte("fields"),
														Value: &List{
															DataResolvingConfig: DataResolvingConfig{
																PathSelector: datasource.PathSelector{
																	Path: "fields",
																},
															},
															Value: &Object{
																Fields: []Field{
																	{
																		Name: []byte("name"),
																		Value: &Value{
																			DataResolvingConfig: DataResolvingConfig{
																				PathSelector: datasource.PathSelector{
																					Path: "name",
																				},
																			},
																			ValueType: StringValueType,
																		},
																	},
																	{
																		Name: []byte("description"),
																		Value: &Value{
																			DataResolvingConfig: DataResolvingConfig{
																				PathSelector: datasource.PathSelector{
																					Path: "description",
																				},
																			},
																			ValueType: StringValueType,
																		},
																	},
																	{
																		Name: []byte("args"),
																		Value: &List{
																			DataResolvingConfig: DataResolvingConfig{
																				PathSelector: datasource.PathSelector{
																					Path: "args",
																				},
																			},
																			Value: &Object{
																				Fields: []Field{
																					{
																						Name: []byte("name"),
																						Value: &Value{
																							DataResolvingConfig: DataResolvingConfig{
																								PathSelector: datasource.PathSelector{
																									Path: "name",
																								},
																							},
																							ValueType: StringValueType,
																						},
																					},
																					{
																						Name: []byte("description"),
																						Value: &Value{
																							DataResolvingConfig: DataResolvingConfig{
																								PathSelector: datasource.PathSelector{
																									Path: "description",
																								},
																							},
																							ValueType: StringValueType,
																						},
																					},
																					{
																						Name: []byte("type"),
																						Value: &Object{
																							DataResolvingConfig: DataResolvingConfig{
																								PathSelector: datasource.PathSelector{
																									Path: "type",
																								},
																							},
																							Fields: kindNameDeepFields,
																						},
																					},
																					{
																						Name: []byte("defaultValue"),
																						Value: &Value{
																							DataResolvingConfig: DataResolvingConfig{
																								PathSelector: datasource.PathSelector{
																									Path: "defaultValue",
																								},
																							},
																							ValueType: StringValueType,
																						},
																					},
																				},
																			},
																		},
																	},
																	{
																		Name: []byte("type"),
																		Value: &Object{
																			DataResolvingConfig: DataResolvingConfig{
																				PathSelector: datasource.PathSelector{
																					Path: "type",
																				},
																			},
																			Fields: kindNameDeepFields,
																		},
																	},
																	{
																		Name: []byte("isDeprecated"),
																		Value: &Value{
																			DataResolvingConfig: DataResolvingConfig{
																				PathSelector: datasource.PathSelector{
																					Path: "isDeprecated",
																				},
																			},
																			ValueType: BooleanValueType,
																		},
																	},
																	{
																		Name: []byte("deprecationReason"),
																		Value: &Value{
																			DataResolvingConfig: DataResolvingConfig{
																				PathSelector: datasource.PathSelector{
																					Path: "deprecationReason",
																				},
																			},
																			ValueType: StringValueType,
																		},
																	},
																},
															},
														},
													},
													{
														Name: []byte("inputFields"),
														Value: &List{
															DataResolvingConfig: DataResolvingConfig{
																PathSelector: datasource.PathSelector{
																	Path: "inputFields",
																},
															},
															Value: &Object{
																Fields: []Field{
																	{
																		Name: []byte("name"),
																		Value: &Value{
																			DataResolvingConfig: DataResolvingConfig{
																				PathSelector: datasource.PathSelector{
																					Path: "name",
																				},
																			},
																			ValueType: StringValueType,
																		},
																	},
																	{
																		Name: []byte("description"),
																		Value: &Value{
																			DataResolvingConfig: DataResolvingConfig{
																				PathSelector: datasource.PathSelector{
																					Path: "description",
																				},
																			},
																			ValueType: StringValueType,
																		},
																	},
																	{
																		Name: []byte("type"),
																		Value: &Object{
																			DataResolvingConfig: DataResolvingConfig{
																				PathSelector: datasource.PathSelector{
																					Path: "type",
																				},
																			},
																			Fields: kindNameDeepFields,
																		},
																	},
																	{
																		Name: []byte("defaultValue"),
																		Value: &Value{
																			DataResolvingConfig: DataResolvingConfig{
																				PathSelector: datasource.PathSelector{
																					Path: "defaultValue",
																				},
																			},
																			ValueType: StringValueType,
																		},
																	},
																},
															},
														},
													},
													{
														Name: []byte("interfaces"),
														Value: &List{
															DataResolvingConfig: DataResolvingConfig{
																PathSelector: datasource.PathSelector{
																	Path: "interfaces",
																},
															},
															Value: &Object{
																Fields: kindNameDeepFields,
															},
														},
													},
													{
														Name: []byte("enumValues"),
														Value: &List{
															DataResolvingConfig: DataResolvingConfig{
																PathSelector: datasource.PathSelector{
																	Path: "enumValues",
																},
															},
															Value: &Object{
																Fields: []Field{
																	{
																		Name: []byte("name"),
																		Value: &Value{
																			DataResolvingConfig: DataResolvingConfig{
																				PathSelector: datasource.PathSelector{
																					Path: "name",
																				},
																			},
																			ValueType: StringValueType,
																		},
																	},
																	{
																		Name: []byte("description"),
																		Value: &Value{
																			DataResolvingConfig: DataResolvingConfig{
																				PathSelector: datasource.PathSelector{
																					Path: "description",
																				},
																			},
																			ValueType: StringValueType,
																		},
																	},
																	{
																		Name: []byte("isDeprecated"),
																		Value: &Value{
																			DataResolvingConfig: DataResolvingConfig{
																				PathSelector: datasource.PathSelector{
																					Path: "isDeprecated",
																				},
																			},
																			ValueType: BooleanValueType,
																		},
																	},
																	{
																		Name: []byte("deprecationReason"),
																		Value: &Value{
																			DataResolvingConfig: DataResolvingConfig{
																				PathSelector: datasource.PathSelector{
																					Path: "deprecationReason",
																				},
																			},
																			ValueType: StringValueType,
																		},
																	},
																},
															},
														},
													},
													{
														Name: []byte("possibleTypes"),
														Value: &List{
															DataResolvingConfig: DataResolvingConfig{
																PathSelector: datasource.PathSelector{
																	Path: "possibleTypes",
																},
															},
															Value: &Object{
																Fields: kindNameDeepFields,
															},
														},
													},
												},
											},
										},
									},
									{
										Name: []byte("directives"),
										Value: &List{
											DataResolvingConfig: DataResolvingConfig{
												PathSelector: datasource.PathSelector{
													Path: "directives",
												},
											},
											Value: &Object{
												Fields: []Field{
													{
														Name: []byte("name"),
														Value: &Value{
															DataResolvingConfig: DataResolvingConfig{
																PathSelector: datasource.PathSelector{
																	Path: "name",
																},
															},
															ValueType: StringValueType,
														},
													},
													{
														Name: []byte("description"),
														Value: &Value{
															DataResolvingConfig: DataResolvingConfig{
																PathSelector: datasource.PathSelector{
																	Path: "description",
																},
															},
															ValueType: StringValueType,
														},
													},
													{
														Name: []byte("locations"),
														Value: &List{
															DataResolvingConfig: DataResolvingConfig{
																PathSelector: datasource.PathSelector{
																	Path: "locations",
																},
															},
															Value: &Value{
																ValueType: StringValueType,
															},
														},
													},
													{
														Name: []byte("args"),
														Value: &List{
															DataResolvingConfig: DataResolvingConfig{
																PathSelector: datasource.PathSelector{
																	Path: "args",
																},
															},
															Value: &Object{
																Fields: []Field{
																	{
																		Name: []byte("name"),
																		Value: &Value{
																			DataResolvingConfig: DataResolvingConfig{
																				PathSelector: datasource.PathSelector{
																					Path: "name",
																				},
																			},
																			ValueType: StringValueType,
																		},
																	},
																	{
																		Name: []byte("description"),
																		Value: &Value{
																			DataResolvingConfig: DataResolvingConfig{
																				PathSelector: datasource.PathSelector{
																					Path: "description",
																				},
																			},
																			ValueType: StringValueType,
																		},
																	},
																	{
																		Name: []byte("type"),
																		Value: &Object{
																			DataResolvingConfig: DataResolvingConfig{
																				PathSelector: datasource.PathSelector{
																					Path: "type",
																				},
																			},
																			Fields: kindNameDeepFields,
																		},
																	},
																	{
																		Name: []byte("defaultValue"),
																		Value: &Value{
																			DataResolvingConfig: DataResolvingConfig{
																				PathSelector: datasource.PathSelector{
																					Path: "defaultValue",
																				},
																			},
																			ValueType: StringValueType,
																		},
																	},
																},
															},
														},
													},
												},
											},
										},
									},
								},
							},
						},
					},
				},
			},
		},
	}
}

var kindNameDeepFields = []Field{
	{
		Name: []byte("kind"),
		Value: &Value{
			DataResolvingConfig: DataResolvingConfig{
				PathSelector: datasource.PathSelector{
					Path: "kind",
				},
			},
			ValueType: StringValueType,
		},
	},
	{
		Name: []byte("name"),
		Value: &Value{
			DataResolvingConfig: DataResolvingConfig{
				PathSelector: datasource.PathSelector{
					Path: "name",
				},
			},
			ValueType: StringValueType,
		},
	},
	{
		Name: []byte("ofType"),
		Value: &Object{
			DataResolvingConfig: DataResolvingConfig{
				PathSelector: datasource.PathSelector{
					Path: "ofType",
				},
			},
			Fields: []Field{
				{
					Name: []byte("kind"),
					Value: &Value{
						DataResolvingConfig: DataResolvingConfig{
							PathSelector: datasource.PathSelector{
								Path: "kind",
							},
						},
						ValueType: StringValueType,
					},
				},
				{
					Name: []byte("name"),
					Value: &Value{
						DataResolvingConfig: DataResolvingConfig{
							PathSelector: datasource.PathSelector{
								Path: "name",
							},
						},
						ValueType: StringValueType,
					},
				},
				{
					Name: []byte("ofType"),
					Value: &Object{
						DataResolvingConfig: DataResolvingConfig{
							PathSelector: datasource.PathSelector{
								Path: "ofType",
							},
						},
						Fields: []Field{
							{
								Name: []byte("kind"),
								Value: &Value{
									DataResolvingConfig: DataResolvingConfig{
										PathSelector: datasource.PathSelector{
											Path: "kind",
										},
									},
									ValueType: StringValueType,
								},
							},
							{
								Name: []byte("name"),
								Value: &Value{
									DataResolvingConfig: DataResolvingConfig{
										PathSelector: datasource.PathSelector{
											Path: "name",
										},
									},
									ValueType: StringValueType,
								},
							},
							{
								Name: []byte("ofType"),
								Value: &Object{
									DataResolvingConfig: DataResolvingConfig{
										PathSelector: datasource.PathSelector{
											Path: "ofType",
										},
									},
									Fields: []Field{
										{
											Name: []byte("kind"),
											Value: &Value{
												DataResolvingConfig: DataResolvingConfig{
													PathSelector: datasource.PathSelector{
														Path: "kind",
													},
												},
												ValueType: StringValueType,
											},
										},
										{
											Name: []byte("name"),
											Value: &Value{
												DataResolvingConfig: DataResolvingConfig{
													PathSelector: datasource.PathSelector{
														Path: "name",
													},
												},
												ValueType: StringValueType,
											},
										},
										{
											Name: []byte("ofType"),
											Value: &Object{
												DataResolvingConfig: DataResolvingConfig{
													PathSelector: datasource.PathSelector{
														Path: "ofType",
													},
												},
												Fields: []Field{
													{
														Name: []byte("kind"),
														Value: &Value{
															DataResolvingConfig: DataResolvingConfig{
																PathSelector: datasource.PathSelector{
																	Path: "kind",
																},
															},
															ValueType: StringValueType,
														},
													},
													{
														Name: []byte("name"),
														Value: &Value{
															DataResolvingConfig: DataResolvingConfig{
																PathSelector: datasource.PathSelector{
																	Path: "name",
																},
															},
															ValueType: StringValueType,
														},
													},
													{
														Name: []byte("ofType"),
														Value: &Object{
															DataResolvingConfig: DataResolvingConfig{
																PathSelector: datasource.PathSelector{
																	Path: "ofType",
																},
															},
															Fields: []Field{
																{
																	Name: []byte("kind"),
																	Value: &Value{
																		DataResolvingConfig: DataResolvingConfig{
																			PathSelector: datasource.PathSelector{
																				Path: "kind",
																			},
																		},
																		ValueType: StringValueType,
																	},
																},
																{
																	Name: []byte("name"),
																	Value: &Value{
																		DataResolvingConfig: DataResolvingConfig{
																			PathSelector: datasource.PathSelector{
																				Path: "name",
																			},
																		},
																		ValueType: StringValueType,
																	},
																},
																{
																	Name: []byte("ofType"),
																	Value: &Object{
																		DataResolvingConfig: DataResolvingConfig{
																			PathSelector: datasource.PathSelector{
																				Path: "ofType",
																			},
																		},
																		Fields: []Field{
																			{
																				Name: []byte("kind"),
																				Value: &Value{
																					DataResolvingConfig: DataResolvingConfig{
																						PathSelector: datasource.PathSelector{
																							Path: "kind",
																						},
																					},
																					ValueType: StringValueType,
																				},
																			},
																			{
																				Name: []byte("name"),
																				Value: &Value{
																					DataResolvingConfig: DataResolvingConfig{
																						PathSelector: datasource.PathSelector{
																							Path: "name",
																						},
																					},
																					ValueType: StringValueType,
																				},
																			},
																			{
																				Name: []byte("ofType"),
																				Value: &Object{
																					DataResolvingConfig: DataResolvingConfig{
																						PathSelector: datasource.PathSelector{
																							Path: "ofType",
																						},
																					},
																					Fields: []Field{
																						{
																							Name: []byte("kind"),
																							Value: &Value{
																								DataResolvingConfig: DataResolvingConfig{
																									PathSelector: datasource.PathSelector{
																										Path: "kind",
																									},
																								},
																								ValueType: StringValueType,
																							},
																						},
																						{
																							Name: []byte("name"),
																							Value: &Value{
																								DataResolvingConfig: DataResolvingConfig{
																									PathSelector: datasource.PathSelector{
																										Path: "name",
																									},
																								},
																								ValueType: StringValueType,
																							},
																						},
																					},
																				},
																			},
																		},
																	},
																},
															},
														},
													},
												},
											},
										},
									},
								},
							},
						},
					},
				},
			},
		},
	}}<|MERGE_RESOLUTION|>--- conflicted
+++ resolved
@@ -124,7 +124,7 @@
 
 func TestPlanner_Plan(t *testing.T) {
 
-	t.Run("GraphQLDataSourcePlanner", run(withBaseSchema(GraphQLDataSourceSchema), `
+	t.Run("GraphQLDataSource", run(withBaseSchema(GraphQLDataSourceSchema), `
 				query GraphQLQuery($code: String!) {
 					country(code: $code) {
 						code
@@ -140,7 +140,7 @@
 						TypeName:  "query",
 						FieldName: "country",
 						DataSource: datasource.SourceConfig{
-							Name: "GraphQLDataSourcePlanner",
+							Name: "GraphQLDataSource",
 							Config: func() []byte {
 								data, _ := json.Marshal(datasource.GraphQLDataSourceConfig{
 									URL: "countries.trevorblades.com/",
@@ -151,7 +151,7 @@
 					},
 				},
 			}
-			panicOnErr(base.RegisterDataSourcePlannerFactory("GraphQLDataSourcePlanner", datasource.GraphQLDataSourcePlannerFactoryFactory{}))
+			panicOnErr(base.RegisterDataSourcePlannerFactory("GraphQLDataSource", datasource.GraphQLDataSourcePlannerFactoryFactory{}))
 		},
 		&Object{
 			operationType: ast.OperationTypeQuery,
@@ -239,7 +239,7 @@
 			},
 		},
 	))
-	t.Run("GraphQLDataSourcePlanner mutation", run(withBaseSchema(GraphQLDataSourceSchema), `
+	t.Run("GraphQLDataSource mutation", run(withBaseSchema(GraphQLDataSourceSchema), `
 				mutation LikePost($id: ID!) {
 					likePost(id: $id) {
 						id
@@ -253,7 +253,7 @@
 					TypeName:  "mutation",
 					FieldName: "likePost",
 					DataSource: datasource.SourceConfig{
-						Name: "GraphQLDataSourcePlanner",
+						Name: "GraphQLDataSource",
 						Config: func() []byte {
 							data, _ := json.Marshal(datasource.GraphQLDataSourceConfig{
 								URL: "fakebook.com/",
@@ -264,7 +264,7 @@
 				},
 			},
 		}
-		panicOnErr(base.RegisterDataSourcePlannerFactory("GraphQLDataSourcePlanner", datasource.GraphQLDataSourcePlannerFactoryFactory{}))
+		panicOnErr(base.RegisterDataSourcePlannerFactory("GraphQLDataSource", datasource.GraphQLDataSourcePlannerFactoryFactory{}))
 	},
 		&Object{
 			operationType: ast.OperationTypeMutation,
@@ -1272,7 +1272,7 @@
 						TypeName:  "query",
 						FieldName: "user",
 						DataSource: datasource.SourceConfig{
-							Name: "GraphQLDataSourcePlanner",
+							Name: "GraphQLDataSource",
 							Config: toJSON(datasource.GraphQLDataSourceConfig{
 								URL: "localhost:8001/graphql",
 							}),
@@ -1280,7 +1280,7 @@
 					},
 				},
 			}
-			panicOnErr(base.RegisterDataSourcePlannerFactory("GraphQLDataSourcePlanner", datasource.GraphQLDataSourcePlannerFactoryFactory{}))
+			panicOnErr(base.RegisterDataSourcePlannerFactory("GraphQLDataSource", datasource.GraphQLDataSourcePlannerFactoryFactory{}))
 		},
 		&Object{
 			operationType: ast.OperationTypeQuery,
@@ -1497,7 +1497,7 @@
 						TypeName:  "query",
 						FieldName: "user",
 						DataSource: datasource.SourceConfig{
-							Name: "GraphQLDataSourcePlanner",
+							Name: "GraphQLDataSource",
 							Config: toJSON(datasource.GraphQLDataSourceConfig{
 								URL: "localhost:8001/graphql",
 							}),
@@ -1518,7 +1518,7 @@
 					},
 				},
 			}
-			panicOnErr(base.RegisterDataSourcePlannerFactory("GraphQLDataSourcePlanner", datasource.GraphQLDataSourcePlannerFactoryFactory{}))
+			panicOnErr(base.RegisterDataSourcePlannerFactory("GraphQLDataSource", datasource.GraphQLDataSourcePlannerFactoryFactory{}))
 			panicOnErr(base.RegisterDataSourcePlannerFactory("HttpJsonDataSource", &datasource.HttpJsonDataSourcePlannerFactoryFactory{}))
 		},
 		&Object{
@@ -1711,28 +1711,28 @@
 			}`,
 		ResolverDefinitions{
 			{
-				TypeNameRestriction:  literal.QUERY,
+				TypeName:  literal.QUERY,
 				FieldName: []byte("user"),
 				PlannerFactory: func() Planner {
 					return NewGraphQLDataSourcePlanner(BasePlanner{})
 				},
 			},
 			{
-				TypeNameRestriction:  []byte("User"),
+				TypeName:  []byte("User"),
 				FieldName: []byte("friends"),
 				PlannerFactory: func() Planner {
 					return &HttpJsonDataSourcePlanner{}
 				},
 			},
 			{
-				TypeNameRestriction:  []byte("User"),
+				TypeName:  []byte("User"),
 				FieldName: []byte("pets"),
 				PlannerFactory: func() Planner {
 					return NewGraphQLDataSourcePlanner(BasePlanner{
 						dataSourceConfig: PlannerConfiguration{
 							TypeFieldConfigurations: []datasource.TypeFieldConfiguration{
 								{
-									TypeNameRestriction:  "User",
+									TypeName:  "User",
 									FieldName: "pets",
 									Mapping: &datasource.MappingConfiguration{
 										Path: "userPets",
@@ -1747,19 +1747,19 @@
 		PlannerConfiguration{
 			TypeFieldConfigurations: []datasource.TypeFieldConfiguration{
 				{
-					TypeNameRestriction:  "User",
+					TypeName:  "User",
 					FieldName: "pets",
 					Mapping: &datasource.MappingConfiguration{
 						Path: "userPets",
 					},
 					DataSource: SourceConfig{
-						Name: "GraphQLDataSourcePlanner",
+						Name: "GraphQLDataSource",
 						Config: toJSON(GraphQLDataSourceConfig{
 							Host: "localhost:8002",
 							URL:  "/graphql",
 						}),
 					},
-					@GraphQLDataSourcePlanner(
+					@GraphQLDataSource(
 							host: "localhost:8002"
 							url: "/graphql"
 							params: [
@@ -1773,10 +1773,10 @@
 						)
 				},
 				{
-					TypeNameRestriction:  "query",
+					TypeName:  "query",
 					FieldName: "user",
 					DataSource: SourceConfig{
-						Name: "GraphQLDataSourcePlanner",
+						Name: "GraphQLDataSource",
 						Config: toJSON(GraphQLDataSourceConfig{
 							Host: "localhost:8001",
 							URL:  "/graphql",
@@ -1784,7 +1784,7 @@
 					},
 				},
 				{
-					TypeNameRestriction:  "User",
+					TypeName:  "User",
 					FieldName: "friends",
 					Mapping: &datasource.MappingConfiguration{
 						Disabled: true,
@@ -1804,33 +1804,24 @@
 			Fields: []Field{
 				{
 					Name: []byte("data"),
-					Path: &Object{
+					Value: &Object{
 						Fetch: &SingleFetch{
 							Source: &DataSourceInvocation{
 								Args: []datasource.Argument{
 									&datasource.StaticVariableArgument{
-<<<<<<< HEAD
-										Name:  literal.HOST,
-										Path: []byte("localhost:8001"),
-									},
-									&datasource.StaticVariableArgument{
-										Name:  literal.URL,
-										Path: []byte("/graphql"),
-=======
 										Name:  literal.URL,
 										Value: []byte("localhost:8001/graphql"),
->>>>>>> f7096b26
 									},
 									&datasource.StaticVariableArgument{
 										Name:  literal.QUERY,
-										Path: []byte("query o($id: String!){user(id: $id){id name birthday}}"),
+										Value: []byte("query o($id: String!){user(id: $id){id name birthday}}"),
 									},
 									&datasource.ContextVariableArgument{
 										Name:         []byte("id"),
 										VariableName: []byte("id"),
 									},
 								},
-								DataSource: &GraphQLDataSourcePlanner{},
+								DataSource: &GraphQLDataSource{},
 							},
 							BufferName: "user",
 						},
@@ -1838,7 +1829,7 @@
 							{
 								Name:            []byte("user"),
 								HasResolvedData: true,
-								Path: &Object{
+								Value: &Object{
 									DataResolvingConfig: DataResolvingConfig{
 										PathSelector: datasource.PathSelector{
 											Path: "user",
@@ -1850,17 +1841,8 @@
 												Source: &DataSourceInvocation{
 													Args: []datasource.Argument{
 														&datasource.StaticVariableArgument{
-<<<<<<< HEAD
-															Name:  literal.HOST,
-															Path: []byte("localhost:9000"),
-														},
-														&datasource.StaticVariableArgument{
-															Name:  literal.URL,
-															Path: []byte("/user/:id/friends"),
-=======
 															Name:  literal.URL,
 															Value: []byte("localhost:9000/user/:id/friends"),
->>>>>>> f7096b26
 														},
 														&datasource.ObjectVariableArgument{
 															Name: []byte("id"),
@@ -1870,11 +1852,11 @@
 														},
 														&datasource.StaticVariableArgument{
 															Name:  []byte("method"),
-															Path: []byte("GET"),
+															Value: []byte("GET"),
 														},
 														&datasource.StaticVariableArgument{
 															Name:  []byte("__typename"),
-															Path: []byte(`{"defaultTypeName":"User"}`),
+															Value: []byte(`{"defaultTypeName":"User"}`),
 														},
 													},
 													DataSource: &HttpJsonDataSource{},
@@ -1885,21 +1867,12 @@
 												Source: &DataSourceInvocation{
 													Args: []datasource.Argument{
 														&datasource.StaticVariableArgument{
-<<<<<<< HEAD
-															Name:  literal.HOST,
-															Path: []byte("localhost:8002"),
-														},
-														&datasource.StaticVariableArgument{
-															Name:  literal.URL,
-															Path: []byte("/graphql"),
-=======
 															Name:  literal.URL,
 															Value: []byte("localhost:8002/graphql"),
->>>>>>> f7096b26
 														},
 														&datasource.StaticVariableArgument{
 															Name:  literal.QUERY,
-															Path: []byte("query o($userId: String!){userPets(userId: $userId){__typename nickname ... on Dog {name woof} ... on Cat {name meow}}}"),
+															Value: []byte("query o($userId: String!){userPets(userId: $userId){__typename nickname ... on Dog {name woof} ... on Cat {name meow}}}"),
 														},
 														&datasource.ObjectVariableArgument{
 															Name: []byte("userId"),
@@ -1908,7 +1881,7 @@
 															},
 														},
 													},
-													DataSource: &GraphQLDataSourcePlanner{},
+													DataSource: &GraphQLDataSource{},
 												},
 												BufferName: "pets",
 											},
@@ -1917,7 +1890,7 @@
 									Fields: []Field{
 										{
 											Name: []byte("id"),
-											Path: &Path{
+											Value: &Value{
 												DataResolvingConfig: DataResolvingConfig{
 													PathSelector: datasource.PathSelector{
 														Path: "id",
@@ -1928,7 +1901,7 @@
 										},
 										{
 											Name: []byte("name"),
-											Path: &Path{
+											Value: &Value{
 												DataResolvingConfig: DataResolvingConfig{
 													PathSelector: datasource.PathSelector{
 														Path: "name",
@@ -1940,27 +1913,18 @@
 										{
 											Name:            []byte("friends"),
 											HasResolvedData: true,
-											Path: &List{
-												Path: &Object{
+											Value: &List{
+												Value: &Object{
 													Fetch: &SingleFetch{
 														Source: &DataSourceInvocation{
 															Args: []datasource.Argument{
 																&datasource.StaticVariableArgument{
-<<<<<<< HEAD
-																	Name:  literal.HOST,
-																	Path: []byte("localhost:8002"),
-																},
-																&datasource.StaticVariableArgument{
-																	Name:  literal.URL,
-																	Path: []byte("/graphql"),
-=======
 																	Name:  literal.URL,
 																	Value: []byte("localhost:8002/graphql"),
->>>>>>> f7096b26
 																},
 																&datasource.StaticVariableArgument{
 																	Name:  literal.QUERY,
-																	Path: []byte("query o($userId: String!){userPets(userId: $userId){__typename nickname ... on Dog {name woof} ... on Cat {name meow}}}"),
+																	Value: []byte("query o($userId: String!){userPets(userId: $userId){__typename nickname ... on Dog {name woof} ... on Cat {name meow}}}"),
 																},
 																&datasource.ObjectVariableArgument{
 																	Name: []byte("userId"),
@@ -1969,14 +1933,14 @@
 																	},
 																},
 															},
-															DataSource: &GraphQLDataSourcePlanner{},
+															DataSource: &GraphQLDataSource{},
 														},
 														BufferName: "pets",
 													},
 													Fields: []Field{
 														{
 															Name: []byte("id"),
-															Path: &Path{
+															Value: &Value{
 																DataResolvingConfig: DataResolvingConfig{
 																	PathSelector: datasource.PathSelector{
 																		Path: "id",
@@ -1987,7 +1951,7 @@
 														},
 														{
 															Name: []byte("name"),
-															Path: &Path{
+															Value: &Value{
 																DataResolvingConfig: DataResolvingConfig{
 																	PathSelector: datasource.PathSelector{
 																		Path: "name",
@@ -1998,7 +1962,7 @@
 														},
 														{
 															Name: []byte("birthday"),
-															Path: &Path{
+															Value: &Value{
 																DataResolvingConfig: DataResolvingConfig{
 																	PathSelector: datasource.PathSelector{
 																		Path: "birthday",
@@ -2010,17 +1974,17 @@
 														{
 															Name:            []byte("pets"),
 															HasResolvedData: true,
-															Path: &List{
+															Value: &List{
 																DataResolvingConfig: DataResolvingConfig{
 																	PathSelector: datasource.PathSelector{
 																		Path: "userPets",
 																	},
 																},
-																Path: &Object{
+																Value: &Object{
 																	Fields: []Field{
 																		{
 																			Name: []byte("__typename"),
-																			Path: &Path{
+																			Value: &Value{
 																				DataResolvingConfig: DataResolvingConfig{
 																					PathSelector: datasource.PathSelector{
 																						Path: "__typename",
@@ -2031,7 +1995,7 @@
 																		},
 																		{
 																			Name: []byte("nickname"),
-																			Path: &Path{
+																			Value: &Value{
 																				DataResolvingConfig: DataResolvingConfig{
 																					PathSelector: datasource.PathSelector{
 																						Path: "nickname",
@@ -2042,7 +2006,7 @@
 																		},
 																		{
 																			Name: []byte("name"),
-																			Path: &Path{
+																			Value: &Value{
 																				DataResolvingConfig: DataResolvingConfig{
 																					PathSelector: datasource.PathSelector{
 																						Path: "name",
@@ -2057,13 +2021,13 @@
 																					},
 																				},
 																				Right: &datasource.StaticVariableArgument{
-																					Path: []byte("Dog"),
+																					Value: []byte("Dog"),
 																				},
 																			},
 																		},
 																		{
 																			Name: []byte("woof"),
-																			Path: &Path{
+																			Value: &Value{
 																				DataResolvingConfig: DataResolvingConfig{
 																					PathSelector: datasource.PathSelector{
 																						Path: "woof",
@@ -2078,13 +2042,13 @@
 																					},
 																				},
 																				Right: &datasource.StaticVariableArgument{
-																					Path: []byte("Dog"),
+																					Value: []byte("Dog"),
 																				},
 																			},
 																		},
 																		{
 																			Name: []byte("name"),
-																			Path: &Path{
+																			Value: &Value{
 																				DataResolvingConfig: DataResolvingConfig{
 																					PathSelector: datasource.PathSelector{
 																						Path: "name",
@@ -2099,13 +2063,13 @@
 																					},
 																				},
 																				Right: &datasource.StaticVariableArgument{
-																					Path: []byte("Cat"),
+																					Value: []byte("Cat"),
 																				},
 																			},
 																		},
 																		{
 																			Name: []byte("meow"),
-																			Path: &Path{
+																			Value: &Value{
 																				DataResolvingConfig: DataResolvingConfig{
 																					PathSelector: datasource.PathSelector{
 																						Path: "meow",
@@ -2120,7 +2084,7 @@
 																					},
 																				},
 																				Right: &datasource.StaticVariableArgument{
-																					Path: []byte("Cat"),
+																					Value: []byte("Cat"),
 																				},
 																			},
 																		},
@@ -2135,17 +2099,17 @@
 										{
 											Name:            []byte("pets"),
 											HasResolvedData: true,
-											Path: &List{
+											Value: &List{
 												DataResolvingConfig: DataResolvingConfig{
 													PathSelector: datasource.PathSelector{
 														Path: "userPets",
 													},
 												},
-												Path: &Object{
+												Value: &Object{
 													Fields: []Field{
 														{
 															Name: []byte("__typename"),
-															Path: &Path{
+															Value: &Value{
 																DataResolvingConfig: DataResolvingConfig{
 																	PathSelector: datasource.PathSelector{
 																		Path: "__typename",
@@ -2156,7 +2120,7 @@
 														},
 														{
 															Name: []byte("nickname"),
-															Path: &Path{
+															Value: &Value{
 																DataResolvingConfig: DataResolvingConfig{
 																	PathSelector: datasource.PathSelector{
 																		Path: "nickname",
@@ -2167,7 +2131,7 @@
 														},
 														{
 															Name: []byte("name"),
-															Path: &Path{
+															Value: &Value{
 																DataResolvingConfig: DataResolvingConfig{
 																	PathSelector: datasource.PathSelector{
 																		Path: "name",
@@ -2182,13 +2146,13 @@
 																	},
 																},
 																Right: &datasource.StaticVariableArgument{
-																	Path: []byte("Dog"),
+																	Value: []byte("Dog"),
 																},
 															},
 														},
 														{
 															Name: []byte("woof"),
-															Path: &Path{
+															Value: &Value{
 																DataResolvingConfig: DataResolvingConfig{
 																	PathSelector: datasource.PathSelector{
 																		Path: "woof",
@@ -2203,13 +2167,13 @@
 																	},
 																},
 																Right: &datasource.StaticVariableArgument{
-																	Path: []byte("Dog"),
+																	Value: []byte("Dog"),
 																},
 															},
 														},
 														{
 															Name: []byte("name"),
-															Path: &Path{
+															Value: &Value{
 																DataResolvingConfig: DataResolvingConfig{
 																	PathSelector: datasource.PathSelector{
 																		Path: "name",
@@ -2224,13 +2188,13 @@
 																	},
 																},
 																Right: &datasource.StaticVariableArgument{
-																	Path: []byte("Cat"),
+																	Value: []byte("Cat"),
 																},
 															},
 														},
 														{
 															Name: []byte("meow"),
-															Path: &Path{
+															Value: &Value{
 																DataResolvingConfig: DataResolvingConfig{
 																	PathSelector: datasource.PathSelector{
 																		Path: "meow",
@@ -2245,7 +2209,7 @@
 																	},
 																},
 																Right: &datasource.StaticVariableArgument{
-																	Path: []byte("Cat"),
+																	Value: []byte("Cat"),
 																},
 															},
 														},
@@ -2255,7 +2219,7 @@
 										},
 										{
 											Name: []byte("birthday"),
-											Path: &Path{
+											Value: &Value{
 												DataResolvingConfig: DataResolvingConfig{
 													PathSelector: datasource.PathSelector{
 														Path: "birthday",
@@ -3631,7 +3595,7 @@
 				TypeName:  "query",
 				FieldName: "user",
 				DataSource: datasource.SourceConfig{
-					Name: "GraphQLDataSourcePlanner",
+					Name: "GraphQLDataSource",
 					Config: toJSON(datasource.GraphQLDataSourceConfig{
 						URL: "localhost:8001/graphql",
 					}),
@@ -3654,7 +3618,7 @@
 				TypeName:  "query",
 				FieldName: "user",
 				DataSource: datasource.SourceConfig{
-					Name: "GraphQLDataSourcePlanner",
+					Name: "GraphQLDataSource",
 					Config: toJSON(datasource.GraphQLDataSourceConfig{
 						URL: "localhost:8001/graphql",
 					}),
@@ -3746,7 +3710,7 @@
 `
 
 const GraphQLDataSourceSchema = `
-directive @GraphQLDataSourcePlanner (
+directive @GraphQLDataSource (
     host: String!
     url: String!
 	method: HTTP_METHOD = POST
