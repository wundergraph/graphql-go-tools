--- conflicted
+++ resolved
@@ -87,12 +87,9 @@
 	}
 
 	p.currentNode = p.currentNode[:0]
-<<<<<<< HEAD
-=======
 	if len(p.planners) != 0 {
 		p.planners[len(p.planners)-1].planner.EnterDocument(operation, definition)
 	}
->>>>>>> 4bd80f28
 }
 
 func (p *planningVisitor) LeaveDocument(operation, definition *ast.Document) {
