schema {
    query: Query
}

type Query {
    hello(name: String): Hello!
    __schema: __Schema!
    __type(name: String!): __Type
    __typename: String!
}

type Hello {
    hello: String!
    object: String!
    adminInformation: String!
    __typename: String!
}

"The 'Int' scalar type represents non-fractional signed whole numeric values. Int can represent values between -(2^31) and 2^31 - 1."
scalar Int

"The 'Float' scalar type represents signed double-precision fractional values as specified by [IEEE 754](http://en.wikipedia.org/wiki/IEEE_floating_point)."
scalar Float

"The 'String' scalar type represents textual data, represented as UTF-8 character sequences. The String type is most often used by GraphQL to represent free-form human-readable text."
scalar String

"The 'Boolean' scalar type represents 'true' or 'false' ."
scalar Boolean

"The 'ID' scalar type represents a unique identifier, often used to refetch an object or as key for a cache. The ID type appears in a JSON response as a String; however, it is not intended to be human-readable. When expected as an input type, any string (such as '4') or integer (such as 4) input value will be accepted as an ID."
scalar ID

"Directs the executor to include this field or fragment only when the argument is true."
directive @include(
    "Included when true."
    if: Boolean!
) on FIELD | FRAGMENT_SPREAD | INLINE_FRAGMENT

"Directs the executor to skip this field or fragment when the argument is true."
directive @skip(
    "Skipped when true."
    if: Boolean!
) on FIELD | FRAGMENT_SPREAD | INLINE_FRAGMENT

"Marks an element of a GraphQL schema as no longer supported."
directive @deprecated(
    """
    Explains why this element was deprecated, usually also including a suggestion
    for how to access supported similar data. Formatted in
    [Markdown](https://daringfireball.net/projects/markdown/).
    """
    reason: String = "No longer supported"
) on FIELD_DEFINITION | ENUM_VALUE

"""
A Directive provides a way to describe alternate runtime execution and type validation behavior in a GraphQL document.
In some cases, you need to provide options to alter GraphQL's execution behavior
in ways field arguments will not suffice, such as conditionally including or
skipping a field. Directives provide this by describing additional information
to the executor.
"""
type __Directive {
    name: String!
    description: String
    locations: [__DirectiveLocation!]!
    args: [__InputValue!]!
<<<<<<< HEAD
    isRepeatable: Boolean!
=======
    __typename: String!
>>>>>>> 8de89bf1
}

"""
A Directive can be adjacent to many parts of the GraphQL language, a
__DirectiveLocation describes one such possible adjacencies.
"""
enum __DirectiveLocation {
    "Location adjacent to a query operation."
    QUERY
    "Location adjacent to a mutation operation."
    MUTATION
    "Location adjacent to a subscription operation."
    SUBSCRIPTION
    "Location adjacent to a field."
    FIELD
    "Location adjacent to a fragment definition."
    FRAGMENT_DEFINITION
    "Location adjacent to a fragment spread."
    FRAGMENT_SPREAD
    "Location adjacent to an inline fragment."
    INLINE_FRAGMENT
    "Location adjacent to a schema definition."
    SCHEMA
    "Location adjacent to a scalar definition."
    SCALAR
    "Location adjacent to an object type definition."
    OBJECT
    "Location adjacent to a field definition."
    FIELD_DEFINITION
    "Location adjacent to an argument definition."
    ARGUMENT_DEFINITION
    "Location adjacent to an interface definition."
    INTERFACE
    "Location adjacent to a union definition."
    UNION
    "Location adjacent to an enum definition."
    ENUM
    "Location adjacent to an enum value definition."
    ENUM_VALUE
    "Location adjacent to an input object type definition."
    INPUT_OBJECT
    "Location adjacent to an input object field definition."
    INPUT_FIELD_DEFINITION
}

"""
One possible value for a given Enum. Enum values are unique values, not a
placeholder for a string or numeric value. However an Enum value is returned in
a JSON response as a string.
"""
type __EnumValue {
    name: String!
    description: String
    isDeprecated: Boolean!
    deprecationReason: String
    __typename: String!
}

"""
Object and Interface types are described by a list of Fields, each of which has
a name, potentially a list of arguments, and a return type.
"""
type __Field {
    name: String!
    description: String
    args: [__InputValue!]!
    type: __Type!
    isDeprecated: Boolean!
    deprecationReason: String
    __typename: String!
}

"""
Arguments provided to Fields or Directives and the input fields of an
InputObject are represented as Input Values which describe their type and
optionally a default value.
"""
type __InputValue {
    name: String!
    description: String
    type: __Type!
    "A GraphQL-formatted string representing the default value for this input value."
    defaultValue: String
    __typename: String!
}

"""
A GraphQL Schema defines the capabilities of a GraphQL server. It exposes all
available types and directives on the server, as well as the entry points for
query, mutation, and subscription operations.
"""
type __Schema {
    "A list of all types supported by this server."
    types: [__Type!]!
    "The type that query operations will be rooted at."
    queryType: __Type!
    "If this server supports mutation, the type that mutation operations will be rooted at."
    mutationType: __Type
    "If this server support subscription, the type that subscription operations will be rooted at."
    subscriptionType: __Type
    "A list of all directives supported by this server."
    directives: [__Directive!]!
    __typename: String!
}

"""
The fundamental unit of any GraphQL Schema is the type. There are many kinds of
types in GraphQL as represented by the '__TypeKind' enum.

Depending on the kind of a type, certain fields describe information about that
type. Scalar types provide no information beyond a name and description, while
Enum types provide their values. Object and Interface types provide the fields
they describe. Abstract types, Union and Interface, provide the Object types
possible at runtime. List and NonNull types compose other types.
"""
type __Type {
    kind: __TypeKind!
    name: String
    description: String
    fields(includeDeprecated: Boolean = false): [__Field!]
    interfaces: [__Type!]
    possibleTypes: [__Type!]
    enumValues(includeDeprecated: Boolean = false): [__EnumValue!]
    inputFields: [__InputValue!]
    ofType: __Type
    __typename: String!
}

"An enum describing what kind of type a given '__Type' is."
enum __TypeKind {
    "Indicates this type is a scalar."
    SCALAR
    "Indicates this type is an object. 'fields' and 'interfaces' are valid fields."
    OBJECT
    "Indicates this type is an interface. 'fields' ' and ' 'possibleTypes' are valid fields."
    INTERFACE
    "Indicates this type is a union. 'possibleTypes' is a valid field."
    UNION
    "Indicates this type is an enum. 'enumValues' is a valid field."
    ENUM
    "Indicates this type is an input object. 'inputFields' is a valid field."
    INPUT_OBJECT
    "Indicates this type is a list. 'ofType' is a valid field."
    LIST
    "Indicates this type is a non-null. 'ofType' is a valid field."
    NON_NULL
}<|MERGE_RESOLUTION|>--- conflicted
+++ resolved
@@ -65,11 +65,8 @@
     description: String
     locations: [__DirectiveLocation!]!
     args: [__InputValue!]!
-<<<<<<< HEAD
     isRepeatable: Boolean!
-=======
-    __typename: String!
->>>>>>> 8de89bf1
+    __typename: String!
 }
 
 """
