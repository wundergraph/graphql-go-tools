package sdlmerge

import (
	"fmt"
	"testing"

	"github.com/stretchr/testify/assert"

	"github.com/jensneuse/graphql-go-tools/internal/pkg/unsafeparser"
	"github.com/jensneuse/graphql-go-tools/pkg/astprinter"
	"github.com/jensneuse/graphql-go-tools/pkg/astvisitor"
	"github.com/jensneuse/graphql-go-tools/pkg/operationreport"
)

type composeVisitor []Visitor

func (c composeVisitor) Register(walker *astvisitor.Walker) {
	for _, visitor := range c {
		visitor.Register(walker)
	}
}

var run = func(t *testing.T, visitor Visitor, operation, expectedOutput string) {

	operationDocument := unsafeparser.ParseGraphqlDocumentString(operation)
	expectedOutputDocument := unsafeparser.ParseGraphqlDocumentString(expectedOutput)
	report := operationreport.Report{}
	walker := astvisitor.NewWalker(48)

	visitor.Register(&walker)

	walker.Walk(&operationDocument, nil, &report)

	if report.HasErrors() {
		t.Fatal(report.Error())
	}

	got := mustString(astprinter.PrintStringIndent(&operationDocument, nil, " "))
	want := mustString(astprinter.PrintStringIndent(&expectedOutputDocument, nil, " "))

	assert.Equal(t, want, got)
}

var runAndExpectError = func(t *testing.T, visitor Visitor, operation, expectedError string) {
	operationDocument := unsafeparser.ParseGraphqlDocumentString(operation)
	report := operationreport.Report{}
	walker := astvisitor.NewWalker(48)

	visitor.Register(&walker)

	walker.Walk(&operationDocument, nil, &report)

	var got string
	if report.HasErrors() {
		got = report.Error()
	}

	assert.Equal(t, expectedError, got)
}

func runMany(t *testing.T, operation, expectedOutput string, visitors ...Visitor) {
	run(t, composeVisitor(visitors), operation, expectedOutput)
}

func mustString(str string, err error) string {
	if err != nil {
		panic(err)
	}
	return str
}

func TestMergeSDLs(t *testing.T) {
	runMergeTest := func(expectedSchema string, sdls ...string) func(t *testing.T) {
		return func(t *testing.T) {
			t.Helper()

			got, err := MergeSDLs(sdls...)
			if err != nil {
				t.Fatal(err)
			}

			expectedOutputDocument := unsafeparser.ParseGraphqlDocumentString(expectedSchema)
			want := mustString(astprinter.PrintString(&expectedOutputDocument, nil))

			assert.Equal(t, want, got)
		}
	}

	runMergeTestAndExpectError := func(expectedError string, sdls ...string) func(t *testing.T) {
		return func(t *testing.T) {
			_, err := MergeSDLs(sdls...)

			assert.Equal(t, expectedError, err.Error())
		}
	}

	t.Run("should merge all sdls successfully", runMergeTest(
		federatedSchema,
		accountSchema, productSchema, reviewSchema, likeSchema, disLikeSchema, paymentSchema, onlinePaymentSchema, classicPaymentSchema,
	))

	t.Run("should merge product and review sdl and leave `extend type User` in the schema", runMergeTest(
		productAndReviewFederatedSchema,
		productSchema, reviewSchema,
	))

	t.Run("should merge product and extends directives sdl and leave the type extension definition in the schema", runMergeTest(
		productAndExtendsDirectivesFederatedSchema,
		productSchema, extendsDirectivesSchema,
	))

	t.Run("Non-identical duplicate enums should return an error", runMergeTestAndExpectError(
		FederatingValueTypeMergeErrorMessage("Satisfaction"),
		productSchema, negativeTestingLikeSchema,
	))

	t.Run("Non-identical duplicate unions should return an error", runMergeTestAndExpectError(
		FederatingValueTypeMergeErrorMessage("AlphaNumeric"),
		accountSchema, negativeTestingReviewSchema,
	))
}

const (
	accountSchema = `
		extend type Query {
			me: User
		}

		union AlphaNumeric = Int | String

		scalar DateTime

		scalar CustomScalar

		type User @key(fields: "id") {
			id: ID!
			username: String!
			created: DateTime!
			reputation: CustomScalar!
		}

		enum Satisfaction {
			HAPPY,
			NEUTRAL,
			UNHAPPY,
		}
	`

	productSchema = `
		enum Satisfaction {
			UNHAPPY,
			HAPPY,
			NEUTRAL,
		}

		scalar CustomScalar

		extend type Query {
			topProducts(first: Int = 5): [Product]
		}

		enum Department {
			COSMETICS,
			ELECTRONICS,
			GROCERIES,
		}

		interface ProductInfo {
			departments: [Department!]!
			averageSatisfaction: Satisfaction!
		}

		scalar BigInt
		
		type Product implements ProductInfo @key(fields: "upc") {
			upc: String!
			name: String!
			price: Int!
			worth: BigInt!
			reputation: CustomScalar!
			departments: [Department!]!
			averageSatisfaction: Satisfaction!
		}

		union AlphaNumeric = Int | String
	`
	reviewSchema = `
		scalar DateTime

		input ReviewInput {
			body: String!
			author: User! @provides(fields: "username")
			product: Product!
			updated: DateTime!
			inputType: AlphaNumeric!
		}

		type Review {
			id: ID!
			created: DateTime!
			body: String!
			author: User! @provides(fields: "username")
			product: Product!
			updated: DateTime!
			inputType: AlphaNumeric!
		}
		
		type Query {
			getReview(id: ID!): Review
		}

		type Mutation {
			createReview(input: ReviewInput): Review
			updateReview(id: ID!, input: ReviewInput): Review
		}
		
		enum Department {
			GROCERIES,
			COSMETICS,
			ELECTRONICS,
		}

		extend type User @key(fields: "id") {
			id: ID! @external
			reviews: [Review]
		}

		extend type Product @key(fields: "upc") {
			upc: String! @external
			name: String! @external
			reviews: [Review] @requires(fields: "name")
			sales: BigInt!
		}

<<<<<<< HEAD
		union AlphaNumeric = Float | String | Int
=======
		extend union AlphaNumeric = Float
>>>>>>> 96782935
		
		enum Satisfaction {
			HAPPY,
			NEUTRAL,
			UNHAPPY,
		}

		extend type Subscription {
			review: Review!
		}

		interface ProductInfo {
			departments: [Department!]!
			averageSatisfaction: Satisfaction!
		}
	`

	negativeTestingReviewSchema = `
		scalar DateTime

		input ReviewInput {
			body: String!
			author: User! @provides(fields: "username")
			product: Product!
			updated: DateTime!
			inputType: AlphaNumeric!
		}

		type Review {
			id: ID!
			created: DateTime!
			body: String!
			author: User! @provides(fields: "username")
			product: Product!
			updated: DateTime!
			inputType: AlphaNumeric!
		}
		
		type Query {
			getReview(id: ID!): Review
		}

		type Mutation {
			createReview(input: ReviewInput): Review
			updateReview(id: ID!, input: ReviewInput): Review
		}

		interface ProductInfo {
			departments: [Department!]!
			averageSatisfaction: Satisfaction!
		}
		
		enum Department {
			COSMETICS,
			ELECTRONICS,
			GROCERIES,
		}
		
		extend type User @key(fields: "id") {
			id: ID! @external
			reviews: [Review]
		}

		extend type Product @key(fields: "upc") {
			upc: String! @external
			name: String! @external
			reviews: [Review] @requires(fields: "name")
			sales: BigInt!
		}

		union AlphaNumeric = BigInt | String
		
		enum Satisfaction {
			HAPPY,
			NEUTRAL,
			UNHAPPY,
		}

		extend type Subscription {
			review: Review!
		}
	`

	likeSchema = `
		scalar DateTime

		type Like @key(fields: "id") {
			id: ID!
			productId: ID!
			userId: ID!
			date: DateTime!
		}
		
		enum Satisfaction {
			HAPPY,
			NEUTRAL,
			UNHAPPY,
		}

		type Query {
			likesCount(productID: ID!): Int!
			likes(productID: ID!): [Like]!
		}
	`
	negativeTestingLikeSchema = `
		scalar DateTime

		type Like @key(fields: "id") {
			id: ID!
			productId: ID!
			userId: ID!
			date: DateTime!
		}
		
		enum Satisfaction {
			HAPPY,
			NEUTRAL,
			UNHAPPY,
			DEVASTATED,
		}

		type Query {
			likesCount(productID: ID!): Int!
			likes(productID: ID!): [Like]!
		}
	`

	disLikeSchema = `
		type Like @key(fields: "id") @extends {
			id: ID! @external
			isDislike: Boolean!
		}

		enum Satisfaction {
			HAPPY,
			NEUTRAL,
			UNHAPPY,
		}

	`
	paymentSchema = `
		enum Satisfaction {
			HAPPY,
			NEUTRAL,
			UNHAPPY,
		}

		interface PaymentType {
			name: String!
		}
	`
	onlinePaymentSchema = `
		scalar DateTime

<<<<<<< HEAD
		union AlphaNumeric = String | Float | Int
=======
		union AlphaNumeric = Int | String
>>>>>>> 96782935

		scalar BigInt

		interface PaymentType @extends {
			email: String!
			date: DateTime!
			amount: BigInt!
		}

		enum Satisfaction {
			HAPPY,
			NEUTRAL,
			UNHAPPY,
		}
	`
	classicPaymentSchema = `
		union AlphaNumeric = Int | String

		scalar CustomScalar

		extend interface PaymentType {
			number: String!
			reputation: CustomScalar!
		}
	`
	extendsDirectivesSchema = `
		scalar DateTime

		type Comment {
			body: String!
			author: User!
			created: DateTime!
		}

		type User @extends @key(fields: "id") {
			id: ID! @external
			comments: [Comment]
		}

		union AlphaNumeric = Int | String

		interface PaymentType @extends {
			name: String!
		}
	`
	federatedSchema = `
		type Query {
			me: User
			topProducts(first: Int = 5): [Product]
			getReview(id: ID!): Review
			likesCount(productID: ID!): Int!
			likes(productID: ID!): [Like]!
		}

		type Mutation {
			createReview(input: ReviewInput): Review
			updateReview(id: ID!, input: ReviewInput): Review
		}
		
		type Subscription {
			review: Review!
		}

		union AlphaNumeric = Int | String | Float

		scalar DateTime

		scalar CustomScalar
		
		type User {
			id: ID!
			username: String!
			created: DateTime!
			reputation: CustomScalar!
			reviews: [Review]
		}
		
		enum Satisfaction {
			HAPPY,
			NEUTRAL,
			UNHAPPY,
		}

		enum Department {
			COSMETICS,
			ELECTRONICS,
			GROCERIES,
		}

		interface ProductInfo {
			departments: [Department!]!
			averageSatisfaction: Satisfaction!
		}
		
		scalar BigInt
		
		type Product implements ProductInfo {
			upc: String!
			name: String!
			price: Int!
			worth: BigInt!
			reputation: CustomScalar!
			departments: [Department!]!
			averageSatisfaction: Satisfaction!
			reviews: [Review]
			sales: BigInt!
		}

		input ReviewInput {
			body: String!
			author: User! @provides(fields: "username")
			product: Product!
			updated: DateTime!
			inputType: AlphaNumeric!
		}
		
		type Review {
			id: ID!
			created: DateTime!
			body: String!
			author: User!
			product: Product!
			updated: DateTime!
			inputType: AlphaNumeric!
		}

		type Like {
			id: ID!
			productId: ID!
			userId: ID!
			date: DateTime!
			isDislike: Boolean!
		}

		interface PaymentType {
			name: String!
			email: String!
			date: DateTime!
			amount: BigInt!
			number: String!
			reputation: CustomScalar!
		}
	`

	productAndReviewFederatedSchema = `
		type Query {
			topProducts(first: Int = 5): [Product]
			getReview(id: ID!): Review
		}

		type Mutation {
			createReview(input: ReviewInput): Review
			updateReview(id: ID!, input: ReviewInput): Review
		}

		type Subscription {
			review: Review!
		}
		
		enum Satisfaction {
			UNHAPPY,
			HAPPY,
			NEUTRAL,
		}
		
		scalar CustomScalar
		
		enum Department {
			COSMETICS,
			ELECTRONICS,
			GROCERIES,
		}

		interface ProductInfo {
			departments: [Department!]!
			averageSatisfaction: Satisfaction!
		}

		scalar BigInt

		type Product implements ProductInfo {
			upc: String!
			name: String!
			price: Int!
			worth: BigInt!
			reputation: CustomScalar!
			departments: [Department!]!
			averageSatisfaction: Satisfaction!
			reviews: [Review]
			sales: BigInt!
		}

		union AlphaNumeric = Int | String | Float
		
		scalar DateTime

		input ReviewInput {
			body: String!
			author: User! @provides(fields: "username")
			product: Product!
			updated: DateTime!
			inputType: AlphaNumeric!
		}

		type Review {
			id: ID!
			created: DateTime!
			body: String!
			author: User!
			product: Product!
			updated: DateTime!
			inputType: AlphaNumeric!
		}
		
		extend type User @key(fields: "id") {
			id: ID! @external
			reviews: [Review]
		}
<<<<<<< HEAD

		union AlphaNumeric = Float | String | Int
=======
>>>>>>> 96782935
	`

	productAndExtendsDirectivesFederatedSchema = `
		type Query {
			topProducts(first: Int = 5): [Product]
		}

		enum Satisfaction {
			UNHAPPY,
			HAPPY,
			NEUTRAL,
		}

		scalar CustomScalar

		enum Department {
			COSMETICS,
			ELECTRONICS,
			GROCERIES,
		}

		interface ProductInfo {
			departments: [Department!]!
			averageSatisfaction: Satisfaction!
		}

		scalar BigInt
		
		type Product implements ProductInfo {
			upc: String!
			name: String!
			price: Int!
			worth: BigInt!
			reputation: CustomScalar!
			departments: [Department!]!
			averageSatisfaction: Satisfaction!
		}

		union AlphaNumeric = Int | String

		scalar DateTime

		type Comment {
			body: String!
			author: User!
			created: DateTime!
		}

		extend type User @key(fields: "id") {
			id: ID! @external
			comments: [Comment]
		}

		extend interface PaymentType {
			name: String!
		}
	`
)

func FederatingValueTypeErrorMessage(typeName string) string {
	return fmt.Sprintf("external: the value type named '%s' must be identical in any subgraphs to federate, locations: [], path: []", typeName)
}

func FederatingValueTypeMergeErrorMessage(typeName string) string {
	return fmt.Sprintf("merge ast: walk: external: the value type named '%s' must be identical in any subgraphs to federate, locations: [], path: []", typeName)
}<|MERGE_RESOLUTION|>--- conflicted
+++ resolved
@@ -232,11 +232,7 @@
 			sales: BigInt!
 		}
 
-<<<<<<< HEAD
-		union AlphaNumeric = Float | String | Int
-=======
 		extend union AlphaNumeric = Float
->>>>>>> 96782935
 		
 		enum Satisfaction {
 			HAPPY,
@@ -391,11 +387,7 @@
 	onlinePaymentSchema = `
 		scalar DateTime
 
-<<<<<<< HEAD
-		union AlphaNumeric = String | Float | Int
-=======
 		union AlphaNumeric = Int | String
->>>>>>> 96782935
 
 		scalar BigInt
 
@@ -614,11 +606,6 @@
 			id: ID! @external
 			reviews: [Review]
 		}
-<<<<<<< HEAD
-
-		union AlphaNumeric = Float | String | Int
-=======
->>>>>>> 96782935
 	`
 
 	productAndExtendsDirectivesFederatedSchema = `
