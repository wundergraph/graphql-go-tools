package astvalidation

import (
	"fmt"
	"testing"

<<<<<<< HEAD
	"github.com/stretchr/testify/assert"
=======
>>>>>>> f4785fbf
	"github.com/stretchr/testify/require"

	"github.com/wundergraph/graphql-go-tools/internal/pkg/unsafeparser"
	"github.com/wundergraph/graphql-go-tools/pkg/ast"
	"github.com/wundergraph/graphql-go-tools/pkg/astnormalization"
	"github.com/wundergraph/graphql-go-tools/pkg/astparser"
	"github.com/wundergraph/graphql-go-tools/pkg/astprinter"
	"github.com/wundergraph/graphql-go-tools/pkg/operationreport"
)

type options struct {
	disableNormalization        bool
	expectNormalizationError    bool
	expectValidationErrors      bool
	expectedValidationErrorMsgs []string
}

type option func(options *options)

// nolint
func withDisableNormalization() option {
	return func(options *options) {
		options.disableNormalization = true
	}
}

func withExpectNormalizationError() option {
	return func(options *options) {
		options.expectNormalizationError = true
	}
}

func withValidationErrors(errMsgs ...string) option {
	return func(options *options) {
		options.expectValidationErrors = true
		options.expectedValidationErrorMsgs = errMsgs
	}
}

func TestExecutionValidation(t *testing.T) {
	must := func(err error) {
		if report, ok := err.(operationreport.Report); ok {
			if report.HasErrors() {
				t.Fatal(report.Error())
			}
			return
		}
		if err != nil {
			t.Fatal(err)
		}
	}

	mustDocument := func(doc ast.Document, report operationreport.Report) ast.Document {
		if report.HasErrors() {
			must(report)
		}
		return doc
	}

	mustString := func(str string, err error) string {
		must(err)
		return str
	}

	runWithDefinition := func(t *testing.T, definitionInput, operationInput string, rule Rule, expectation ValidationState, opts ...option) {
		t.Helper()

		var options options
		for _, opt := range opts {
			opt(&options)
		}

		definition := mustDocument(astparser.ParseGraphqlDocumentString(definitionInput))
		operation := mustDocument(astparser.ParseGraphqlDocumentString(operationInput))
		report := operationreport.Report{}

		if !options.disableNormalization {
			astnormalization.NormalizeOperation(&operation, &definition, &report)
			if report.HasErrors() && !options.expectNormalizationError {
				panic(report.Error())
			}
		}

		validator := &OperationValidator{}
		validator.RegisterRule(rule)

		result := validator.Validate(&operation, &definition, &report)

		printedOperation := mustString(astprinter.PrintString(&operation, &definition))

<<<<<<< HEAD
		if options.expectValidationErrors {
			for _, msg := range options.expectedValidationErrorMsgs {
				assert.Contains(t, report.Error(), msg)
			}
		}

=======
>>>>>>> f4785fbf
		require.Equal(t, expectation, result, "wrong validation result expected: %v got: %v\nreason: %v\noperation:\n%s\n", expectation, result, report.Error(), printedOperation)
	}

	runManyRulesWithDefinition := func(t *testing.T, definitionInput, operationInput string, expectation ValidationState, rules ...Rule) {
<<<<<<< HEAD
=======
		t.Helper()
>>>>>>> f4785fbf
		for _, rule := range rules {
			runWithDefinition(t, definitionInput, operationInput, rule, expectation)
		}
	}
	_ = runManyRulesWithDefinition

	run := func(t *testing.T, operationInput string, rule Rule, expectation ValidationState, opts ...option) {
		t.Helper()
		runWithDefinition(t, testDefinition, operationInput, rule, expectation, opts...)
	}

	// 5.1 Documents
	// 5.1.1 Executable Definitions
	// -> won't be addressed as the parser will only parse operation- and fragment definitions
	// when parsing executable definitions

	t.Run("5.2 Operations", func(t *testing.T) {
		t.Run("5.2.1 Named Operation Definitions", func(t *testing.T) {
			t.Run("5.2.1.1 Operation Name Uniqueness", func(t *testing.T) {
				t.Run("92", func(t *testing.T) {
					run(t, `
								query getDogName {
  									dog {
    									name
  									}
								}
								query getOwnerName {
  									dog {
    									owner {
      										name
    									}
  									}
								}`,
						OperationNameUniqueness(), Valid)
				})
				t.Run("93", func(t *testing.T) {
					run(t, `
								query getName {
									dog {
    									name
									}
								}
								query getName {
  									dog {
    									owner {
      										name
    									}
  									}
								}`,
						OperationNameUniqueness(), Invalid)
				})
				t.Run("94", func(t *testing.T) {
					run(t, `	
								query dogOperation {
  									dog {
  										name
  									}
  								}
  								mutation dogOperation {
    								mutateDog {
      									id
    								}
  								}`,
						OperationNameUniqueness(), Invalid)
				})
			})
		})
		t.Run("5.2.2 Anonymous Operation Definitions", func(t *testing.T) {
			t.Run("5.2.2.1 Lone Anonymous Operation", func(t *testing.T) {
				t.Run("95", func(t *testing.T) {
					run(t, `	{
  							  		dog {
      									name
    								}
  								}`,
						LoneAnonymousOperation(), Valid)
				})
				t.Run("96", func(t *testing.T) {
					run(t, `	{
  									dog {
  										name
  									}
  								}
  								query getName {
    								dog {
  										owner {
  											name
  										}
  									}
  								}`,
						LoneAnonymousOperation(), Invalid)
				})
				t.Run("96 variant", func(t *testing.T) {
					run(t, `	query getDogName {
  									dog {
  										name
  									}
  								}
  								query getOwnerName {
    								dog {
  										owner {
  											name
  										}
  									}
  								}`,
						LoneAnonymousOperation(), Valid)
				})
			})
		})
		t.Run("5.2.3 Subscription Operation Definitions", func(t *testing.T) {
			t.Run("5.2.3.1 Single root field", func(t *testing.T) {
				t.Run("97", func(t *testing.T) {
					run(t, `
							subscription sub {
								newMessage {
									body
									sender
								}
							}`,
						SubscriptionSingleRootField(), Valid)
				})
				t.Run("97 variant", func(t *testing.T) {
					run(t, `	
								query sub {
  									foo
									bar
								}`,
						SubscriptionSingleRootField(), Valid)
				})
				t.Run("97 variant", func(t *testing.T) {
					run(t, `	
								subscription sub {
  									... { foo }
  									... { bar }
								}`,
						SubscriptionSingleRootField(), Invalid)
				})
				t.Run("98", func(t *testing.T) {
					run(t, `	subscription sub {
  									...newMessageFields
								}
								fragment newMessageFields on Subscription {
  									newMessage {
    									body
    									sender
  									}
								}`,
						SubscriptionSingleRootField(), Valid)
				})
				t.Run("99", func(t *testing.T) {
					run(t, `	
								subscription sub {
  									newMessage {
    									body
    									sender
  									}
  									disallowedSecondRootField
								}`,
						SubscriptionSingleRootField(), Invalid)
				})
				t.Run("100", func(t *testing.T) {
					run(t, `	
								subscription sub {
  									...multipleSubscriptions
								}
								fragment multipleSubscriptions on Subscription {
  									newMessage {
    									body
    									sender
  									}
  									disallowedSecondRootField
								}`,
						SubscriptionSingleRootField(), Invalid)
				})
				t.Run("101", func(t *testing.T) {
					run(t, `
							subscription sub {
								newMessage {
									body
									sender
								}
								__typename
							}`,
						SubscriptionSingleRootField(), Invalid)
				})
			})
		})
	})
	t.Run("5.3 FieldSelections", func(t *testing.T) {
		t.Run("5.3.1 Field Selections on Objects, Interfaces, and Unions Types", func(t *testing.T) {
			t.Run("104", func(t *testing.T) {
				run(t, `
							{
								dog {
									...aliasedLyingFieldTargetNotDefined
								}
							}
							fragment aliasedLyingFieldTargetNotDefined on Dog {
								barkVolume: kawVolume
							}`,
					FieldSelections(), Invalid, withExpectNormalizationError())
			})
			t.Run("104 variant", func(t *testing.T) {
				run(t, `
							{
								dog {
									barkVolume: kawVolume
								}
							}`,
					FieldSelections(), Invalid, withExpectNormalizationError())
			})
			t.Run("103", func(t *testing.T) {
				run(t, `	{
								dog {
									...interfaceFieldSelection
								}
							}
							fragment interfaceFieldSelection on Pet {
								name
							}`,
					FieldSelections(), Valid)
			})
			t.Run("104", func(t *testing.T) {
				run(t, `
							{
								dog {
									...definedOnImplementorsButNotInterface
								}
							}
							fragment definedOnImplementorsButNotInterface on Pet {
								nickname
							}`,
					FieldSelections(), Invalid, withExpectNormalizationError())
			})
			t.Run("105", func(t *testing.T) {
				run(t, `	fragment inDirectFieldSelectionOnUnion on CatOrDog {
								__typename
	  							... on Pet {
	    							name
	  							}
	  							... on Dog {
	    							name
	  							}
							}`,
					FieldSelections(), Valid)
			})
			t.Run("105 variant", func(t *testing.T) {
				run(t, `
							fragment inDirectFieldSelectionOnUnion on CatOrDog {
								__typename
	  							... on Pet {
	    							name
	  							}
	  							... on Dog {
	    							name
	  							}
							}`,
					FieldSelections(), Valid)
			})
			t.Run("105 variant", func(t *testing.T) {
				run(t, `
							fragment inDirectFieldSelectionOnUnion on CatOrDog {
								__typename
	  							... on Pet {
	    							name
	  							}
	  							... {
	    							x
	  							}
							}`,
					FieldSelections(), Invalid, withExpectNormalizationError())
			})
			t.Run("106", func(t *testing.T) {
				run(t, `
							fragment directFieldSelectionOnUnion on CatOrDog {
								name
								barkVolume
							}`,
					FieldSelections(), Invalid, withExpectNormalizationError())
			})
			t.Run("106 variant", func(t *testing.T) {
				run(t, `
							fragment directFieldSelectionOnUnion on Cat {
								name {
									name
								}
							}`,
					FieldSelections(), Invalid, withExpectNormalizationError())
			})
		})
		t.Run("5.3.2 Field Selection Merging", func(t *testing.T) {
			t.Run("introspection query", func(t *testing.T) {
				run(t, `query IntrospectionQuery {
						__schema {
							queryType {
								name
							}
							mutationType {
								name
							}
							subscriptionType {
								name
							}
							types {
								kind
								name
								description
								fields(includeDeprecated: true){
									name
									description
									args {
										name
										description
										type {
											kind
											name
											ofType {
												kind
												name
												ofType {
													kind
													name
													ofType {
														kind
														name
														ofType {
															kind
															name
															ofType {
																kind
																name
																ofType {
																	kind
																	name
																	ofType {
																		kind
																		name
																	}
																}
															}
														}
													}
												}
											}
										}
										defaultValue
									}
									type {
										kind
										name
										ofType {
											kind
											name
											ofType {
												kind
												name
												ofType {
													kind
													name
													ofType {
														kind
														name
														ofType {
															kind
															name
															ofType {
																kind
																name
																ofType {
																	kind
																	name
																}
															}
														}
													}
												}
											}
										}
									}
									isDeprecated
									deprecationReason
								}
								inputFields {
									name
									description
									type {
										kind
										name
										ofType {
											kind
											name
											ofType {
												kind
												name
												ofType {
													kind
													name
													ofType {
														kind
														name
														ofType {
															kind
															name
															ofType {
																kind
																name
																ofType {
																	kind
																	name
																}
															}
														}
													}
												}
											}
										}
									}
									defaultValue
								}
								interfaces {
									kind
									name
									ofType {
										kind
										name
										ofType {
											kind
											name
											ofType {
												kind
												name
												ofType {
													kind
													name
													ofType {
														kind
														name
														ofType {
															kind
															name
															ofType {
																kind
																name
															}
														}
													}
												}
											}
										}
									}
								}
								enumValues(includeDeprecated: true){
									name
									description
									isDeprecated
									deprecationReason
								}
								possibleTypes {
									kind
									name
									ofType {
										kind
										name
										ofType {
											kind
											name
											ofType {
												kind
												name
												ofType {
													kind
													name
													ofType {
														kind
														name
														ofType {
															kind
															name
															ofType {
																kind
																name
															}
														}
													}
												}
											}
										}
									}
								}
							}
							directives {
								name
								description
								locations
								args {
									name
									description
									type {
										kind
										name
										ofType {
											kind
											name
											ofType {
												kind
												name
												ofType {
													kind
													name
													ofType {
														kind
														name
														ofType {
															kind
															name
															ofType {
																kind
																name
																ofType {
																	kind
																	name
																}
															}
														}
													}
												}
											}
										}
									}
									defaultValue
								}
							}
						}
					}`, FieldSelectionMerging(), Valid)
			})
			t.Run("reference implementation tests", func(t *testing.T) {
				t.Run("Same aliases allowed on non-overlapping fields", func(t *testing.T) {
					run(t, `
							fragment sameAliasesWithDifferentFieldTargets on Pet {
								... on Dog {
								  name
								}
								... on Cat {
								  name: nickname
								}
						  	}`, FieldSelectionMerging(), Valid)
				})
				t.Run("allows different args where no conflict is possible", func(t *testing.T) {
					run(t, `
							fragment conflictingArgs on Pet {
								... on Dog {
								  name(surname: true)
								}
								... on Cat {
								  name
								}
						 	 }`, FieldSelectionMerging(), Valid)
				})
				t.Run("encounters conflict in fragments", func(t *testing.T) {
					run(t, `
							{
								...A
								...B
							}
							fragment A on Query {
								x: a
							}
							fragment B on Query {
								x: b
							}`, FieldSelectionMerging(), Invalid)
				})
				t.Run("reports each conflict once", func(t *testing.T) {
					run(t, `
							{
								f1 {
								  ...A
								  ...B
								}
								f2 {
								  ...B
								  ...A
								}
								f3 {
								  ...A
								  ...B
								  x: c
								}
							  }
							  fragment A on Field {
								x: a
							  }
							  fragment B on Field {
								x: b
							  }`, FieldSelectionMerging(), Invalid)
				})
				t.Run("deep conflict", func(t *testing.T) {
					run(t, `
							{
								field {
								  x: a
								},
								field {
								  x: b
								}
						 	 }`, FieldSelectionMerging(), Invalid)
				})
				t.Run("deep conflict with multiple issues", func(t *testing.T) {
					run(t, `
							{
								field {
								  x: a
								  y: c
								},
								field {
								  x: b
								  y: d
								}
						 	}`, FieldSelectionMerging(), Invalid)
				})
				t.Run("very deep conflict", func(t *testing.T) {
					run(t, `
							{
								field {
								  deepField {
									x: a
								  }
								},
								field {
								  deepField {
									x: b
								  }
								}
						 	 }`, FieldSelectionMerging(), Invalid)
				})
				t.Run("very deep conflict validated", func(t *testing.T) {
					run(t, `
							{
								field {
								  deepField {
									x: a
								  }
								},
								field {
								  deepField {
									x: a
								  }
								}
						 	 }`, FieldSelectionMerging(), Valid)
				})
				t.Run("reports deep conflict to nearest common ancestor", func(t *testing.T) {
					run(t, `
						{
							field {
							  deepField {
								x: a
							  }
							  deepField {
								x: b
							  }
							},
							field {
							  deepField {
								y
							  }
							}
						}`, FieldSelectionMerging(), Invalid)
				})
				t.Run("reports deep conflict to nearest common ancestor in fragments", func(t *testing.T) {
					run(t, `
						{
							field {
							  ...F
							}
							field {
							  ...F
							}
						  }
						  fragment F on T {
							deepField {
							  deeperField {
								x: a
							  }
							  deeperField {
								x: b
							  }
							},
							deepField {
							  deeperField {
								y
							  }
							}
					  	}`, FieldSelectionMerging(), Invalid)
				})
				t.Run("reports deep conflict in nested fragments", func(t *testing.T) {
					run(t, `
							{
								field {
								  ...F
								}
								field {
								  ...I
								}
							  }
							  fragment F on Field {
								x: a
								...G
							  }
							  fragment G on Field {
								y: c
							  }
							  fragment I on Field {
								y: d
								...J
							  }
							  fragment J on Field {
								x: b
						 	 }`, FieldSelectionMerging(), Invalid)
				})
				/*
					Why ignore when this still will result in an error because T is undefined?
					t.Run("ignores unknown fragments", func(t *testing.T) {
						run(t,`
								{
									field
									...Unknown
									...Known
							 	 }
							 	 fragment Known on T {
									field
									...OtherUnknown
							 	 }`, FieldSelectionMerging(), Valid)
					})*/
				t.Run("return types must be unambiguous", func(t *testing.T) {
					t.Run("conflicting return types which potentially overlap", func(t *testing.T) {
						/*This is invalid since an object could potentially be both the Object
						type IntBox and the interface type NonNullStringBox1. While that
						condition does not exist in the current schema, the schema could
						expand in the future to allow this. Thus it is invalid.*/
						runWithDefinition(t, boxDefinition, `
							{
								someBox {
							  		...on IntBox {
										scalar
									}
									...on NonNullStringBox1 {
										scalar
									}
								}
							}`, FieldSelectionMerging(), Invalid)
					})
					t.Run("compatible return shapes on different return types", func(t *testing.T) {
						runWithDefinition(t, boxDefinition, `
							{
								someBox {
						  			... on SomeBox {
										deepBox {
								  			unrelatedField
										}
									}
						 	 		... on StringBox {
										deepBox {
								  			unrelatedField
										}
							  		}
								}
							}`, FieldSelectionMerging(), Valid)
					})
					t.Run("disallows differing return types despite no overlap", func(t *testing.T) {
						runWithDefinition(t, boxDefinition, `
								{
									someBox {
								  		... on IntBox {
											scalar
								  		}
								  		... on StringBox {
											scalar
								  		}
									}
								}`, FieldSelectionMerging(), Invalid)
					})
					t.Run("disallows differing return types despite no overlap", func(t *testing.T) {
						runWithDefinition(t, boxDefinition, `
								{
									someBox {
										... on IntBox {
											b: unrelatedField
								  		}
										... on SomeBox {
											b: unrelatedField
								  		}
										... on StringBox {
											b: scalar
								  		}
									}
								}`, FieldSelectionMerging(), Invalid)
					})
					t.Run("deeply nested", func(t *testing.T) {
						// reports correctly when a non-exclusive follows an exclusive
						runWithDefinition(t, boxDefinition, `
								{
									someBox {
								  		... on IntBox {
											deepBox {
									  			...X
											}
								  		}
									}
									someBox {
								  		... on StringBox {
											deepBox {
									  			...Y
											}
								  		}
									}
									memoed: someBox {
								  		... on IntBox {
											deepBox {
									  			...X
											}
								  		}
									}
									memoed: someBox {
								  		... on StringBox {
											deepBox {
									  			...Y
											}
								  		}
									}
									other: someBox {
								  		...X
									}
									other: someBox {
								  		...Y
									}
								}
								fragment X on SomeBox {
									scalar
								}
								fragment Y on SomeBox {
									scalar: unrelatedField
								}`, FieldSelectionMerging(), Invalid)
					})
					t.Run("disallows differing return type nullability despite no overlap", func(t *testing.T) {
						runWithDefinition(t, boxDefinition, `
								{
									someBox {
								  		... on NonNullStringBox1 {
											scalar
								  		}
								  		... on StringBox {
											scalar
								  		}
									}
								}`, FieldSelectionMerging(), Invalid)
					})
					t.Run("disallows differing return type list despite no overlap", func(t *testing.T) {
						runWithDefinition(t, boxDefinition, `
								{
									someBox {
									  ... on IntBox {
										box: listStringBox {
										  scalar
										}
									  }
									  ... on StringBox {
										box: stringBox {
										  scalar
										}
									  }
									}
							 	}`, FieldSelectionMerging(), Invalid)
						runWithDefinition(t, boxDefinition, `
								{
									someBox {
									  ... on IntBox {
										box: stringBox {
										  scalar
										}
									  }
									  ... on StringBox {
										box: listStringBox {
										  scalar
										}
									  }
									}
								  }`, FieldSelectionMerging(), Invalid)
					})
					t.Run("disallows differing subfields", func(t *testing.T) {
						runWithDefinition(t, boxDefinition, `
								{
									someBox {
									  ... on IntBox {
										box: stringBox {
										  val: scalar
										  val: unrelatedField
										}
									  }
									  ... on StringBox {
										box: stringBox {
										  val: scalar
										}
									  }
									}
								}`, FieldSelectionMerging(), Invalid)
					})
					t.Run("disallows differing deep return types despite no overlap", func(t *testing.T) {
						runWithDefinition(t, boxDefinition, `
								{
								someBox {
								  ... on IntBox {
									box: stringBox {
									  scalar
									}
								  }
								  ... on StringBox {
									box: intBox {
									  scalar
									}
								  }
								}
							}`, FieldSelectionMerging(), Invalid)
					})
					t.Run("allows non-conflicting overlapping types", func(t *testing.T) {
						runWithDefinition(t, boxDefinition, `
							{
								someBox {
								  ... on IntBox {
									scalar: unrelatedField
								  }
								  ... on StringBox {
									scalar
								  }
								}
							}`, FieldSelectionMerging(), Valid)
					})
					t.Run("same wrapped scalar return types", func(t *testing.T) {
						runWithDefinition(t, boxDefinition, `
							{
								someBox {
								  ...on NonNullStringBox1 {
									scalar
								  }
								  ...on NonNullStringBox2 {
									scalar
								  }
								}
							}`, FieldSelectionMerging(), Valid)
					})
					t.Run("allows inline typeless fragments", func(t *testing.T) {
						run(t, `
							{
								a
								... {
								  a
								}
							  }`, FieldSelectionMerging(), Valid)
					})
					t.Run("compares deep types including list", func(t *testing.T) {
						runWithDefinition(t, boxDefinition, `
							{
							connection {
							  ...edgeID
							  edges {
								node {
								  id: name
								}
							  }
							}
							}
							fragment edgeID on Connection {
							edges {
							  node {
								id
							  }
								}
							}`, FieldSelectionMerging(), Invalid)
					})
					/*
						Why ignore?
						t.Run("ignores unknown types", func(t *testing.T) {
							runWithDefinition(t,boxDefinition, `
								{
								someBox {
								  ...on UnknownType {
									scalar
								  }
								  ...on NonNullStringBox2 {
									scalar
								  }
								}
								}`, FieldSelectionMerging(), Valid)
						})*/
				})
			})
			t.Run("107", func(t *testing.T) {
				run(t, `
							fragment mergeIdenticalFields on Dog {
  								name
  								name
  							}
  							fragment mergeIdenticalAliasesAndFields on Dog {
  								otherName: name
  								otherName: name
  							}`,
					FieldSelectionMerging(), Valid)
			})
			t.Run("107 variant", func(t *testing.T) {
				run(t, `	
							query mergeIdenticalFields {
  								dog {
									name
  									name
								}
  							}
  							query mergeIdenticalAliasesAndFields {
  								dog {
									otherName: name
  									otherName: name
								}
  							}`,
					FieldSelectionMerging(), Valid)
			})
			t.Run("108", func(t *testing.T) {
				run(t, `
							fragment conflictingBecauseAlias on Dog {
  								name: nickname
  								name
  							}`,
					FieldSelectionMerging(), Invalid)
			})
			t.Run("108 variant", func(t *testing.T) {
				run(t, `	
							query conflictingBecauseAlias {
								dog {
  									name: nickname
  									name
								}
  							}`,
					FieldSelectionMerging(), Invalid)
			})
			t.Run("108 variant", func(t *testing.T) {
				run(t, `	query conflictingBecauseAlias {
								dog {
  									extra { string }
  									extra { string }
								}
  							}`,
					FieldSelectionMerging(), Valid)
			})
			t.Run("108 variant", func(t *testing.T) {
				run(t, `
							query conflictingBecauseAlias {
								dog {
  									extra { string }
  									extra { string }
								}
  							}`,
					FieldSelectionMerging(), Valid)
			})
			t.Run("108 variant", func(t *testing.T) {
				run(t, `
							query conflictingBecauseAlias {
								dog {
  									extra { string }
  									extra { string }
								}
  							}`,
					FieldSelectionMerging(), Valid)
			})
			t.Run("108 variant", func(t *testing.T) {
				run(t, `	
							query conflictingBecauseAlias {
								dog {
  									extra { string }
  									extra { noString: string }
								}
  							}`,
					FieldSelectionMerging(), Valid)
			})
			t.Run("108 variant", func(t *testing.T) {
				run(t, `	
							query conflictingBecauseAlias {
								dog {
  									extra { string }
  									extra { string: noString }
								}
  							}`,
					FieldSelectionMerging(), Invalid)
			})
			t.Run("108 variant", func(t *testing.T) {
				run(t, `	query conflictingBecauseAlias {
								dog {
  									extra { string }
  									extra: extras { string }
								}
  							}`,
					FieldSelectionMerging(), Invalid)
			})
			t.Run("108 variant", func(t *testing.T) {
				run(t, `	query conflictingBecauseAlias {
								dog {
  									extras { string }
  									extras: mustExtras { string }
								}
  							}`,
					FieldSelectionMerging(), Invalid)
			})
			t.Run("108 variant", func(t *testing.T) {
				run(t, `	
							query conflictingBecauseAlias {
								dog {
  									x: extras { string }
  									x: mustExtras { string }
								}
  							}`,
					FieldSelectionMerging(), Invalid)
			})
			t.Run("108 variant", func(t *testing.T) {
				run(t, `	
							query conflictingBecauseAlias {
								dog {
  									extras { string,string2: string }
  									extras { string,string3: string }
								}
  							}`,
					FieldSelectionMerging(), Valid)
			})
			t.Run("108 variant", func(t *testing.T) {
				run(t, `	
							query conflictingBecauseAlias {
								dog {
  									extras { string,string2: string }
  									extras { string,string2: string }
								}
  							}`,
					FieldSelectionMerging(), Valid)
			})
			t.Run("108 variant", func(t *testing.T) {
				run(t, `	
							query conflictingBecauseAlias {
								dog {
  									extras { string,string2: string2 }
  									extras { string,string2: string,string3: string }
								}
  							}`,
					FieldSelectionMerging(), Invalid)
			})
			t.Run("108 variant", func(t *testing.T) {
				run(t, `	
							query conflictingBecauseAlias {
								dog {
  									extras { ... { string },string2: string }
  									extras { ... { string },... { string },string2: string }
								}
  							}`,
					FieldSelectionMerging(), Valid)
			})
			t.Run("108 variant", func(t *testing.T) {
				run(t, `	query conflictingBecauseAlias {
								dog {
  									extras { ... { string },string: string1 }
  									extras { ... { string1: string },string2: string }
								}
  							}`,
					FieldSelectionMerging(), Invalid)
			})
			t.Run("108 variant", func(t *testing.T) {
				run(t, `	
							query conflictingBecauseAlias {
								dog {
  									extras { ...frag, ...frag }
  									extras { ...frag }
								}
  							}
							fragment frag on DogExtra { string }`,
					FieldSelectionMerging(), Valid)
			})
			t.Run("108 variant", func(t *testing.T) {
				run(t, `	query conflictingBecauseAlias {
								dog {
  									extras {
										... {
											string1: bool
										}
									}
									extras {
										... {
											string1: string
										}
									}
								}
  							}`,
					FieldSelectionMerging(), Invalid)
			})
			t.Run("108 variant", func(t *testing.T) {
				run(t, `	
							query conflictingBecauseAlias {
								dog {
  									extras { ...frag }
  									extras { ...frag2 }
								}
  							}
							fragment frag on DogExtra { string1 }
							fragment frag2 on DogExtra { string1: string }`,
					FieldSelectionMerging(), Invalid)
			})
			t.Run("108 variant", func(t *testing.T) {
				run(t, `	query conflictingBecauseAlias {
								dog {
  									extra { looksLikeString: string }
  									extra { looksLikeString: bool }
								}
  							}`,
					FieldSelectionMerging(), Invalid)
			})
			t.Run("108 variant", func(t *testing.T) {
				run(t, `	query conflictingBecauseAlias {
								dog {
  									name: nickname
  									...nameFrag
								}
  							}
							fragment nameFrag on Dog {
								name
							}`,
					FieldSelectionMerging(), Invalid)
			})
			t.Run("108 variant", func(t *testing.T) {
				run(t, `	query conflictingBecauseAlias {
								dog {
  									name: nickname
  									...nameFrag
								}
  							}
							fragment nameFrag on Dog {
								...nameFrag2
							}
							fragment nameFrag2 on Dog {
								name
							}`,
					FieldSelectionMerging(), Invalid)
			})
			t.Run("108 variant", func(t *testing.T) {
				run(t, `	query conflictingBecauseAlias {
								dog {
  									name: nickname
  									... on Dog {
										... nameFrag
									}
								}
  							}
							fragment nameFrag on Dog {
								name
							}`,
					FieldSelectionMerging(), Invalid)
			})
			t.Run("108 variant", func(t *testing.T) {
				run(t, `	query conflictingBecauseAlias {
								dog {
  									name: nickname
  									... {
										name
									}
								}
  							}`,
					FieldSelectionMerging(), Invalid)
			})
			t.Run("108 variant", func(t *testing.T) {
				run(t, `	query conflictingBecauseAlias {
											dog {
			  									name: nickname
			  									... @include(if: true) {
													name
												}
											}
			  							}`,
					FieldSelectionMerging(), Invalid)
			})
			t.Run("108 variant", func(t *testing.T) {
				run(t, `	query conflictingBecauseAlias {
											dog {
			  									name: nickname
			  									... @include(if: false) {
													name
												}
											}
			  							}`,
					FieldSelectionMerging(), Valid)
			})
			t.Run("109", func(t *testing.T) {
				run(t, `
							fragment mergeIdenticalFieldsWithIdenticalArgs on Dog {
  								doesKnowCommand(dogCommand: SIT)
  								doesKnowCommand(dogCommand: SIT)
  							}
  							fragment mergeIdenticalFieldsWithIdenticalValues on Dog {
  								doesKnowCommand(dogCommand: $dogCommand)
    							doesKnowCommand(dogCommand: $dogCommand)
  							}`,
					FieldSelectionMerging(), Valid)
			})
			t.Run("109 variant", func(t *testing.T) {
				run(t, `	fragment mergeIdenticalFieldsWithIdenticalValues on Dog {
  								doesKnowCommand(dogCommand: 1)
    							doesKnowCommand(dogCommand: 1)
  							}`,
					FieldSelectionMerging(), Valid)
			})
			t.Run("109 variant", func(t *testing.T) {
				run(t, `	
							fragment mergeIdenticalFieldsWithIdenticalValues on Dog {
  								doesKnowCommand(dogCommand: 1)
    							doesKnowCommand(dogCommand: 0)
  							}`,
					FieldSelectionMerging(), Invalid)
			})
			t.Run("109 variant", func(t *testing.T) {
				run(t, `	fragment mergeIdenticalFieldsWithIdenticalValues on Dog {
  								doesKnowCommand(dogCommand: 1.1)
    							doesKnowCommand(dogCommand: 1.1)
  							}`,
					FieldSelectionMerging(), Valid)
			})
			t.Run("109 variant", func(t *testing.T) {
				run(t, `	fragment mergeIdenticalFieldsWithIdenticalValues on Dog {
  								doesKnowCommand(dogCommand: 1.1)
    							doesKnowCommand(dogCommand: 0.1)
  							}`,
					FieldSelectionMerging(), Invalid)
			})
			t.Run("109 variant", func(t *testing.T) {
				run(t, `	fragment mergeIdenticalFieldsWithIdenticalValues on Dog {
  								doesKnowCommand(dogCommand: "foo")
    							doesKnowCommand(dogCommand: "foo")
  							}`,
					FieldSelectionMerging(), Valid)
			})
			t.Run("109 variant", func(t *testing.T) {
				run(t, `	fragment mergeIdenticalFieldsWithIdenticalValues on Dog {
  								doesKnowCommand(dogCommand: "foo")
    							doesKnowCommand(dogCommand: "bar")
  							}`,
					FieldSelectionMerging(), Invalid)
			})
			t.Run("109 variant", func(t *testing.T) {
				run(t, `	fragment mergeIdenticalFieldsWithIdenticalValues on Dog {
  								doesKnowCommand(dogCommand: null)
    							doesKnowCommand(dogCommand: null)
  							}`,
					FieldSelectionMerging(), Valid)
			})
			t.Run("109 variant", func(t *testing.T) {
				run(t, `	fragment mergeIdenticalFieldsWithIdenticalValues on Dog {
  								doesKnowCommand(dogCommand: null)
    							doesKnowCommand(dogCommand: 0)
  							}`,
					FieldSelectionMerging(), Invalid)
			})
			t.Run("109 variant", func(t *testing.T) {
				run(t, `	fragment mergeIdenticalFieldsWithIdenticalValues on Dog {
  								doesKnowCommand(dogCommand: [1.1])
    							doesKnowCommand(dogCommand: [1.1])
  							}`,
					FieldSelectionMerging(), Valid)
			})
			t.Run("109 variant", func(t *testing.T) {
				run(t, `	fragment mergeIdenticalFieldsWithIdenticalValues on Dog {
  								doesKnowCommand(dogCommand: [1.1])
    							doesKnowCommand(dogCommand: [0.1])
  							}`,
					FieldSelectionMerging(), Invalid)
			})
			t.Run("109 variant", func(t *testing.T) {
				run(t, `	fragment mergeIdenticalFieldsWithIdenticalValues on Dog {
  								doesKnowCommand(dogCommand: [1.1])
    							doesKnowCommand(dogCommand: [1.1,1.1])
  							}`,
					FieldSelectionMerging(), Invalid)
			})
			t.Run("109 variant", func(t *testing.T) {
				run(t, `	
							fragment mergeIdenticalFieldsWithIdenticalValues on Dog {
  								doesKnowCommand(dogCommand: {foo: "bar"})
    							doesKnowCommand(dogCommand: {foo: "bar"})
  							}`,
					FieldSelectionMerging(), Valid)
			})
			t.Run("109 variant", func(t *testing.T) {
				run(t, `	
							fragment mergeIdenticalFieldsWithIdenticalValues on Dog {
  								doesKnowCommand(dogCommand: {foo: "bar"})
    							doesKnowCommand(dogCommand: {bar: "bar"})
  							}`,
					FieldSelectionMerging(), Invalid)
			})
			t.Run("109 variant", func(t *testing.T) {
				run(t, `	fragment mergeIdenticalFieldsWithIdenticalValues on Dog {
  								doesKnowCommand(dogCommand: {foo: "bar"})
    							doesKnowCommand(dogCommand: {foo: "baz"})
    							doesKnowCommand(dogCommand: {bar: "baz"})
  							}`,
					FieldSelectionMerging(), Invalid)
			})
			t.Run("109 variant", func(t *testing.T) {
				run(t, `	fragment mergeIdenticalFieldsWithIdenticalValues on Dog {
  								doesKnowCommand(dogCommand: {foo: "bar"})
    							doesKnowCommand(dogCommand: {foo: "baz",bar: "bat"})
  							}`,
					FieldSelectionMerging(), Invalid)
			})
			t.Run("110", func(t *testing.T) {
				run(t, `	fragment conflictingArgsOnValues on Dog {
								doesKnowCommand(dogCommand: SIT)
								doesKnowCommand(dogCommand: HEEL)
							}`,
					FieldSelectionMerging(), Invalid)
				run(t, `	fragment conflictingArgsOnValues on Dog {
								doesKnowCommand(dogCommand: SIT)
								doesKnowCommand(dogCommand1: HEEL)
							}`,
					FieldSelectionMerging(), Invalid)
				run(t, `	fragment conflictingArgsValueAndVar on Dog {
								doesKnowCommand(dogCommand: SIT)
								doesKnowCommand(dogCommand: $dogCommand)
							}`,
					FieldSelectionMerging(), Invalid)
				run(t, `	fragment conflictingArgsWithVars on Dog {
								doesKnowCommand(dogCommand: $varOne)
								doesKnowCommand(dogCommand: $varTwo)
							}`,
					FieldSelectionMerging(), Invalid)
				run(t, `	fragment differingArgs on Dog {
								doesKnowCommand(dogCommand: SIT)
								doesKnowCommand
							}`,
					FieldSelectionMerging(), Invalid)
			})
			t.Run("111", func(t *testing.T) {
				run(t, `	
							fragment safeDifferingFields on Pet {
								... on Dog {
									volume: barkVolume
								}
								... on Cat {
									volume: meowVolume
								}
							}
							fragment safeDifferingArgs on Pet {
								... on Dog {
									doesKnowCommand(dogCommand: SIT)
								}
								... on Cat {
									doesKnowCommand(catCommand: JUMP)
								}
							}`,
					FieldSelectionMerging(), Valid)
			})
			t.Run("112", func(t *testing.T) {
				run(t, `
							fragment conflictingDifferingResponses on Pet {
								... on Dog {
									someValue: nickname
								}
								... on Cat {
									someValue: meowVolume
								}
							}`,
					FieldSelectionMerging(), Invalid)
			})
			t.Run("112 variant", func(t *testing.T) {
				run(t, `	
							fragment conflictingDifferingResponses on Pet {
								... on Dog {
									extra {
										string
									}
								}
								... on Cat {
									extra {
										string
									}
								}
							}`,
					FieldSelectionMerging(), Valid)
			})
			t.Run("112 variant", func(t *testing.T) {
				run(t, `
							fragment conflictingDifferingResponses on Pet {
								... on Dog {
									extra {
										string
									}
								}
								... on Cat {
									extra {
										strings
									}
								}
							}`,
					FieldSelectionMerging(), Valid)
			})
			t.Run("112 variant", func(t *testing.T) {
				run(t, `	fragment conflictingDifferingResponses on Pet {
								... on Dog {
									extra {
										string
									}
								}
								... on Cat {
									extra {
										string: strings
									}
								}
							}`,
					FieldSelectionMerging(), Invalid)
			})
			t.Run("112 variant", func(t *testing.T) {
				run(t, `	fragment conflictingDifferingResponses on Pet {
								... on Dog {
									extra {
										string
									}
								}
								... on Cat {
									extra {
										string: mustStrings
									}
								}
							}`,
					FieldSelectionMerging(), Invalid)
			})
			t.Run("112 variant", func(t *testing.T) {
				run(t, `	fragment conflictingDifferingResponses on Pet {
								... on Dog {
									extra {
										string
									}
								}
								... on Cat {
									extra {
										string: string2
									}
								}
							}`,
					FieldSelectionMerging(), Valid)
			})
			t.Run("112 variant", func(t *testing.T) {
				run(t, `
							fragment conflictingDifferingResponses on Pet {
								... on Dog {
									extra {
										string
									}
								}
								... on Cat {
									extra {
										noString: string
									}
								}
							}`,
					FieldSelectionMerging(), Valid)
			})
			t.Run("112 variant", func(t *testing.T) {
				run(t, `	fragment conflictingDifferingResponses on Pet {
								... on Dog {
									extra {
										string
									}
								}
								... on Cat {
									extra {
										string: bool
									}
								}
							}`,
					FieldSelectionMerging(), Invalid)
			})
			t.Run("112 variant", func(t *testing.T) {
				run(t, `	fragment conflictingDifferingResponses on Pet {
								... on Dog {
									extra {
										string
									}
								}
								... on Cat {
									extra {
										... {
											string: bool
										}
									}
								}
							}`,
					FieldSelectionMerging(), Invalid)
			})
			t.Run("112 variant", func(t *testing.T) {
				run(t, `	fragment conflictingDifferingResponses on Pet {
								... on Dog {
									extra {
										string
									}
								}
								... on Cat {
									extra {
										... on CatExtra {
											string
										}
									}
								}
							}`,
					FieldSelectionMerging(), Valid)
			})
			t.Run("112 variant", func(t *testing.T) {
				run(t, `	fragment conflictingDifferingResponses on Pet {
								... on Dog {
									extra {
										string
									}
								}
								... on Cat {
									extra {
										... on CatExtra {
											... { string }
										}
									}
								}
							}`,
					FieldSelectionMerging(), Valid)
			})
			t.Run("112 variant", func(t *testing.T) {
				run(t, `	fragment conflictingDifferingResponses on Pet {
								... on Dog {
									extra {
										string
									}
								}
								... on Cat {
									extra {
										... on CatExtra {
											...spreadNotExists
										}
									}
								}
							}`,
					FieldSelectionMerging(), Invalid, withExpectNormalizationError())
			})
			t.Run("112 variant", func(t *testing.T) {
				run(t, `
							fragment conflictingDifferingResponses on Pet {
								... on Dog {
									extra {
										string
									}
								}
								... on Cat {
									extra {
										... on CatExtra {
											noString: string
										}
									}
								}
							}`,
					FieldSelectionMerging(), Valid)
			})
			t.Run("112 variant", func(t *testing.T) {
				run(t, `	
							fragment conflictingDifferingResponses on Pet {
								...dogFrag
								...catFrag
							}
							fragment dogFrag on Dog {
								someValue: nickname
							}
							fragment catFrag on Cat {
								someValue: meowVolume
							}`,
					FieldSelectionMerging(), Invalid)
			})
			t.Run("112 variant", func(t *testing.T) {
				run(t, `	query conflictingDifferingResponses {
								pet {
									...dogFrag
									...catFrag
								}
							}
							fragment dogFrag on Dog {
								someValue: nickname
							}
							fragment catFrag on Cat {
								someValue: meowVolume
							}`,
					FieldSelectionMerging(), Invalid)
			})
			t.Run("112 variant", func(t *testing.T) {
				run(t, `	query conflictingDifferingResponses {
								catOrDog {
									...catDogFrag
								}
							}
							fragment catDogFrag on CatOrDog {
								...catFrag
								...dogFrag
							}
							fragment catFrag on Cat {
								someValue: meowVolume
							}
							fragment dogFrag on Dog {
								someValue: barkVolume
							}`,
					FieldSelectionMerging(), Valid)
			})
			t.Run("112 variant", func(t *testing.T) {
				run(t, `	query conflictingDifferingResponses {
								pet {
									...pet1
									...pet2
								}
							}
							fragment pet1 on Pet {
								name
							}
							fragment pet2 on Pet {
								name
							}`,
					FieldSelectionMerging(), Valid)
			})
			t.Run("112 variant", func(t *testing.T) {
				run(t, `	query conflictingDifferingResponses {
								pet {
									...pet1
									...pet2
								}
							}
							fragment pet1 on Pet {
								name1: name
							}
							fragment pet2 on Pet {
								name1: nickname
							}`,
					FieldSelectionMerging(), Invalid, withExpectNormalizationError())
			})
			t.Run("112 variant", func(t *testing.T) {
				run(t, `	
							query conflictingDifferingResponses {
								catOrDog {
									...catDogFrag
								}
							}
							fragment catDogFrag on CatOrDog {
								...catFrag
								...dogFrag
							}
							fragment catFrag on Cat {
								someValue: meowVolume
							}
							fragment dogFrag on Dog {
								someValue: name
							}`,
					FieldSelectionMerging(), Invalid)
			})
			t.Run("112 variant", func(t *testing.T) {
				run(t, `	fragment conflictingDifferingResponses on Pet {
								...dogFrag
								...catFrag
							}
							fragment dogFrag on Dog {
								someValue: barkVolume
							}
							fragment catFrag on Cat {
								someValue: meowVolume
							}`,
					FieldSelectionMerging(), Valid)
			})
			t.Run("112 variant", func(t *testing.T) {
				run(t, `	fragment conflictingDifferingResponses on Pet {
								...dogFrag
								...catFrag
							}
							fragment dogFrag on Dog {
								someValue: barkVolume
							}
							fragment catFrag on Cat {
								someValue: name
							}`,
					FieldSelectionMerging(), Invalid)
			})
			t.Run("112 variant", func(t *testing.T) {
				run(t, `
							fragment conflictingDifferingResponses on Pet {
								...dogFrag
								...catFrag
							}
							fragment dogFrag on Dog {
								someValue: barkVolume
							}
							fragment catFrag on Cat {
								someValue: meowVolume
							}`,
					FieldSelectionMerging(), Valid)
			})
			t.Run("112 variant", func(t *testing.T) {
				run(t, `	
							fragment conflictingDifferingResponses on Pet {
								...dogFrag
								... on Cat {
									someValue: meowVolume
								}
							}
							fragment dogFrag on Dog {
								someValue: barkVolume
							}`,
					FieldSelectionMerging(), Valid)
			})
			t.Run("112 variant", func(t *testing.T) {
				run(t, `	query conflictingDifferingResponses {
								pet {
									...dogFrag
									...catFrag
								}
							}
							fragment dogFrag on Dog {
								someValue: barkVolume
							}
							fragment catFrag on Cat {
								someValue: meowVolume
							}`,
					FieldSelectionMerging(), Valid)
			})
			t.Run("112 variant", func(t *testing.T) {
				run(t, `	query conflictingDifferingResponses {
								pet {
									...dogFrag
									... on Cat {
										someValue: meowVolume
									}
								}
							}
							fragment dogFrag on Dog {
								someValue: barkVolume
							}`,
					FieldSelectionMerging(), Valid)
			})
			t.Run("112 variant", func(t *testing.T) {
				run(t, `
							query conflictingDifferingResponses {
								pet {
									...dogFrag
									... on Cat {
										foo
									}
								}
							}
							fragment dogFrag on Dog {
								someValue: barkVolume
							}`,
					FieldSelectionMerging(), Invalid, withExpectNormalizationError())
			})
			t.Run("112 variant", func(t *testing.T) {
				run(t, `	query conflictingDifferingResponses {
								extra {
									... on CatExtra { value: bool }
									... on DogExtra { value: bool }
								}	
							}`,
					FieldSelectionMerging(), Invalid)
			})
		})
		t.Run("5.3.3 Leaf Field Selections", func(t *testing.T) {
			t.Run("113", func(t *testing.T) {
				run(t, `	fragment scalarSelection on Dog {
								barkVolume
							}`,
					FieldSelections(), Valid)
			})
			t.Run("114", func(t *testing.T) {
				run(t, `
							fragment scalarSelectionsNotAllowedOnInt on Dog {
								barkVolume {
									sinceWhen
								}
							}`,
					FieldSelections(), Invalid, withExpectNormalizationError())
			})
			t.Run("116", func(t *testing.T) {
				run(t, `	
							query directQueryOnObjectWithoutSubFields {
								human
							}`,
					FieldSelections(), Invalid)
				run(t, `	query directQueryOnInterfaceWithoutSubFields {
								pet
							}`,
					FieldSelections(), Invalid)
				run(t, `	query directQueryOnUnionWithoutSubFields {
								catOrDog
							}`,
					FieldSelections(), Invalid)
				run(t, `
							mutation directQueryOnUnionWithoutSubFields {
								catOrDog
							}`,
					FieldSelections(), Invalid, withExpectNormalizationError())
				run(t, `
							subscription directQueryOnUnionWithoutSubFields {
								catOrDog
							}`,
					FieldSelections(), Invalid, withExpectNormalizationError())
			})
		})
	})
	t.Run("5.4 Arguments", func(t *testing.T) {
		t.Run("5.4.1 Argument Names", func(t *testing.T) {
			t.Run("117", func(t *testing.T) {
				run(t, `	
							fragment argOnRequiredArg on Dog {
								doesKnowCommand(dogCommand: SIT)
							}
							fragment argOnOptional on Dog {
								isHousetrained(atOtherHomes: true) @include(if: true)
							}`,
					Values(), Valid)
			})
			t.Run("117 variant", func(t *testing.T) {
				run(t, `	query argOnRequiredArg {
								dog {
									doesKnowCommand(dogCommand: SIT)
									...argOnOptional
								}
							}
							fragment argOnOptional on Dog {
								isHousetrained(atOtherHomes: true) @include(if: true)
							}`,
					Values(), Valid)
			})
			t.Run("117 variant", func(t *testing.T) {
				run(t, `	query argOnRequiredArg($dogCommand: DogCommand!) {
								dog {
									doesKnowCommand(dogCommand: $dogCommand)
									...argOnOptional
								}
							}
							fragment argOnOptional on Dog {
								isHousetrained(atOtherHomes: true) @include(if: true)
							}`,
					Values(), Valid)
			})
			t.Run("117 variant", func(t *testing.T) {
				run(t, `	
							query argOnRequiredArg($dogCommand: DogCommand = SIT) {
								dog {
									doesKnowCommand(dogCommand: $dogCommand)
									...argOnOptional
								}
							}
							fragment argOnOptional on Dog {
								isHousetrained(atOtherHomes: true) @include(if: true)
							}`,
					Values(), Valid, withDisableNormalization())
			})
			t.Run("117 variant", func(t *testing.T) {
				run(t, `
							query argOnRequiredArg($catCommand: CatCommand) {
								dog {
									doesKnowCommand(dogCommand: $catCommand)
								}
							}`,
					ValidArguments(), Invalid)
			})
			t.Run("117 variant", func(t *testing.T) {
				run(t, `query argOnRequiredArg($dogCommand: CatCommand) {
									dog {
										... on Dog {
											doesKnowCommand(dogCommand: $dogCommand)
										}
									}
								}`,
					ValidArguments(), Invalid)
			})
			t.Run("117 variant", func(t *testing.T) {
				run(t, `	query argOnRequiredArg($booleanArg: Boolean) {
								dog {
									...argOnOptional
								}
							}
							fragment argOnOptional on Dog {
								isHousetrained(atOtherHomes: $booleanArg) @include(if: true)
							}`,
					ValidArguments(), Valid)
			})
<<<<<<< HEAD
=======
			t.Run("required String", func(t *testing.T) {
				run(t, `	query requiredString {
										args {
											requiredString(s: "foo")
										}
									}`,
					ValidArguments(), Valid)
			})
			t.Run("required String", func(t *testing.T) {
				run(t, `	query requiredString {
										args {
											requiredString(s: foo)
										}
									}`,
					ValidArguments(), Invalid)
			})
			t.Run("required String", func(t *testing.T) {
				run(t, `	query requiredString {
										args {
											requiredString(s: null)
										}
									}`,
					ValidArguments(), Invalid)
			})
			t.Run("required String", func(t *testing.T) {
				run(t, `	query requiredFloat {
										args {
											requiredFloat(f: 1.1)
										}
									}`,
					ValidArguments(), Valid)
			})
			t.Run("required String", func(t *testing.T) {
				run(t, `	query requiredFloat {
										args {
											requiredFloat(f: "1.1")
										}
									}`,
					ValidArguments(), Invalid)
			})
			t.Run("required String", func(t *testing.T) {
				run(t, `	query requiredFloat {
										args {
											requiredFloat(f: null)
										}
									}`,
					ValidArguments(), Invalid)
			})
>>>>>>> f4785fbf
			t.Run("117 variant", func(t *testing.T) {
				run(t, `	
							query argOnRequiredArg($booleanArg: Boolean!) {
								dog {
									...argOnOptional
								}
							}
							fragment argOnOptional on Dog {
								isHousetrained(atOtherHomes: $booleanArg) @include(if: $booleanArg)
							}`,
					ValidArguments(), Valid)
			})
			t.Run("117 variant", func(t *testing.T) {
				run(t, `	
							query argOnRequiredArg($booleanArg: Boolean) {
								dog {
									...argOnOptional
								}
							}
							fragment argOnOptional on Dog {
								isHousetrained(atOtherHomes: $booleanArg) @include(if: $booleanArg)
							}`,
					ValidArguments(), Invalid)
			})
			t.Run("117 variant", func(t *testing.T) {
				run(t, `	query argOnRequiredArg($booleanArg: Boolean!) {
										dog {
											...argOnOptional
										}
									}
									fragment argOnOptional on Dog {
										... {
											isHousetrained(atOtherHomes: $booleanArg) @include(if: $booleanArg)
										}
									}`,
					ValidArguments(), Valid)
			})
			t.Run("117 variant", func(t *testing.T) {
				run(t, `	query argOnRequiredArg($intArg: Integer) {
								dog {
									...argOnOptional
								}
							}
							fragment argOnOptional on Dog {
								isHousetrained(atOtherHomes: $intArg) @include(if: true)
							}`,
					ValidArguments(), Invalid)
			})
			t.Run("117 variant", func(t *testing.T) {
				run(t, `	query argOnRequiredArg($intArg: Integer) {
								pet {
									...argOnOptional
								}
							}
							fragment argOnOptional on Dog {
								isHousetrained(atOtherHomes: $intArg) @include(if: true)
							}`,
					ValidArguments(), Invalid)
			})
			t.Run("117 variant", func(t *testing.T) {
				run(t, `	query argOnRequiredArg($intArg: Integer) {
								pet {
									...on Dog {
										...argOnOptional
									}
								}
							}
							fragment argOnOptional on Dog {
								isHousetrained(atOtherHomes: $intArg) @include(if: true)
							}`,
					ValidArguments(), Invalid)
			})
			t.Run("118", func(t *testing.T) {
				run(t, `	
							{
								dog { ...invalidArgName}
							}
							fragment invalidArgName on Dog {
								doesKnowCommand(command: CLEAN_UP_HOUSE)
							}`,
					KnownArguments(), Invalid, withValidationErrors(`Unknown argument "command" on field "Dog.doesKnowCommand"`))
			})
			t.Run("118 variant", func(t *testing.T) {
				run(t, `	
							{
								dog { ...invalidArgName}
							}
							fragment invalidArgName on Dog {
								doesKnowCommand(dogCommand: CLEAN_UP_HOUSE)
							}`,
					Values(),
					Invalid,
					withValidationErrors(`Value "CLEAN_UP_HOUSE" does not exist in "DogCommand" enum.`))
			})
			t.Run("119", func(t *testing.T) {
				run(t, ` 	{
										dog { ...invalidArgName }
									}
									fragment invalidArgName on Dog {
										isHousetrained(atOtherHomes: true) @include(unless: false)
									}`,
					KnownArguments(), Invalid)
			})
<<<<<<< HEAD
			t.Run("121 args in reversed order", func(t *testing.T) {
=======
			t.Run("121", func(t *testing.T) {
>>>>>>> f4785fbf
				run(t, `	fragment multipleArgs on ValidArguments {
								multipleReqs(x: 1, y: 2)
							}
							fragment multipleArgsReverseOrder on ValidArguments {
								multipleReqs(y: 2, x: 1)
							}`,
					ValidArguments(), Valid)
			})
			t.Run("undefined arg", func(t *testing.T) {
				run(t, `	{
								dog(name: "Goofy"){ 
									name
								}
							}`,
<<<<<<< HEAD
					KnownArguments(), Invalid)
=======
					ValidArguments(), Invalid)
			})
			t.Run("ID as arg given as string", func(t *testing.T) {
				runManyRulesWithDefinition(t, countriesDefinition, `{
						country(code: "DE") {
							code
							name
						}
					}`,
					Valid, ValidArguments(), Values())
>>>>>>> f4785fbf
			})
		})
		t.Run("5.4.2 Argument Uniqueness", func(t *testing.T) {
			t.Run("121 variant", func(t *testing.T) {
				run(t, `
								{
									arguments { ... multipleArgs }
								}
								fragment multipleArgs on ValidArguments {
									multipleReqs(x: 1, x: 2)
								}`,
					ArgumentUniqueness(), Invalid)
			})
			t.Run("121 variant", func(t *testing.T) {
				run(t, `{
									arguments { ... multipleArgs }
								}
								fragment multipleArgs on ValidArguments {
									multipleReqs(x: 1)
								}`,
					ArgumentUniqueness(), Valid)
			})
<<<<<<< HEAD
		})

		t.Run("Required Invalid Arguments", func(t *testing.T) {
			t.Run("required String", func(t *testing.T) {
				run(t, `	query requiredString {
										args {
											requiredString(s: foo)
										}
									}`,
					Values(), Invalid)
			})
			t.Run("required String", func(t *testing.T) {
				run(t, `	query requiredString {
										args {
											requiredString(s: null)
										}
									}`,
					Values(), Invalid)
			})

			t.Run("required Float", func(t *testing.T) {
				run(t, `	query requiredFloat {
										args {
											requiredFloat(f: "1.1")
										}
									}`,
					Values(), Invalid)
			})
			t.Run("required Float", func(t *testing.T) {
				run(t, `	query requiredFloat {
										args {
											requiredFloat(f: null)
										}
									}`,
					Values(), Invalid)
			})
		})

		t.Run("5.4.2.1 Required ValidArguments", func(t *testing.T) {
			t.Run("required String", func(t *testing.T) {
				run(t, `	query requiredString {
										args {
											requiredString(s: "foo")
										}
									}`,
					Values(), Valid)
			})

			t.Run("required Float", func(t *testing.T) {
				run(t, `	query requiredFloat {
										args {
											requiredFloat(f: 1.1)
										}
									}`,
					Values(), Valid)
			})
			t.Run("122", func(t *testing.T) {
				run(t, `	{
=======
			t.Run("5.4.2.1 Required ValidArguments", func(t *testing.T) {
				t.Run("122", func(t *testing.T) {
					run(t, `	{
>>>>>>> f4785fbf
									arguments {
										...goodBooleanArg
										...goodNonNullArg
									}
								}
								fragment goodBooleanArg on ValidArguments {
									booleanArgField(booleanArg: true)
								}
								fragment goodNonNullArg on ValidArguments {
									nonNullBooleanArgField(nonNullBooleanArg: true)
								}`,
<<<<<<< HEAD
					RequiredArguments(), Valid)
			})
			t.Run("123", func(t *testing.T) {
				run(t, `	{
=======
						ValidArguments(), Valid)
				})
				t.Run("123", func(t *testing.T) {
					run(t, `	{
>>>>>>> f4785fbf
									arguments {
										...goodBooleanArgDefault
									}
								}
								fragment goodBooleanArgDefault on ValidArguments {
									booleanArgField
								}`,
<<<<<<< HEAD
					RequiredArguments(), Valid)
			})
			t.Run("124", func(t *testing.T) {
				run(t, `
=======
						ValidArguments(), Valid)
				})
				t.Run("124", func(t *testing.T) {
					run(t, `
>>>>>>> f4785fbf
								{
									arguments {
										...missingRequiredArg
									}
								}
								fragment missingRequiredArg on ValidArguments {
									nonNullBooleanArgField
								}`,
<<<<<<< HEAD
					RequiredArguments(), Invalid)
			})
			t.Run("125", func(t *testing.T) {
				run(t, `	{
=======
						RequiredArguments(), Invalid)
				})
				t.Run("125", func(t *testing.T) {
					run(t, `	{
>>>>>>> f4785fbf
									arguments {
										...missingRequiredArg
									}
								}
								fragment missingRequiredArg on ValidArguments {
									nonNullBooleanArgField(nonNullBooleanArg: null)
								}`,
<<<<<<< HEAD
					RequiredArguments(), Invalid)
			})
			t.Run("125 variant", func(t *testing.T) {
				run(t, `	{
=======
						ValidArguments(), Invalid)
				})
				t.Run("125 variant", func(t *testing.T) {
					run(t, `	{
>>>>>>> f4785fbf
									arguments {
										...missingRequiredArg
									}
								}
								fragment missingRequiredArg on ValidArguments {
									nonNullBooleanArgField(nonNullBooleanArg: true)
								}`,
<<<<<<< HEAD
					RequiredArguments(), Valid)
			})
			t.Run("125 variant", func(t *testing.T) {
				run(t, `	{
=======
						RequiredArguments(), Valid)
				})
				t.Run("125 variant", func(t *testing.T) {
					run(t, `	{
>>>>>>> f4785fbf
									booleanList (booleanListArg: [true])
								}`,
					RequiredArguments(), Valid)
			})
		})
	})
	t.Run("5.5 Fragments", func(t *testing.T) {
		t.Run("5.5.1 Fragment Declarations", func(t *testing.T) {
			t.Run("5.5.1.1 Fragment Name Uniqueness", func(t *testing.T) {
				t.Run("126", func(t *testing.T) {
					run(t, `
								{
  									dog {
    									...fragmentOne
    									...fragmentTwo
  									}
								}
								fragment fragmentOne on Dog {
  									name
								}
								fragment fragmentTwo on Dog {
  									owner {
    									name
  									}
								}`,
						Fragments(), Valid)
				})
				t.Run("127", func(t *testing.T) {
					run(t, `	
								{
  									dog {
    									...fragmentOne
  									}
								}
								fragment fragmentOne on Dog {
  									name
								}
								fragment fragmentOne on Dog {
  									owner {
    									name
  									}
								}`,
						Fragments(), Invalid)
				})
			})
			t.Run("5.5.1.2 Fragment Spread Existence", func(t *testing.T) {
				t.Run("128", func(t *testing.T) {
					run(t, `
							{
								dog {
									...inlineFragment
									...inlineFragment2
								}
							}
							fragment correctType on Dog {
								name
							}
							fragment inlineFragment on Dog {
  								... on Dog {
    								name
  								}
								...correctType
							}
							fragment inlineFragment2 on Dog {
  								... @include(if: true) {
    								name
  								}
							}`, Fragments(), Valid)
				})
				t.Run("129", func(t *testing.T) {
					run(t, `	
								fragment notOnExistingType on NotInSchema {
  									name
								}`, Fragments(), Invalid, withExpectNormalizationError())
				})
				t.Run("129", func(t *testing.T) {
					run(t, `	
								fragment inlineNotExistingType on Dog {
  									... on NotInSchema {
    									name
  									}
								}`, Fragments(), Invalid, withExpectNormalizationError())
				})
			})
			t.Run("5.5.1.3 Fragments on Composite Types", func(t *testing.T) {
				t.Run("130", func(t *testing.T) {
					run(t, `
								{
									dog {
										...fragOnObject
										...fragOnInterface
										...fragOnUnion
									}
								}
								fragment fragOnObject on Dog {
									name
								}
								fragment fragOnInterface on Pet {
									name
								}
								fragment fragOnUnion on CatOrDog {
									... on Dog {
										name
									}
								}`,
						Fragments(), Valid)
				})
				t.Run("131", func(t *testing.T) {
					run(t, `
								fragment fragOnScalar on Int {
									something
								}`,
						Fragments(), Invalid, withExpectNormalizationError())
				})
				t.Run("131", func(t *testing.T) {
					run(t, `
								fragment inlineFragOnScalar on Dog {
									... on Boolean {
										somethingElse
									}
								}`,
						Fragments(), Invalid, withExpectNormalizationError())
				})
			})
			t.Run("5.5.1.4 Fragments must be used", func(t *testing.T) {
				t.Run("132", func(t *testing.T) {
					run(t, `
								fragment nameFragment on Dog {
									name
									...nameFragment2
								}
								fragment nameFragment2 on Dog {
									name
								}
								fragment nameFragment3 on Dog {
									name
								}
								{
									dog {
										...nameFragment
										...nameFragment2
										...nameFragment2
									}
								}`,
						Fragments(), Invalid)
				})
				t.Run("132 variant", func(t *testing.T) {
					run(t, `
								fragment dogNames on Query {
									dog { name }
								}
								{
									...dogNames
								}`,
						Fragments(), Valid)
				})
				t.Run("132 variant", func(t *testing.T) {
					run(t, `
								fragment catNames on Query {
									dog { name }
								}
								{
									...dogNames
								}`,
						Fragments(), Invalid, withExpectNormalizationError())
				})
				t.Run("132 variant", func(t *testing.T) {
					run(t, `	fragment dogNames on Query {
									dog { name }
								}
								{
									... { ...dogNames }
								}`,
						Fragments(), Valid)
				})
			})
		})
		t.Run("5.5.2 Fragment Spreads", func(t *testing.T) {
			t.Run("5.5.2.1 Fragment spread target defined", func(t *testing.T) {
				t.Run("133", func(t *testing.T) {
					run(t, `
								{
									dog {
										...undefinedFragment
									}
								}`,
						Fragments(), Invalid, withExpectNormalizationError())
				})
			})
			t.Run("5.5.2.2 Fragment spreads must not form cycles", func(t *testing.T) {
				t.Run("134", func(t *testing.T) {
					run(t, `
					{
						dog {
							...nameFragment
						}
					}
					fragment nameFragment on Dog {
						name
						...barkVolumeFragment
					}
					fragment barkVolumeFragment on Dog {
						barkVolume
						...nameFragment
					}`,
						Fragments(), Invalid)
				})
				t.Run("136", func(t *testing.T) {
					run(t, `
								{
									dog {
										...dogFragment
									}
								}
								fragment dogFragment on Dog {
									name
									owner {
										...ownerFragment
									}
								}
								fragment ownerFragment on Dog {
									name
									pets {
										...dogFragment
									}
								}`,
						Fragments(), Invalid, withExpectNormalizationError())
				})
				t.Run("136 variant", func(t *testing.T) {
					run(t, `
								{
									dog {
										...dogFragment
									}
								}
								fragment dogFragment on Dog {
									name
									owner {
										...ownerFragment
									}
								}
								fragment ownerFragment on Dog {
									name
									pets {
										... { ...dogFragment }
									}
								}`,
						Fragments(), Invalid, withExpectNormalizationError())
				})
			})
			t.Run("5.5.2.3 Fragment spread is possible", func(t *testing.T) {
				t.Run("5.5.2.3.1 Object Spreads In Object Scope", func(t *testing.T) {
					t.Run("137", func(t *testing.T) {
						run(t, `
									{
										dog {
											...dogFragment
										}
									}
									fragment dogFragment on Dog {
										... on Dog {
											barkVolume
										}
									}`,
							Fragments(), Valid)
					})
					t.Run("137 variant", func(t *testing.T) {
						run(t, `
									{
										dog {
											...dogFragment
										}
									}
									fragment dogFragment on Dog {
										... on NoDog {
											barkVolume
										}
									}`,
							Fragments(), Invalid, withExpectNormalizationError())
					})
					t.Run("138", func(t *testing.T) {
						run(t, `
									{
										dog {
											...catInDogFragmentInvalid
										}
									}
									fragment catInDogFragmentInvalid on Dog {
										... on Cat {
											meowVolume
										}
									}`,
							Fragments(), Invalid)
					})
					t.Run("138 variant", func(t *testing.T) {
						run(t, `
									{
										dog {
											...catInDogFragmentInvalid
										}
									}
									fragment catInDogFragmentInvalid on CatOrDog {
										... on Cat {
											meowVolume
										}
									}`,
							Fragments(), Valid)
					})
				})
				t.Run("5.5.2.3.2 Abstract Spreads in Object Scope", func(t *testing.T) {
					t.Run("139", func(t *testing.T) {
						run(t, ` 	{
										dog {
											...interfaceWithinObjectFragment
										}
									}
									fragment petNameFragment on Pet {
										name
									}
									fragment interfaceWithinObjectFragment on Dog {
										...petNameFragment
									}`,
							Fragments(), Valid)
					})
					t.Run("140", func(t *testing.T) {
						run(t, `
									{
										dog {
											...unionWithObjectFragment
										}
									}
									fragment catOrDogNameFragment on CatOrDog {
										... on Cat {
											meowVolume
										}
									}
									fragment unionWithObjectFragment on Dog {
  										...catOrDogNameFragment
									}`,
							Fragments(), Valid)
					})
				})
				t.Run("5.5.2.3.3 Object Spreads In Abstract Scope", func(t *testing.T) {
					t.Run("141", func(t *testing.T) {
						run(t, ` {
										dog {
											...petFragment
											...catOrDogFragment
										}
									}
									fragment petFragment on Pet {
										name
										... on Dog {
											barkVolume
										}
									}
									fragment catOrDogFragment on CatOrDog {
										... on Cat {
											meowVolume
										}
									}`,
							Fragments(), Valid)
					})
					t.Run("142", func(t *testing.T) {
						run(t, ` fragment sentientFragment on Sentient {
										... on Dog {
											barkVolume
										}
									}`,
							Fragments(), Invalid)
					})
					t.Run("142 variant", func(t *testing.T) {
						run(t, ` fragment humanOrAlienFragment on HumanOrAlien {
										... on Cat {
											meowVolume
										}
									}`,
							Fragments(), Invalid)
					})
				})
				t.Run("5.5.2.3.4 Abstract Spreads in Abstract Scope", func(t *testing.T) {
					t.Run("143", func(t *testing.T) {
						run(t, `
									{
										dog {
											...unionWithInterface
										}
									}
									fragment unionWithInterface on Pet {
										...dogOrHumanFragment
									}
									fragment dogOrHumanFragment on DogOrHuman {
										... on Dog {
											barkVolume
										}
									}`,
							Fragments(), Valid)
					})
					t.Run("143 variant", func(t *testing.T) {
						run(t, `
									{
										dog {
											...interfaceWithUnion
										}
									}
									fragment interfaceWithUnion on DogOrHuman {
										...petFragment
									}
									fragment petFragment on Pet {
										... on Dog {
											barkVolume
										}
									}`,
							Fragments(), Valid)
					})
					t.Run("144", func(t *testing.T) {
						run(t, `
									{
										dog {
											...nonIntersectingInterfaces
										}
									}
									fragment nonIntersectingInterfaces on Pet {
										...sentientFragment
									}
									fragment sentientFragment on Sentient {
										name
									}`,
							Fragments(), Invalid)
					})
				})
			})
		})
	})
	t.Run("5.6 Values", func(t *testing.T) {
		t.Run("5.6.1 Values of Correct Type", func(t *testing.T) {
			t.Run("valid ID arguments", func(t *testing.T) {
				t.Run("ID as arg given as string", func(t *testing.T) {
					runWithDefinition(t, countriesDefinition, `{
						country(code: "DE") {
							code
							name
						}
					}`,
						Values(), Valid)
				})
				t.Run("ID as arg given as integer", func(t *testing.T) {
					runWithDefinition(t, countriesDefinition, `{
						country(code: 11) {
							code
							name
						}
					}`,
						Values(), Valid)
				})
			})

			t.Run("145", func(t *testing.T) {
				run(t, `
							query goodComplexDefaultValue($search: ComplexInput = { name: "Fido" }) {
								findDog(complex: $search)
							}`,
					Values(), Valid)
				run(t, `
							query goodComplexDefaultValue($search: ComplexInput = { name: "Fido" }) {
								...queryFragment
							}
							fragment queryFragment on Query { findDog(complex: $search) }`,
					Values(), Valid)
				run(t, `
							query goodComplexDefaultValue {
								arguments {
									booleanArgField(booleanArg: true)
								}
							}`,
					Values(), Valid)
				run(t, `
							query goodComplexDefaultValue() {
								arguments {
									floatArgField(floatArg: 123)
								}
							}`,
					Values(), Valid)
				run(t, `
							query goodComplexDefaultValue() {
								arguments {
									floatArgField(floatArg: 1.23)
								}
							}`,
					Values(), Valid)
			})
			t.Run("145 variant inline variable", func(t *testing.T) {
				run(t, `
							query goodComplexDefaultValue($name: String = "Fido" ) {
								findDog(complex: { name: $name })
							}`,
					Values(), Valid)
			})
			t.Run("145 variant variable non null", func(t *testing.T) {
				run(t, `
							query goodComplexDefaultValue($name: String ) {
								findDogNonOptional(complex: { name: $name })
							}`,
					Values(), Invalid)
			})
			t.Run("145 variant", func(t *testing.T) {
				run(t, `
							query goodComplexDefaultValue($search: ComplexInput = { name: 123 }) {
								findDog(complex: $search)
							}`,
					Values(), Invalid, withDisableNormalization())
			})
			t.Run("145 variant", func(t *testing.T) {
				run(t, `query goodComplexDefaultValue($search: ComplexInput = { name: "123" }) {
									findDog(complex: $search)
								}`,
					Values(), Valid)
			})
			t.Run("145 variant", func(t *testing.T) {
				run(t, `	query goodComplexDefaultValue {
										findDog(complex: { name: 123 })
									}`,
					Values(), Invalid)
			})
			t.Run("145 variant", func(t *testing.T) {
				run(t, `	query goodComplexDefaultValue {
										findDog(complex: { name: "123" })
									}`,
					Values(), Valid)
			})
			t.Run("145 variant", func(t *testing.T) {
				run(t, `	{
								dog {
									doesKnowCommand(dogCommand: SIT)
								}
							}`,
					Values(), Valid)
			})
			t.Run("145 variant", func(t *testing.T) {
				run(t, `	{
								dog {
									doesKnowCommand(dogCommand: MEOW)
								}
							}`,
					Values(), Invalid)
			})
			t.Run("145 variant", func(t *testing.T) {
				run(t, `	{
								dog {
									doesKnowCommand(dogCommand: [true])
								}
							}`,
					Values(), Invalid)
			})
			t.Run("145 variant", func(t *testing.T) {
				run(t, `	{
								dog {
									doesKnowCommand(dogCommand: {foo: "bar"})
								}
							}`,
					Values(), Invalid)
			})
			t.Run("146", func(t *testing.T) {
				run(t, `
							{
								arguments { ...stringIntoInt }
							}
							fragment stringIntoInt on ValidArguments {
								intArgField(intArg: "123")
							}`,
					Values(), Invalid)
				run(t, `
							query badComplexValue {
								findDog(complex: { name: 123 })
							}`,
					Values(), Invalid)
			})
			t.Run("146 variant", func(t *testing.T) {
				run(t, `
							query badComplexValue {
								findDog(complex: { name: "123" })
							}`,
					Values(), Valid)
			})
		})
		t.Run("5.6.2 Input Object Field Names", func(t *testing.T) {
			t.Run("147", func(t *testing.T) {
				run(t, `{
  									findDog(complex: { name: "Fido" })
								}`,
					Values(), Valid)
			})
			t.Run("148", func(t *testing.T) {
				run(t, `{
 									findDog(complex: { favoriteCookieFlavor: "Bacon" })
								}`,
					Values(), Invalid)
			})
		})
		t.Run("5.6.3 Input Object Field Uniqueness", func(t *testing.T) {
			t.Run("149", func(t *testing.T) {
				run(t, `{
									findDog(complex: { name: "Fido", name: "Goofy"})
								}`,
					Values(), Invalid)
			})
		})
		t.Run("5.6.4 Input Object Required Fields", func(t *testing.T) {
			t.Run("145 variant", func(t *testing.T) {
				run(t, `query goodComplexDefaultValue($search: ComplexNonOptionalInput = { name: "123" }) {
									findDogNonOptional(complex: $search)
								}`,
					Values(), Valid)
			})
			t.Run("145 variant", func(t *testing.T) {
				run(t, `query goodComplexDefaultValue($search: ComplexNonOptionalInput = { name: null }) {
									findDogNonOptional(complex: $search)
								}`,
					Values(), Invalid, withDisableNormalization())
			})
			t.Run("145 variant", func(t *testing.T) {
				run(t, `query goodComplexDefaultValue($search: ComplexNonOptionalInput = {}) {
									findDogNonOptional(complex: $search)
								}`,
					Values(), Invalid, withDisableNormalization())
			})
			t.Run("145 variant", func(t *testing.T) {
				run(t, `query goodComplexDefaultValue {
									findDogNonOptional(complex: {})
								}`,
					Values(), Invalid)
			})
			t.Run("145 variant", func(t *testing.T) {
				run(t, `query goodComplexDefaultValue {
									findDogNonOptional(complex: { name: "Goofy" })
								}`,
					Values(), Valid)
			})
			t.Run("145 variant", func(t *testing.T) {
				run(t, `query goodComplexDefaultValue {
									...viaFragment
								}
								fragment viaFragment on Query {
									findDogNonOptional(complex: { name: "Goofy" })
								}`,
					Values(), Valid)
			})
			t.Run("145 variant", func(t *testing.T) {
				run(t, `query goodComplexDefaultValue {
									...viaFragment
								}
								fragment viaFragment on Query {
									findDogNonOptional(complex: { name: 123 })
								}`,
					Values(), Invalid)
			})
		})
		t.Run("complex nested validation", func(t *testing.T) {
			t.Run("complex nested 1", func(t *testing.T) {
				run(t, `
						{
							nested(input: {})
						}
						`, Values(), Invalid)
			})
			t.Run("complex nested ok", func(t *testing.T) {
				run(t, `
						{
							nested(input: {
								requiredString: "str",
								requiredListOfOptionalStrings: [],
								requiredListOfRequiredStrings: ["str"]
							})
						}
						`, Values(), Valid)
			})
<<<<<<< HEAD
			t.Run("complex nested 'notList' is not list of Strings should be ok with coersion", func(t *testing.T) {
=======
			t.Run("complex nested 'notList' is not list of Strings", func(t *testing.T) {
>>>>>>> f4785fbf
				run(t, `
						{
							nested(input: {
								requiredString: "str",
								requiredListOfOptionalStrings: "notList",
								requiredListOfRequiredStrings: ["str"]
							})
						}
						`, Values(), Valid)
			})
			t.Run("complex nested ok 3", func(t *testing.T) {
				run(t, `
						{
							nested(input: {
								requiredString: "str",
								requiredListOfOptionalStrings: ["str"],
								requiredListOfRequiredStrings: ["str"],
								requiredListOfOptionalStringsWithDefault: ["more strings"]
							})
						}
						`, Values(), Valid)
			})
			t.Run("complex nested ok optional list of nested input", func(t *testing.T) {
				run(t, `
						{
							nested(input: {
								requiredString: "str",
								requiredListOfOptionalStrings: ["str"],
								requiredListOfRequiredStrings: ["str"],
								requiredListOfOptionalStringsWithDefault: ["more strings"]
								optionalListOfNestedInput: [
									{
										requiredString: "str",
										requiredListOfOptionalStrings: [],
										requiredListOfRequiredStrings: ["str"]
									},
									{
										requiredString: "str",
										requiredListOfOptionalStrings: [],
										requiredListOfRequiredStrings: ["str"]
									}
								]
							})
						}
						`, Values(), Valid)
			})
			t.Run("complex nested ok optional list of nested input, required string missing", func(t *testing.T) {
				run(t, `
						{
							nested(input: {
								requiredString: "str",
								requiredListOfOptionalStrings: ["str"],
								requiredListOfRequiredStrings: ["str"],
								requiredListOfOptionalStringsWithDefault: ["more strings"]
								optionalListOfNestedInput: [
									{
										requiredListOfOptionalStrings: [],
										requiredListOfRequiredStrings: ["str"]
									}
								]
							})
						}
						`, Values(), Invalid)
			})
			t.Run("complex nested 'str' is not String", func(t *testing.T) {
				run(t, `
						{
							nested(input: {
								requiredString: "str",
								requiredListOfOptionalStrings: [str],
								requiredListOfRequiredStrings: ["str"],
								requiredListOfOptionalStringsWithDefault: ["more strings"]
							})
						}
						`, Values(), Invalid)
			})
			t.Run("complex nested requiredListOfRequiredStrings must not be empty", func(t *testing.T) {
				run(t, `
						{
							nested(input: {
								requiredString: "str",
								requiredListOfOptionalStrings: [],
								requiredListOfRequiredStrings: []
							})
						}
						`, Values(), Invalid)
			})
			t.Run("complex 2x nested", func(t *testing.T) {
				run(t, `
						{
							nested(input: {
								requiredString: "str",
								requiredListOfOptionalStrings: [],
								requiredListOfRequiredStrings: ["str"],
								optionalNestedInput: {
									requiredString: "str",
									requiredListOfOptionalStrings: [],
									requiredListOfRequiredStrings: ["str"],
								}
							})
						}
						`, Values(), Valid)
			})
			t.Run("complex 2x nested required string missing", func(t *testing.T) {
				run(t, `
						{
							nested(input: {
								requiredString: "str",
								requiredListOfOptionalStrings: [],
								requiredListOfRequiredStrings: ["str"],
								optionalNestedInput: {
									requiredListOfOptionalStrings: [],
									requiredListOfRequiredStrings: ["str"],
								}
							})
						}
						`, Values(), Invalid)
			})
			t.Run("complex 2x nested '123' is no String", func(t *testing.T) {
				run(t, `
						{
							nested(input: {
								requiredString: "str",
								requiredListOfOptionalStrings: [],
								requiredListOfRequiredStrings: ["str"],
								optionalNestedInput: {
									requiredString: "str",
									requiredListOfOptionalStrings: [123],
									requiredListOfRequiredStrings: ["str"],
								}
							})
						}
						`, Values(), Invalid)
			})
		})
	})
	t.Run("5.7 Directives", func(t *testing.T) {
		t.Run("5.7.1 Directives Are Defined", func(t *testing.T) {
			t.Run("145 variant", func(t *testing.T) {
				run(t, `query definedDirective {
									arguments {
										booleanArgField(booleanArg: true) @skip(if: true)
									}
								}`,
					DirectivesAreDefined(), Valid)
			})
			t.Run("145 variant", func(t *testing.T) {
				run(t, `query undefinedDirective {
									arguments {
										booleanArgField(booleanArg: true) @noSkip(if: true)
									}
								}`,
					DirectivesAreDefined(), Invalid)
			})
			t.Run("145 variant", func(t *testing.T) {
				run(t, `query undefinedDirective {
									arguments {
										...viaFragment
									}
								}
								fragment viaFragment on ValidArguments {
									booleanArgField(booleanArg: true) @noSkip(if: true)
								}`,
					DirectivesAreDefined(), Invalid)
			})
		})
		t.Run("5.7.2 Directives Are In Valid Locations", func(t *testing.T) {
			t.Run("150 variant", func(t *testing.T) {
				run(t, `query @skip(if: true) {
									dog
								}`,
					DirectivesAreInValidLocations(), Invalid)
			})
			t.Run("150 variant", func(t *testing.T) {
				run(t, `query {
									dog @skip(if: true)
								}`,
					DirectivesAreInValidLocations(), Valid)
			})
			t.Run("150 variant", func(t *testing.T) {
				run(t, `	{
								... @inline {
									dog
								}
							}`,
					DirectivesAreInValidLocations(), Valid)
			})
			t.Run("150 variant", func(t *testing.T) {
				run(t, `	{
								... {
									dog @inline
								}
							}`,
					DirectivesAreInValidLocations(), Invalid)
			})
			t.Run("150 variant", func(t *testing.T) {
				run(t, `
							{
								...frag @spread
							}
							fragment frag on Query {}`,
					DirectivesAreInValidLocations(), Valid)
			})
			t.Run("150 variant", func(t *testing.T) {
				run(t, `	{
								... {
									dog @spread
								}
							}`,
					DirectivesAreInValidLocations(), Invalid)
			})
			t.Run("150 variant", func(t *testing.T) {
				run(t, `	{
								... {
									dog @fragmentDefinition
								}
							}`,
					DirectivesAreInValidLocations(), Invalid)
			})
			t.Run("150 variant", func(t *testing.T) {
				run(t, `	{
								...frag
							}
							fragment frag on Query @fragmentDefinition {}`,
					DirectivesAreInValidLocations(), Valid)
			})
			t.Run("150 variant", func(t *testing.T) {
				run(t, `	query @onQuery {
								dog
							}`,
					DirectivesAreInValidLocations(), Valid)
			})
			t.Run("150 variant", func(t *testing.T) {
				run(t, `	query @onMutation {
								dog
							}`,
					DirectivesAreInValidLocations(), Invalid)
			})
			t.Run("150 variant", func(t *testing.T) {
				run(t, `	query @onSubscription {
								dog
							}`,
					DirectivesAreInValidLocations(), Invalid)
			})
			t.Run("150 variant", func(t *testing.T) {
				run(t, `
							mutation @onQuery {
								mutateDog
							}`,
					DirectivesAreInValidLocations(), Invalid)
			})
			t.Run("150 variant", func(t *testing.T) {
				run(t, `
							mutation @onSubscription {
								mutateDog
							}`,
					DirectivesAreInValidLocations(), Invalid)
			})
			t.Run("150 variant", func(t *testing.T) {
				run(t, `
							mutation @onMutation {
								mutateDog
							}`,
					DirectivesAreInValidLocations(), Valid)
			})
			t.Run("150 variant", func(t *testing.T) {
				run(t, `
							subscription @onQuery {
								subscribeDog
							}`,
					DirectivesAreInValidLocations(), Invalid)
			})
			t.Run("150 variant", func(t *testing.T) {
				run(t, `
							subscription @onMutation {
								foo
							}`,
					DirectivesAreInValidLocations(), Invalid)
			})
			t.Run("150 variant", func(t *testing.T) {
				run(t, `
							subscription @onSubscription {
								foo
							}`,
					DirectivesAreInValidLocations(), Valid)
			})
		})
		t.Run("5.7.3 Directives Are Unique Per Location", func(t *testing.T) {
			t.Run("151", func(t *testing.T) {
				run(t, `query MyQuery($foo: Boolean = true, $bar: Boolean = false) {
									field @skip(if: $foo) @skip(if: $bar)
								}`,
					DirectivesAreUniquePerLocation(), Invalid)
			})
			t.Run("152", func(t *testing.T) {
				run(t, `query MyQuery($foo: Boolean = true, $bar: Boolean = false) {
									field @skip(if: $foo) {
										subfieldA
									}
									field @skip(if: $bar) {
										subfieldB
									}
								}`,
					DirectivesAreUniquePerLocation(), Valid)
			})
		})
	})
	t.Run("5.8 Variables", func(t *testing.T) {
		t.Run("5.8.1 VariableValue Uniqueness", func(t *testing.T) {
			t.Run("153", func(t *testing.T) {
				run(t, `query houseTrainedQuery($atOtherHomes: Boolean, $atOtherHomes: Boolean) {
									dog {
										isHousetrained(atOtherHomes: $atOtherHomes)
									}
								}`,
					VariableUniqueness(), Invalid)
			})
			t.Run("154", func(t *testing.T) {
				run(t, `
							query A($atOtherHomes: Boolean) {
								...HouseTrainedFragment
							}
							query B($atOtherHomes: Boolean) {
								...HouseTrainedFragment
							}
							fragment HouseTrainedFragment on Query {
								dog {
									isHousetrained(atOtherHomes: $atOtherHomes)
								}
							}`,
					VariableUniqueness(), Valid)
			})
		})
		t.Run("5.8.2 Variables Are Input Types", func(t *testing.T) {
			t.Run("156", func(t *testing.T) {
				run(t, `
							query takesBoolean($atOtherHomes: Boolean) {
								dog {
									isHousetrained(atOtherHomes: $atOtherHomes)
								}
							}
							query takesComplexInput($complexInput: ComplexInput) {
								findDog(complex: $complexInput) {
									name
								}
							}
							query TakesListOfBooleanBang($booleans: [Boolean!]) {
								booleanList(booleanListArg: $booleans)
							}`,
					VariablesAreInputTypes(), Valid)
			})
			t.Run("156", func(t *testing.T) {
				run(t, `query TakesListOfBooleanBang($booleans: [Boolean!]) {
									booleanList(booleanListArg: $booleans)
								}`,
					VariablesAreInputTypes(), Valid)
			})
			t.Run("157", func(t *testing.T) {
				run(t, `query takesCat($cat: Cat) {}`,
					VariablesAreInputTypes(), Invalid)
				run(t, `query takesDogBang($dog: Dog!) {}`,
					VariablesAreInputTypes(), Invalid)
				run(t, `query takesListOfPet($pets: [Pet]) {}`,
					VariablesAreInputTypes(), Invalid)
				run(t, `query takesCatOrDog($catOrDog: CatOrDog) {}`,
					VariablesAreInputTypes(), Invalid)
				run(t, `query takesCatOrDog($catCommand: CatCommand) {}`,
					VariablesAreInputTypes(), Valid)
			})
		})
		t.Run("5.8.3 All VariableValue Uses Defined", func(t *testing.T) {
			t.Run("158", func(t *testing.T) {
				run(t, `query variableIsDefined($atOtherHomes: Boolean) {
									dog {
										isHousetrained(atOtherHomes: $atOtherHomes)
									}
								}`,
					AllVariableUsesDefined(), Valid)
			})
			t.Run("159", func(t *testing.T) {
				run(t, `query variableIsNotDefined {
									dog {
										isHousetrained(atOtherHomes: $atOtherHomes)
									}
								}`,
					AllVariableUsesDefined(), Invalid)
			})
			t.Run("160", func(t *testing.T) {
				run(t, `query variableIsDefinedUsedInSingleFragment($atOtherHomes: Boolean) {
									dog {
										...isHousetrainedFragment
									}
								}
								fragment isHousetrainedFragment on Dog {
									isHousetrained(atOtherHomes: $atOtherHomes)
								}`,
					AllVariableUsesDefined(), Valid)
			})
			t.Run("161", func(t *testing.T) {
				run(t, `query variableIsNotDefinedUsedInSingleFragment {
									dog {
										...isHousetrainedFragment
									}
								}
								fragment isHousetrainedFragment on Dog {
									isHousetrained(atOtherHomes: $atOtherHomes)
								}`,
					AllVariableUsesDefined(), Invalid)
			})
			t.Run("162", func(t *testing.T) {
				run(t, `query variableIsNotDefinedUsedInNestedFragment {
									dog {
										...outerHousetrainedFragment
									}
								}
								fragment outerHousetrainedFragment on Dog {
									...isHousetrainedFragment
								}
								fragment isHousetrainedFragment on Dog {
									isHousetrained(atOtherHomes: $atOtherHomes)
								}`,
					AllVariableUsesDefined(), Invalid)
				t.Run("163", func(t *testing.T) {
					run(t, `query housetrainedQueryOne($atOtherHomes: Boolean) {
										dog {
											...isHousetrainedFragment
										}
									}
									query housetrainedQueryTwo($atOtherHomes: Boolean) {
										dog {
											...isHousetrainedFragment
										}
									}
									fragment isHousetrainedFragment on Dog {
										isHousetrained(atOtherHomes: $atOtherHomes)
									}`,
						AllVariableUsesDefined(), Valid)
				})
				t.Run("164", func(t *testing.T) {
					run(t, `query housetrainedQueryOne($atOtherHomes: Boolean) {
										dog {
											...isHousetrainedFragment
										}
									}
									query housetrainedQueryTwoNotDefined {
										dog {
											...isHousetrainedFragment
										}
									}
									fragment isHousetrainedFragment on Dog {
										isHousetrained(atOtherHomes: $atOtherHomes)
									}`,
						AllVariableUsesDefined(), Invalid)
				})
			})
		})
		t.Run("5.8.4 All Variables Used", func(t *testing.T) {
			t.Run("165", func(t *testing.T) {
				run(t, `	query variableUnused($name: String) {
										findDog(complex: {name: $name})
									}`,
					AllVariablesUsed(), Valid)
			})
			t.Run("165 variant nested", func(t *testing.T) {
				run(t, `	query variableUnused($name: String) {
										findNestedDog(complex: {nested: {name: $name}})
									}`,
					AllVariablesUsed(), Valid)
			})
			t.Run("165 variant - input object type variable", func(t *testing.T) {
				run(t, `query variableUnused($atOtherHomes: Boolean) {
									dog {
										isHousetrained
									}
								}`,
					AllVariablesUsed(), Invalid)
			})
			t.Run("165 variant", func(t *testing.T) {
				run(t, `query variableUnused($x: Int!) {
									arguments {
										multipleReqs(x: $x, y: 1)
									}
								}`,
					AllVariablesUsed(), Valid)
			})
			t.Run("166", func(t *testing.T) {
				run(t, `query variableUsedInFragment($atOtherHomes: Boolean) {
									dog {
										...isHousetrainedFragment
									}
								}
								fragment isHousetrainedFragment on Dog {
									isHousetrained(atOtherHomes: $atOtherHomes)
								}`,
					AllVariablesUsed(), Valid)
			})
			t.Run("167", func(t *testing.T) {
				run(t, `query variableNotUsedWithinFragment($atOtherHomes: Boolean) {
									dog {
										...isHousetrainedWithoutVariableFragment
									}
								}
								fragment isHousetrainedWithoutVariableFragment on Dog {
									isHousetrained
								}`,
					AllVariablesUsed(), Invalid)
			})
			t.Run("168", func(t *testing.T) {
				run(t, `query queryWithUsedVar($atOtherHomes: Boolean) {
									dog {
										...isHousetrainedFragment
									}
								}
								query queryWithExtraVar($atOtherHomes: Boolean, $extra: Int) {
									dog {
										...isHousetrainedFragment
									}
								}
								fragment isHousetrainedFragment on Dog {
									isHousetrained(atOtherHomes: $atOtherHomes)
								}`,
					AllVariablesUsed(), Invalid)
			})
			t.Run("variables in array object", func(t *testing.T) {
				runWithDefinition(t, todoSchema, `mutation AddTak($title: String!, $completed: Boolean!, $name: String! @fromClaim(name: "sub")) {
  									addTask(input: [{title: $title, completed: $completed, user: {name: $name}}]){
										task {
										  id
										  title
										  completed
										}
									  }
								}`,
					AllVariablesUsed(), Valid)
			})
<<<<<<< HEAD
=======
			t.Run("variables in nested array object", func(t *testing.T) {
				run(t, `query variableUnused($name: String) {
					dog(where: {
						AND: [
						  { nestedDog: { nickname: { eq: "Scooby Doo" } } }
						  { nestedDog: { name: { eq: $name } } }
						  {
							OR: [
							  {
								AND: [
								  {
									nestedDog: {
									  birthday: { eq: "2021-07-29" }
									}
								  }
								  {
									nestedDog: { barkVolume: { eq: 20 } }
								  }
								]
							  }
							  {
								AND: [
								  {
									nestedDog: {
										birthday: { eq: "2021-08-02" }
									}
								  }
								  {
									nestedDog: { barkVolume: { eq: 35 } }
								  }
								]
							  }
							]
						  }
						]
					  }) {
						id
						name
					}
				}`,
					AllVariablesUsed(), Valid)
			})
>>>>>>> f4785fbf
		})
		t.Run("5.8.5 All VariableValue Usages are Allowed", func(t *testing.T) {
			t.Run("169", func(t *testing.T) {
				run(t, `query intCannotGoIntoBoolean($intArg: Int) {
									arguments {
										booleanArgField(booleanArg: $intArg)
									}
								}`,
					ValidArguments(), Invalid, withValidationErrors(`Variable "$intArg" of type "Int" used in position expecting type "Boolean".`))
			})
			t.Run("170", func(t *testing.T) {
				run(t, `query booleanListCannotGoIntoBoolean($booleanListArg: [Boolean]) {
									arguments {
										booleanArgField(booleanArg: $booleanListArg)
									}
								}`,
					ValidArguments(), Invalid, withValidationErrors(`Variable "$booleanListArg" of type "[Boolean]" used in position expecting type "Boolean".`))
			})
			t.Run("171", func(t *testing.T) {
				run(t, `query booleanArgQuery($booleanArg: Boolean) {
									arguments {
										nonNullBooleanArgField(nonNullBooleanArg: $booleanArg)
									}
								}`,
					ValidArguments(), Invalid, withValidationErrors(`Variable "$booleanArg" of type "Boolean" used in position expecting type "Boolean!".`))
			})
			// Non-null types are compatible with nullable types.
			t.Run("172", func(t *testing.T) {
				run(t, `query nonNullListToList($nonNullListOfBoolean: [Boolean]!) {
								arguments {
									nonNullListOfBooleanArgField(nonNullListOfBooleanArg: $nonNullListOfBoolean)
								}
							}`,
					ValidArguments(), Valid)
			})
			t.Run("172 variant", func(t *testing.T) {
				run(t, `query listToList($listOfBoolean: [Boolean]) {
									arguments {
										listOfBooleanArgField(listOfBooleanArg: $listOfBoolean)
									}
								}`,
					ValidArguments(), Valid)
			})
			t.Run("172 variant", func(t *testing.T) {
				run(t, `query listOfNonNullToList($listOfNonNullBoolean: [Boolean!]) {
									arguments {
										listOfBooleanArgField(listOfBooleanArg: $listOfNonNullBoolean)
									}
								}`,
					ValidArguments(), Valid)
			})
			t.Run("172 variant", func(t *testing.T) {
				run(t, `query nonNullListOfNonNullToList($nonNullListOfNonNullBoolean: [Boolean!]!) {
									arguments {
										listOfBooleanArgField(listOfBooleanArg: $nonNullListOfNonNullBoolean)
									}
								}`,
					ValidArguments(), Valid)
			})
			t.Run("172 variant", func(t *testing.T) {
				run(t, `query nonNullListToListLiteral {
									arguments {
										nonNullListOfBooleanArgField(nonNullListOfBooleanArg: [true,false,true])
									}
								}`,
					Values(), Valid)
			})
			// Types in lists must match
			t.Run("172 variant", func(t *testing.T) {
				run(t, `query listContainingIncorrectType {
									arguments {
										nonNullListOfBooleanArgField(nonNullListOfBooleanArg: [true,false,"123"])
									}
								}`,
					Values(), Invalid, withValidationErrors(`Boolean cannot represent a non boolean value: "123"`))
			})
			t.Run("172 variant", func(t *testing.T) {
				run(t, `query listContainingIncorrectType {
									arguments {
										nonNullListOfBooleanArgField(nonNullListOfBooleanArg: [true,false,123])
									}
								}`,
					Values(), Invalid, withValidationErrors(`Boolean cannot represent a non boolean value: 123`))
			})
			// Nullable types are NOT compatible with non-null types.
			t.Run("172 variant", func(t *testing.T) {
				run(t, `query listToListOfNonNull($listOfBoolean: [Boolean]) {
									arguments {
										listOfNonNullBooleanArgField(listOfNonNullBooleanArg: $listOfBoolean)
									}
								}`,
					ValidArguments(), Invalid, withValidationErrors(`Variable "$listOfBoolean" of type "[Boolean]" used in position expecting type "[Boolean!]"`))
			})
			t.Run("172 variant", func(t *testing.T) {
				run(t, `query nonNullListToListOfNonNull($nonNullListOfBoolean: [Boolean]!) {
									arguments {
										listOfNonNullBooleanArgField(listOfNonNullBooleanArg: $nonNullListOfBoolean)
									}
								}`,
					ValidArguments(), Invalid, withValidationErrors(`Variable "$nonNullListOfBoolean" of type "[Boolean]!" used in position expecting type "[Boolean!]"`))
			})
			t.Run("172 variant", func(t *testing.T) {
				run(t, `query listOfNonNullToNonNullList($listOfNonNullBoolean: [Boolean!]) {
									arguments {
										nonNullListOfBooleanArgField(nonNullListOfBooleanArg: $listOfNonNullBoolean)
									}
								}`,
					ValidArguments(), Invalid, withValidationErrors(`Variable "$listOfNonNullBoolean" of type "[Boolean!]" used in position expecting type "[Boolean]!"`))
			})
			t.Run("173", func(t *testing.T) {
				run(t, `query listToNonNullList($listOfBoolean: [Boolean]) {
									arguments {
										nonNullListOfBooleanArgField(nonNullListOfBooleanArg: $listOfBoolean)
									}
								}`,
					ValidArguments(), Invalid, withValidationErrors(`Variable "$listOfBoolean" of type "[Boolean]" used in position expecting type "[Boolean]!"`))
			})
			t.Run("174", func(t *testing.T) {
				run(t, `query booleanArgQueryWithDefault($booleanArg: Boolean) {
									arguments {
										nonNullBooleanWithDefaultArgField(nonNullBooleanWithDefaultArg: $booleanArg)
									}
								}`,
					ValidArguments(), Valid)
			})
			t.Run("175", func(t *testing.T) {
				run(t, `query booleanArgQueryWithDefault($booleanArg: Boolean = true) {
									arguments {
										nonNullBooleanArgField(nonNullBooleanArg: $booleanArg)
									}
								}`,
					ValidArguments(), Valid, withDisableNormalization())
			})
			t.Run("complex values", func(t *testing.T) {
				runWithDefinition(t, wundergraphSchema, `
					query FirstNamespace($id: String $mode: QueryMode) {
						findFirstnamespace(where: {id: {equals: $id mode: $mode}}) {
							id
							name
							api {
								id
								name
								created_at
							}
						}
					}
					`, ValidArguments(), Valid)
			})
			t.Run("complex values", func(t *testing.T) {
				runWithDefinition(t, wundergraphSchema, `
					query FirstNamespace($id: String $mode: QueryMode) {
						findFirstnamespace(where: {id: {equals: $id mode: $mode}}) {
							id
							name
							api {
								id
								name
								created_at
							}
						}
					}
					`, Values(), Valid)
			})
			t.Run("complex values with input object", func(t *testing.T) {
				runWithDefinition(t, wundergraphSchema, `
					query FirstAPI($a: String $b: StringFilter) {
						findFirstapi(where: {id: {equals: $a} AND: {name: $b}}) {
							id
							name
							namespace {
								id
								name
							}
						}
					}
					`, Values(), Valid)
			})
			t.Run("with boolean input", func(t *testing.T) {
				runWithDefinition(t, wundergraphSchema, `
					query QueryWithBooleanInput($a: Boolean) {
						findFirstnodepool(
							where: { shared: { equals: $a } }
						) {
							id
						}
					}
					`, Values(), Valid)
			})
			t.Run("with nested boolean where clause", func(t *testing.T) {
				runWithDefinition(t, wundergraphSchema, `
					query QueryWithNestedBooleanClause($a: String) {
						findFirstnodepool(
							where: { id: { equals: $a }, AND: { shared: { equals: true } } }
						) {
							id
						}
					}
					`, Values(), Valid)
			})
			t.Run("with variables inside an input object", func(t *testing.T) {
				runWithDefinition(t, wundergraphSchema, `
					query QueryWithNestedBooleanClause($a: String, $b: Boolean) {
						findFirstnodepool(
							where: { id: { equals: $b }, AND: { shared: { equals: $a } } }
						) {
							id
						}
					}
					`, Values(), Invalid,
					withValidationErrors(
						`Variable "$a" of type "String" used in position expecting type "Boolean"`,
						`Variable "$b" of type "Boolean" used in position expecting type "String"`,
					))
			})
		})
	})
}

func TestValidationEdgeCases(t *testing.T) {
	run := func(definition, operation string, withNormalization bool) func(t *testing.T) {
		return func(t *testing.T) {
			op := unsafeparser.ParseGraphqlDocumentString(operation)
			def := unsafeparser.ParseGraphqlDocumentString(definition)

			if withNormalization {
				report := operationreport.Report{}
				normalizer := astnormalization.NewWithOpts(
					astnormalization.WithExtractVariables(),
					astnormalization.WithRemoveFragmentDefinitions(),
					astnormalization.WithRemoveUnusedVariables(),
					astnormalization.WithNormalizeDefinition(),
				)
				normalizer.NormalizeOperation(&op, &def, &report)
				if report.HasErrors() {
					panic(report.Error())
				}
			}

			validator := DefaultOperationValidator()
			var report operationreport.Report
			validator.Validate(&op, &def, &report)
			if report.HasErrors() {
				t.Fatal(report.Error())
			}
		}
	}

	t.Run("validation with typename", run(
		`
		schema {
			query: Query
		}
		type Query {
			api(id: String): ApiResult
		}
		union ApiResult = Api | RequestResult
		type Api {
			id: String
			name: String
		}
		type RequestResult {
			status: String
			message: String
		}
		scalar String
	`,
		`
		query getApi($id: String!) {
		  api(id: $id) {
			__typename
			... on Api {
			  __typename
			  id
			  name
			}
			... on RequestResult {
			  __typename
			  status
			  message
			}  
		  }
		}`, false,
	))

	t.Run("validation for normalized federation schema", run(
		`
		scalar _Any
		scalar String
		union _Entity = User
		
		extend type Query {
			_entities(representations: [_Any!]!): [_Entity]!
		}

		extend type Query {
			me: User!
		}

		extend type User {
			name: String!
		}`,
		`
		query($representations: [_Any!]!) {
			_entities(representations: $representations) {
				... on User { 
					name 
				}
			}
		}`, true,
	))
}

func BenchmarkValidation(b *testing.B) {
	must := func(err error) {
		if err != nil {
			panic(err)
		}
	}

	mustDocument := func(doc ast.Document, report operationreport.Report) ast.Document {
		if report.HasErrors() {
			must(report)
		}
		return doc
	}

	run := func(b *testing.B, definition, operation string, state ValidationState) {
		op, def := mustDocument(astparser.ParseGraphqlDocumentString(operation)), mustDocument(astparser.ParseGraphqlDocumentString(definition))
		report := operationreport.Report{}
		astnormalization.NormalizeOperation(&op, &def, &report)
		if report.HasErrors() {
			panic(report.Error())
		}

		validator := DefaultOperationValidator()

		b.ResetTimer()
		b.ReportAllocs()

		for i := 0; i < b.N; i++ {
			report.Reset()
			out := validator.Validate(&op, &def, &report)
			if out != state {
				panic(fmt.Errorf("want state: %s, got: %s, reason: %s", state, out, report.Error()))
			}
		}
	}

	b.Run("simple query", func(b *testing.B) {
		run(b, testDefinition, `
				query getDogName {
					dog {
						name
					}
				}
				query getOwnerName {
					dog {
						owner {
							name
						}
					}
				}`, Valid)
	})
	b.Run("complex", func(b *testing.B) {
		run(b, testDefinition, `
				query housetrainedQueryOne($atOtherHomes: Boolean) {
					dog {
						...isHousetrainedFragment
					}
				}
				query housetrainedQueryTwo($atOtherHomes: Boolean) {
					dog {
						...isHousetrainedFragment
					}
				}
				fragment isHousetrainedFragment on Dog {
					isHousetrained(atOtherHomes: $atOtherHomes)
				}`, Valid)
	})
	b.Run("nested", func(b *testing.B) {
		run(b, testDefinition, `
				{
					nested(input: {
						requiredString: "str",
						requiredListOfOptionalStrings: ["str"],
						requiredListOfRequiredStrings: ["str"],
						requiredListOfOptionalStringsWithDefault: ["more strings"]
						optionalListOfNestedInput: [
							{
								requiredString: "str",
								requiredListOfOptionalStrings: [],
								requiredListOfRequiredStrings: ["str"]
							},
							{
								requiredString: "str",
								requiredListOfOptionalStrings: [],
								requiredListOfRequiredStrings: ["str"]
							}
						]
					})
				}`, Valid)
	})
	b.Run("args", func(b *testing.B) {
		run(b, testDefinition, `
				{
					arguments { ...stringIntoInt }
				}
				fragment stringIntoInt on ValidArguments {
					intArgField(intArg: "123")
				}`, Invalid)
	})
	b.Run("interfaces", func(b *testing.B) {
		run(b, testDefinition, `
				query conflictingDifferingResponses {
					catOrDog {
						...catDogFrag
					}
				}
				fragment catDogFrag on CatOrDog {
					...catFrag
					...dogFrag
				}
				fragment catFrag on Cat {
					someValue: meowVolume
				}
				fragment dogFrag on Dog {
					someValue: barkVolume
				}`, Valid)
	})
	b.Run("union", func(b *testing.B) {
		run(b, testDefinition, `
				fragment inDirectFieldSelectionOnUnion on CatOrDog {
					__typename
					... on Pet {
						name
					}
					... on Dog {
						nickname
					}
				}`, Invalid)
	})
	b.Run("nested object", func(b *testing.B) {
		run(b, nexusSchema, `
				mutation ($drawDate: AWSDate!, $pick: [String!]!) {
					AddTicket: addCartItem(
						item: {
							drawDate: $drawDate
							fractional: false
							play: {
								pick: $pick
							}
							quantity: 1
							regionGameId: "lucky7|UAE"
						}
					) {
						id
					}
				}`, Valid)
	})
	b.Run("nested object wrong type", func(b *testing.B) {
		run(b, nexusSchema, `
				mutation ($drawDate: AWSDate!, $pick: [Int!]!) {
					AddTicket: addCartItem(
						item: {
							drawDate: $drawDate
							fractional: false
							play: {
								pick: $pick
							}
							quantity: 1
							regionGameId: "lucky7|UAE"
						}
					) {
						id
					}
				}`, Invalid)
	})
	b.Run("nested object not optional", func(b *testing.B) {
		run(b, nexusSchema, `
				mutation ($drawDate: AWSDate!, $pick: [String]!) {
					AddTicket: addCartItem(
						item: {
							drawDate: $drawDate
							fractional: false
							play: {
								pick: $pick
							}
							quantity: 1
							regionGameId: "lucky7|UAE"
						}
					) {
						id
					}
				}`, Invalid)
	})
	b.Run("nested object not optional list", func(b *testing.B) {
		run(b, nexusSchema, `
				mutation ($drawDate: AWSDate!, $pick: [String!]) {
					AddTicket: addCartItem(
						item: {
							drawDate: $drawDate
							fractional: false
							play: {
								pick: $pick
							}
							quantity: 1
							regionGameId: "lucky7|UAE"
						}
					) {
						id
					}
				}`, Invalid)
	})
	b.Run("introspection", func(b *testing.B) {
		run(b, testDefinition, `query IntrospectionQuery {
						__schema {
							queryType {
								name
							}
							mutationType {
								name
							}
							subscriptionType {
								name
							}
							types {
								kind
								name
								description
								fields(includeDeprecated: true){
									name
									description
									args {
										name
										description
										type {
											kind
											name
											ofType {
												kind
												name
												ofType {
													kind
													name
													ofType {
														kind
														name
														ofType {
															kind
															name
															ofType {
																kind
																name
																ofType {
																	kind
																	name
																	ofType {
																		kind
																		name
																	}
																}
															}
														}
													}
												}
											}
										}
										defaultValue
									}
									type {
										kind
										name
										ofType {
											kind
											name
											ofType {
												kind
												name
												ofType {
													kind
													name
													ofType {
														kind
														name
														ofType {
															kind
															name
															ofType {
																kind
																name
																ofType {
																	kind
																	name
																}
															}
														}
													}
												}
											}
										}
									}
									isDeprecated
									deprecationReason
								}
								inputFields {
									name
									description
									type {
										kind
										name
										ofType {
											kind
											name
											ofType {
												kind
												name
												ofType {
													kind
													name
													ofType {
														kind
														name
														ofType {
															kind
															name
															ofType {
																kind
																name
																ofType {
																	kind
																	name
																}
															}
														}
													}
												}
											}
										}
									}
									defaultValue
								}
								interfaces {
									kind
									name
									ofType {
										kind
										name
										ofType {
											kind
											name
											ofType {
												kind
												name
												ofType {
													kind
													name
													ofType {
														kind
														name
														ofType {
															kind
															name
															ofType {
																kind
																name
															}
														}
													}
												}
											}
										}
									}
								}
								enumValues(includeDeprecated: true){
									name
									description
									isDeprecated
									deprecationReason
								}
								possibleTypes {
									kind
									name
									ofType {
										kind
										name
										ofType {
											kind
											name
											ofType {
												kind
												name
												ofType {
													kind
													name
													ofType {
														kind
														name
														ofType {
															kind
															name
															ofType {
																kind
																name
															}
														}
													}
												}
											}
										}
									}
								}
							}
							directives {
								name
								description
								locations
								args {
									name
									description
									type {
										kind
										name
										ofType {
											kind
											name
											ofType {
												kind
												name
												ofType {
													kind
													name
													ofType {
														kind
														name
														ofType {
															kind
															name
															ofType {
																kind
																name
																ofType {
																	kind
																	name
																}
															}
														}
													}
												}
											}
										}
									}
									defaultValue
								}
							}
						}
					}`, Valid)
	})
}

var testDefinition = `
schema {
	query: Query
	mutation: Mutation
	subscription: Subscription
}

type Message {
	sender: String
	body: String
}

type Subscription {
	subscribeDog: Dog
	newMessage: Message
	foo: String
	bar: String
	disallowedSecondRootField: Boolean
}

type Mutation {
	mutateDog: Dog
}

input ComplexInput { name: String, owner: String }
input ComplexNestedInput { complex: ComplexInput }
input ComplexNonOptionalInput { name: String! }

input NestedInput {
	requiredString: String!
	requiredStringWithDefault: String! = "defaultString"
	optionalListOfOptionalStrings: [String]
	requiredListOfOptionalStrings: [String]!
	requiredListOfOptionalStringsWithDefault: [String]! = []
	requiredListOfRequiredStrings: [String!]!
	optionalNestedInput: NestedInput
	optionalListOfNestedInput: [NestedInput]
}

type Field {
	subfieldA: String
	subfieldB: String
	deepField: DeepField
	a: String
	b: String
	c: String
	d: String
}

type DeepField {
	a: String
	b: String
	y: String
	deeperField: DeepField
}

type T {
	deepField: DeepField
	a: String
	b: String
	c: String
	d: String
}

type Query {
	__schema: __Schema!
	f1: Field
	f2: Field
	f3: Field
	a: String!
	b: String!
	field: Field
	foo: String
	bar: String
	human: Human
  	pet: Pet
  	dog: Dog
	cat: Cat
	catOrDog: CatOrDog
	dogOrHuman: DogOrHuman
	humanOrAlien: HumanOrAlien
	arguments: ValidArguments
	findDog(complex: ComplexInput): Dog
	findNestedDog(complex: ComplexNestedInput): Dog
	findDogNonOptional(complex: ComplexNonOptionalInput): Dog
  	booleanList(booleanListArg: [Boolean!]): Boolean
	extra: Extra
	nested(input: NestedInput): Boolean
	args: Arguments
}

type Arguments {
	requiredString(s: String!): String!
	requiredFloat(f: Float!): Float!
}

type ValidArguments {
	multipleReqs(x: Int!, y: Int!): Int!
	floatArgField(floatArg: Float): Float
	intArgField(intArg: Int): Int
	booleanArgField(booleanArg: Boolean): String
	nonNullBooleanArgField(nonNullBooleanArg: Boolean!): String
	listOfBooleanArgField(listOfBooleanArg: [Boolean]): String
	listOfNonNullBooleanArgField(listOfNonNullBooleanArg: [Boolean!]): String
	nonNullListOfBooleanArgField(nonNullListOfBooleanArg: [Boolean]!): String
	nonNullListOfNonNullBooleanArgField(nonNullListOfNonNullBooleanArg: [Boolean!]!): String
	nonNullBooleanWithDefaultArgField(nonNullBooleanWithDefaultArg: Boolean! = false): String
}

enum DogCommand { SIT, DOWN, HEEL }

type Dog implements Pet {
	id: ID
	name: String!
	nickname: String!
	barkVolume: Int
	doesKnowCommand(dogCommand: DogCommand!): Boolean!
	isHousetrained(atOtherHomes: Boolean): Boolean!
	owner: Human
	extra: DogExtra
	extras: [DogExtra]
	mustExtra: DogExtra!
	mustExtras: [DogExtra]!
	mustMustExtras: [DogExtra!]!
}

type DogExtra {
	string: String
	string1: String
	string2: String
	string3: String
	noString: Boolean
	strings: [String]
	mustStrings: [String]!
	bool: Int
}

interface Sentient {
  name: String!
}

interface Pet {
  name: String!
}

type Alien implements Sentient {
  name: String!
  homePlanet: String
}

type Human implements Sentient {
  name: String!
}

enum CatCommand { JUMP }

type Cat implements Pet {
	name: String!
	nickname: String!
	doesKnowCommand(catCommand: CatCommand!): Boolean!
	meowVolume: Int
	extra: CatExtra
}

type CatExtra {
	string: String
	string2: String
	strings: [String]
	mustStrings: [String]!
	bool: Boolean
}

union CatOrDog = Cat | Dog
union DogOrHuman = Dog | Human
union HumanOrAlien = Human | Alien
union Extra = CatExtra | DogExtra

directive @inline on INLINE_FRAGMENT
directive @spread on FRAGMENT_SPREAD
directive @fragmentDefinition on FRAGMENT_DEFINITION
directive @onQuery on QUERY
directive @onMutation on MUTATION
directive @onSubscription on SUBSCRIPTION

"The Int scalar type represents non-fractional signed whole numeric values. Int can represent values between -(2^31) and 2^31 - 1."
scalar Int
"The Float scalar type represents signed double-precision fractional values as specified by [IEEE 754](http://en.wikipedia.org/wiki/IEEE_floating_point)."
scalar Float
"The String scalar type represents textual data, represented as UTF-8 character sequences. The String type is most often used by GraphQL to represent free-form human-readable text."
scalar String
"The Boolean scalar type represents true or false ."
scalar Boolean
"The ID scalar type represents a unique identifier, often used to refetch an object or as key for a cache. The ID type appears in a JSON response as a String; however, it is not intended to be human-readable. When expected as an input type, any string (such as 4) or integer (such as 4) input value will be accepted as an ID."
scalar ID @custom(typeName: "string")
"Directs the executor to include this field or fragment only when the argument is true."
directive @include(
    " Included when true."
    if: Boolean!
) on FIELD | FRAGMENT_SPREAD | INLINE_FRAGMENT
"Directs the executor to skip this field or fragment when the argument is true."
directive @skip(
    "Skipped when true."
    if: Boolean!
) on FIELD | FRAGMENT_SPREAD | INLINE_FRAGMENT
"Marks an element of a GraphQL schema as no longer supported."
directive @deprecated(
    """
    Explains why this element was deprecated, usually also including a suggestion
    for how to access supported similar data. Formatted in
    [Markdown](https://daringfireball.net/projects/markdown/).
    """
    reason: String = "No longer supported"
) on FIELD_DEFINITION | ENUM_VALUE

"""
A Directive provides a way to describe alternate runtime execution and type validation behavior in a GraphQL document.
In some cases, you need to provide options to alter GraphQL's execution behavior
in ways field arguments will not suffice, such as conditionally including or
skipping a field. Directives provide this by describing additional information
to the executor.
"""
type __Directive {
    name: String!
    description: String
    locations: [__DirectiveLocation!]!
    args: [__InputValue!]!
}

"""
A Directive can be adjacent to many parts of the GraphQL language, a
__DirectiveLocation describes one such possible adjacencies.
"""
enum __DirectiveLocation {
    "Location adjacent to a query operation."
    QUERY
    "Location adjacent to a mutation operation."
    MUTATION
    "Location adjacent to a subscription operation."
    SUBSCRIPTION
    "Location adjacent to a field."
    FIELD
    "Location adjacent to a fragment definition."
    FRAGMENT_DEFINITION
    "Location adjacent to a fragment spread."
    FRAGMENT_SPREAD
    "Location adjacent to an inline fragment."
    INLINE_FRAGMENT
    "Location adjacent to a schema definition."
    SCHEMA
    "Location adjacent to a scalar definition."
    SCALAR
    "Location adjacent to an object type definition."
    OBJECT
    "Location adjacent to a field definition."
    FIELD_DEFINITION
    "Location adjacent to an argument definition."
    ARGUMENT_DEFINITION
    "Location adjacent to an interface definition."
    INTERFACE
    "Location adjacent to a union definition."
    UNION
    "Location adjacent to an enum definition."
    ENUM
    "Location adjacent to an enum value definition."
    ENUM_VALUE
    "Location adjacent to an input object type definition."
    INPUT_OBJECT
    "Location adjacent to an input object field definition."
    INPUT_FIELD_DEFINITION
}
"""
One possible value for a given Enum. Enum values are unique values, not a
placeholder for a string or numeric value. However an Enum value is returned in
a JSON response as a string.
"""
type __EnumValue {
    name: String!
    description: String
    isDeprecated: Boolean!
    deprecationReason: String
}

"""
Object and Interface types are described by a list of FieldSelections, each of which has
a name, potentially a list of arguments, and a return type.
"""
type __Field {
    name: String!
    description: String
    args: [__InputValue!]!
    type: __Type!
    isDeprecated: Boolean!
    deprecationReason: String
}

"""ValidArguments provided to FieldSelections or Directives and the input fields of an
InputObject are represented as Input Values which describe their type and
optionally a default value.
"""
type __InputValue {
    name: String!
    description: String
    type: __Type!
    "A GraphQL-formatted string representing the default value for this input value."
    defaultValue: String
}

"""
A GraphQL Schema defines the capabilities of a GraphQL server. It exposes all
available types and directives on the server, as well as the entry points for
query, mutation, and subscription operations.
"""
type __Schema {
    "A list of all types supported by this server."
    types: [__Type!]!
    "The type that query operations will be rooted at."
    queryType: __Type!
    "If this server supports mutation, the type that mutation operations will be rooted at."
    mutationType: __Type
    "If this server support subscription, the type that subscription operations will be rooted at."
    subscriptionType: __Type
    "A list of all directives supported by this server."
    directives: [__Directive!]!
}

"""
The fundamental unit of any GraphQL Schema is the type. There are many kinds of
types in GraphQL as represented by the __TypeKind enum.

Depending on the kind of a type, certain fields describe information about that
type. Scalar types provide no information beyond a name and description, while
Enum types provide their values. Object and Interface types provide the fields
they describe. Abstract types, Union and Interface, provide the Object types
possible at runtime. List and NonNull types compose other types.
"""
type __Type {
    kind: __TypeKind!
    name: String
    description: String
    fields(includeDeprecated: Boolean = false): [__Field!]
    interfaces: [__Type!]
    possibleTypes: [__Type!]
    enumValues(includeDeprecated: Boolean = false): [__EnumValue!]
    inputFields: [__InputValue!]
    ofType: __Type
}

"An enum describing what kind of type a given __Type is."
enum __TypeKind {
    "Indicates this type is a scalar."
    SCALAR
    "Indicates this type is an object. fields and interfaces are valid fields."
    OBJECT
    "Indicates this type is an interface. fields  and  possibleTypes are valid fields."
    INTERFACE
    "Indicates this type is a union. possibleTypes is a valid field."
    UNION
    "Indicates this type is an enum. enumValues is a valid field."
    ENUM
    "Indicates this type is an input object. inputFields is a valid field."
    INPUT_OBJECT
    "Indicates this type is a list. ofType is a valid field."
    LIST
    "Indicates this type is a non-null. ofType is a valid field."
    NON_NULL
}`

const boxDefinition = `
scalar String
scalar ID
scalar Int
interface SomeBox {
	scalar: String
	deepBox: SomeBox
	unrelatedField: String
}
type StringBox implements SomeBox {
	scalar: String
	deepBox: StringBox
	unrelatedField: String
	listStringBox: [StringBox]
	stringBox: StringBox
	intBox: IntBox
}
type IntBox implements SomeBox {
	scalar: Int
	deepBox: IntBox
	unrelatedField: String
	listStringBox: [StringBox]
	stringBox: StringBox
	intBox: IntBox
}
interface NonNullStringBox1 {
	scalar: String!
}
type NonNullStringBox1Impl implements SomeBox & NonNullStringBox1 {
	scalar: String!
	unrelatedField: String
	deepBox: SomeBox
}
interface NonNullStringBox2 {
	scalar: String!
}
type NonNullStringBox2Impl implements SomeBox & NonNullStringBox2 {
	scalar: String!
	unrelatedField: String
	deepBox: SomeBox
}
type Connection {
	edges: [Edge]
}
type Edge {
	node: Node
}
type Node {
	id: ID
	name: String
}
type Query {
	someBox: SomeBox
	connection: Connection
}
schema {
	query: Query
}`

const countriesDefinition = `directive @cacheControl(maxAge: Int, scope: CacheControlScope) on FIELD_DEFINITION | OBJECT | INTERFACE

scalar String
scalar ID
scalar Boolean

schema {
	query: Query
}

enum CacheControlScope {
  PUBLIC
  PRIVATE
}

type Continent {
  code: ID!
  name: String!
  countries: [Country!]!
}

input ContinentFilterInput {
  code: StringQueryOperatorInput
}

type Country {
  code: ID!
  name: String!
  native: String!
  phone: String!
  continent: Continent!
  capital: String
  currency: String
  languages: [Language!]!
  emoji: String!
  emojiU: String!
  states: [State!]!
}

input CountryFilterInput {
  code: StringQueryOperatorInput
  currency: StringQueryOperatorInput
  continent: StringQueryOperatorInput
}

type Language {
  code: ID!
  name: String
  native: String
  rtl: Boolean!
}

input LanguageFilterInput {
  code: StringQueryOperatorInput
}

type Query {
  continents(filter: ContinentFilterInput): [Continent!]!
  continent(code: ID!): Continent
  countries(filter: CountryFilterInput): [Country!]!
  country(code: ID!): Country
  languages(filter: LanguageFilterInput): [Language!]!
  language(code: ID!): Language
}

type State {
  code: String
  name: String!
  country: Country!
}

input StringQueryOperatorInput {
  eq: String
  ne: String
  in: [String]
  nin: [String]
  regex: String
  glob: String
}

"""The Upload scalar type represents a file upload."""
scalar Upload
`

const todoSchema = `

schema {
	query: Query
	mutation: Mutation
}

scalar ID
scalar String
scalar Boolean

""""""
scalar DateTime

""""""
enum DgraphIndex {
  """"""
  int
  """"""
  float
  """"""
  bool
  """"""
  hash
  """"""
  exact
  """"""
  term
  """"""
  fulltext
  """"""
  trigram
  """"""
  regexp
  """"""
  year
  """"""
  month
  """"""
  day
  """"""
  hour
}

""""""
input DateTimeFilter {
  """"""
  eq: DateTime
  """"""
  le: DateTime
  """"""
  lt: DateTime
  """"""
  ge: DateTime
  """"""
  gt: DateTime
}

""""""
input StringHashFilter {
  """"""
  eq: String
}

""""""
type UpdateTaskPayload {
  """"""
  task(filter: TaskFilter, order: TaskOrder, first: Int, offset: Int): [Task]
  """"""
  numUids: Int
}

""""""
type Subscription {
  """"""
  getTask(id: ID!): Task
  """"""
  queryTask(filter: TaskFilter, order: TaskOrder, first: Int, offset: Int): [Task]
  """"""
  getUser(username: String!): User
  """"""
  queryUser(filter: UserFilter, order: UserOrder, first: Int, offset: Int): [User]
}

""""""
input FloatFilter {
  """"""
  eq: Float
  """"""
  le: Float
  """"""
  lt: Float
  """"""
  ge: Float
  """"""
  gt: Float
}

""""""
input StringTermFilter {
  """"""
  allofterms: String
  """"""
  anyofterms: String
}

""""""
type DeleteTaskPayload {
  """"""
  task(filter: TaskFilter, order: TaskOrder, first: Int, offset: Int): [Task]
  """"""
  msg: String
  """"""
  numUids: Int
}

""""""
type Mutation {
  """"""
  addTask(input: [AddTaskInput!]!): AddTaskPayload
  """"""
  updateTask(input: UpdateTaskInput!): UpdateTaskPayload
  """"""
  deleteTask(filter: TaskFilter!): DeleteTaskPayload
  """"""
  addUser(input: [AddUserInput!]!): AddUserPayload
  """"""
  updateUser(input: UpdateUserInput!): UpdateUserPayload
  """"""
  deleteUser(filter: UserFilter!): DeleteUserPayload
}

""""""
enum HTTPMethod {
  """"""
  GET
  """"""
  POST
  """"""
  PUT
  """"""
  PATCH
  """"""
  DELETE
}

""""""
type DeleteUserPayload {
  """"""
  user(filter: UserFilter, order: UserOrder, first: Int, offset: Int): [User]
  """"""
  msg: String
  """"""
  numUids: Int
}

""""""
input TaskFilter {
  """"""
  id: [ID!]
  """"""
  title: StringFullTextFilter
  """"""
  completed: Boolean
  """"""
  and: TaskFilter
  """"""
  or: TaskFilter
  """"""
  not: TaskFilter
}

""""""
type UpdateUserPayload {
  """"""
  user(filter: UserFilter, order: UserOrder, first: Int, offset: Int): [User]
  """"""
  numUids: Int
}

""""""
input TaskRef {
  """"""
  id: ID
  """"""
  title: String
  """"""
  completed: Boolean
  """"""
  user: UserRef
}

""""""
input UserFilter {
  """"""
  username: StringHashFilter
  """"""
  name: StringExactFilter
  """"""
  and: UserFilter
  """"""
  or: UserFilter
  """"""
  not: UserFilter
}

""""""
input UserOrder {
  """"""
  asc: UserOrderable
  """"""
  desc: UserOrderable
  """"""
  then: UserOrder
}

""""""
input AuthRule {
  """"""
  and: [AuthRule]
  """"""
  or: [AuthRule]
  """"""
  not: AuthRule
  """"""
  rule: String
}

""""""
type AddTaskPayload {
  """"""
  task(filter: TaskFilter, order: TaskOrder, first: Int, offset: Int): [Task]
  """"""
  numUids: Int
}

""""""
type AddUserPayload {
  """"""
  user(filter: UserFilter, order: UserOrder, first: Int, offset: Int): [User]
  """"""
  numUids: Int
}

""""""
type Task {
  """"""
  id: ID!
  """"""
  title: String!
  """"""
  completed: Boolean!
  """"""
  user(filter: UserFilter): User!
}

""""""
input IntFilter {
  """"""
  eq: Int
  """"""
  le: Int
  """"""
  lt: Int
  """"""
  ge: Int
  """"""
  gt: Int
}

""""""
input StringExactFilter {
  """"""
  eq: String
  """"""
  le: String
  """"""
  lt: String
  """"""
  ge: String
  """"""
  gt: String
}

""""""
enum UserOrderable {
  """"""
  username
  """"""
  name
}

""""""
input AddTaskInput {
  """"""
  title: String!
  """"""
  completed: Boolean!
  """"""
  user: UserRef!
}

""""""
input TaskPatch {
  """"""
  title: String
  """"""
  completed: Boolean
  """"""
  user: UserRef
}

""""""
input UserRef {
  """"""
  username: String
  """"""
  name: String
  """"""
  tasks: [TaskRef]
}

""""""
input StringFullTextFilter {
  """"""
  alloftext: String
  """"""
  anyoftext: String
}

""""""
enum TaskOrderable {
  """"""
  title
}

""""""
input UpdateTaskInput {
  """"""
  filter: TaskFilter!
  """"""
  set: TaskPatch
  """"""
  remove: TaskPatch
}

""""""
input UserPatch {
  """"""
  name: String
  """"""
  tasks: [TaskRef]
}

""""""
type Query {
  """"""
  getTask(id: ID!): Task
  """"""
  queryTask(filter: TaskFilter, order: TaskOrder, first: Int, offset: Int): [Task]
  """"""
  getUser(username: String!): User
  """"""
  queryUser(filter: UserFilter, order: UserOrder, first: Int, offset: Int): [User]
}

""""""
type User {
  """"""
  username: String!
  """"""
  name: String
  """"""
  tasks(filter: TaskFilter, order: TaskOrder, first: Int, offset: Int): [Task]
}

""""""
enum Mode {
  """"""
  BATCH
  """"""
  SINGLE
}

""""""
input CustomHTTP {
  """"""
  url: String!
  """"""
  method: HTTPMethod!
  """"""
  body: String
  """"""
  graphql: String
  """"""
  mode: Mode
  """"""
  forwardHeaders: [String!]
  """"""
  secretHeaders: [String!]
  """"""
  introspectionHeaders: [String!]
  """"""
  skipIntrospection: Boolean
}

""""""
input StringRegExpFilter {
  """"""
  regexp: String
}

""""""
input AddUserInput {
  """"""
  username: String!
  """"""
  name: String
  """"""
  tasks: [TaskRef]
}

""""""
input TaskOrder {
  """"""
  asc: TaskOrderable
  """"""
  desc: TaskOrderable
  """"""
  then: TaskOrder
}

""""""
input UpdateUserInput {
  """"""
  filter: UserFilter!
  """"""
  set: UserPatch
  """"""
  remove: UserPatch
}
"""
The @cache directive caches the response server side and sets cache control headers according to the configuration.
With this setting you can reduce the load on your backend systems for operations that get hit a lot while data doesn't change that frequently. 
"""
directive @cache(
  """maxAge defines the maximum time in seconds a response will be understood 'fresh', defaults to 300 (5 minutes)"""
  maxAge: Int! = 300
  """
  vary defines the headers to append to the cache key
  In addition to all possible headers you can also select a custom claim for authenticated requests
  Examples: 'jwt.sub', 'jwt.team' to vary the cache key based on 'sub' or 'team' fields on the jwt. 
  """
  vary: [String]! = []
) on QUERY

"""The @auth directive lets you configure auth for a given operation"""
directive @auth(
  """disable explicitly disables authentication for the annotated operation"""
  disable: Boolean! = false
) on QUERY | MUTATION | SUBSCRIPTION

"""The @fromClaim directive overrides a variable from a select claim in the jwt"""
directive @fromClaim(
  """
  name is the name of the claim you want to use for the variable
  examples: sub, team, custom.nested.claim
  """
  name: String!
) on VARIABLE_DEFINITION
`

const wundergraphSchema = `

schema {
	query: Query
	mutation: Mutation
}

scalar String
scalar Boolean

enum QueryMode {
  default
  insensitive
}

input NestedStringFilter {
  equals: String
  in: [String]
  notIn: [String]
  lt: String
  lte: String
  gt: String
  gte: String
  contains: String
  startsWith: String
  endsWith: String
  not: NestedStringFilter
}

input StringFilter {
  equals: String
  in: [String]
  notIn: [String]
  lt: String
  lte: String
  gt: String
  gte: String
  contains: String
  startsWith: String
  endsWith: String
  mode: QueryMode
  not: NestedStringFilter
}

input NestedDateTimeFilter {
  equals: DateTime
  in: [DateTime]
  notIn: [DateTime]
  lt: DateTime
  lte: DateTime
  gt: DateTime
  gte: DateTime
  not: NestedDateTimeFilter
}

input DateTimeFilter {
  equals: DateTime
  in: [DateTime]
  notIn: [DateTime]
  lt: DateTime
  lte: DateTime
  gt: DateTime
  gte: DateTime
  not: NestedDateTimeFilter
}

input NestedStringNullableFilter {
  equals: String
  in: [String]
  notIn: [String]
  lt: String
  lte: String
  gt: String
  gte: String
  contains: String
  startsWith: String
  endsWith: String
  not: NestedStringNullableFilter
}

input StringNullableFilter {
  equals: String
  in: [String]
  notIn: [String]
  lt: String
  lte: String
  gt: String
  gte: String
  contains: String
  startsWith: String
  endsWith: String
  mode: QueryMode
  not: NestedStringNullableFilter
}

enum user_role {
  user
  admin
}

input Enumuser_roleFilter {
  equals: user_role
  in: [user_role]
  notIn: [user_role]
  not: user_role
}

input NestedDateTimeNullableFilter {
  equals: DateTime
  in: [DateTime]
  notIn: [DateTime]
  lt: DateTime
  lte: DateTime
  gt: DateTime
  gte: DateTime
  not: NestedDateTimeNullableFilter
}

input DateTimeNullableFilter {
  equals: DateTime
  in: [DateTime]
  notIn: [DateTime]
  lt: DateTime
  lte: DateTime
  gt: DateTime
  gte: DateTime
  not: NestedDateTimeNullableFilter
}

input Access_tokenListRelationFilter {
  every: access_tokenWhereInput
  some: access_tokenWhereInput
  none: access_tokenWhereInput
}

enum membership {
  owner
  maintainer
  viewer
  guest
}

input EnummembershipFilter {
  equals: membership
  in: [membership]
  notIn: [membership]
  not: membership
}

input NestedIntFilter {
  equals: Int
  in: [Int]
  notIn: [Int]
  lt: Int
  lte: Int
  gt: Int
  gte: Int
  not: NestedIntFilter
}

input IntFilter {
  equals: Int
  in: [Int]
  notIn: [Int]
  lt: Int
  lte: Int
  gt: Int
  gte: Int
  not: NestedIntFilter
}

input NestedBoolFilter {
  equals: Boolean
  not: NestedBoolFilter
}

input BoolFilter {
  equals: Boolean
  not: NestedBoolFilter
}

input NamespaceListRelationFilter {
  every: namespaceWhereInput
  some: namespaceWhereInput
  none: namespaceWhereInput
}

input price_planWhereInput {
  AND: price_planWhereInput
  OR: [price_planWhereInput]
  NOT: price_planWhereInput
  id: IntFilter
  name: StringFilter
  quota_daily_requests: IntFilter
  quota_environments: IntFilter
  quota_members: IntFilter
  quota_apis: IntFilter
  allow_secondary_environments: BoolFilter
  namespace: NamespaceListRelationFilter
}

input Price_planRelationFilter {
  is: price_planWhereInput
  isNot: price_planWhereInput
}

input JsonFilter {
  equals: DateTime
  not: DateTime
}

input ApiRelationFilter {
  is: apiWhereInput
  isNot: apiWhereInput
}

input DeploymentRelationFilter {
  is: deploymentWhereInput
  isNot: deploymentWhereInput
}

input StringNullableListFilter {
  equals: [String]
  has: String
  hasEvery: [String]
  hasSome: [String]
  isEmpty: Boolean
}

input edgeWhereInput {
  AND: edgeWhereInput
  OR: [edgeWhereInput]
  NOT: edgeWhereInput
  id: StringFilter
  name: StringFilter
  location: StringFilter
  created_at: DateTimeFilter
  updated_at: DateTimeNullableFilter
  environment_edges: Environment_edgesListRelationFilter
}

input EdgeRelationFilter {
  is: edgeWhereInput
  isNot: edgeWhereInput
}

input environment_edgesWhereInput {
  AND: environment_edgesWhereInput
  OR: [environment_edgesWhereInput]
  NOT: environment_edgesWhereInput
  environment_id: StringFilter
  edge_id: StringFilter
  edge: EdgeRelationFilter
  environment: EnvironmentRelationFilter
}

input Environment_edgesListRelationFilter {
  every: environment_edgesWhereInput
  some: environment_edgesWhereInput
  none: environment_edgesWhereInput
}

input NodepoolListRelationFilter {
  every: nodepoolWhereInput
  some: nodepoolWhereInput
  none: nodepoolWhereInput
}

input wundernodeWhereInput {
  AND: wundernodeWhereInput
  OR: [wundernodeWhereInput]
  NOT: wundernodeWhereInput
  id: StringFilter
  etag: StringFilter
  config: JsonFilter
  ipv4: StringNullableFilter
  ipv6: StringNullableFilter
  created_at: DateTimeFilter
  updated_at: DateTimeNullableFilter
  nodepool: NodepoolListRelationFilter
}

input WundernodeRelationFilter {
  is: wundernodeWhereInput
  isNot: wundernodeWhereInput
}

input nodepoolWhereInput {
  AND: nodepoolWhereInput
  OR: [nodepoolWhereInput]
  NOT: nodepoolWhereInput
  id: StringFilter
  wundernode_id: StringFilter
  shared: BoolFilter
  created_at: DateTimeFilter
  updated_at: DateTimeNullableFilter
  wundernode: WundernodeRelationFilter
  nodepool_environment: Nodepool_environmentListRelationFilter
}

input NodepoolRelationFilter {
  is: nodepoolWhereInput
  isNot: nodepoolWhereInput
}

input nodepool_environmentWhereInput {
  AND: nodepool_environmentWhereInput
  OR: [nodepool_environmentWhereInput]
  NOT: nodepool_environmentWhereInput
  nodepool_id: StringFilter
  environment_id: StringFilter
  environment: EnvironmentRelationFilter
  nodepool: NodepoolRelationFilter
}

input Nodepool_environmentListRelationFilter {
  every: nodepool_environmentWhereInput
  some: nodepool_environmentWhereInput
  none: nodepool_environmentWhereInput
}

input environmentWhereInput {
  AND: environmentWhereInput
  OR: [environmentWhereInput]
  NOT: environmentWhereInput
  id: StringFilter
  name: StringFilter
  namespace_id: StringFilter
  primary_hostname: StringFilter
  hostnames: StringNullableListFilter
  primary: BoolFilter
  namespace: NamespaceRelationFilter
  deployment_environment: Deployment_environmentListRelationFilter
  environment_edges: Environment_edgesListRelationFilter
  nodepool_environment: Nodepool_environmentListRelationFilter
}

input EnvironmentRelationFilter {
  is: environmentWhereInput
  isNot: environmentWhereInput
}

input deployment_environmentWhereInput {
  AND: deployment_environmentWhereInput
  OR: [deployment_environmentWhereInput]
  NOT: deployment_environmentWhereInput
  deployment_id: StringFilter
  environment_id: StringFilter
  deployment: DeploymentRelationFilter
  environment: EnvironmentRelationFilter
}

input Deployment_environmentListRelationFilter {
  every: deployment_environmentWhereInput
  some: deployment_environmentWhereInput
  none: deployment_environmentWhereInput
}

input deploymentWhereInput {
  AND: deploymentWhereInput
  OR: [deploymentWhereInput]
  NOT: deploymentWhereInput
  id: StringFilter
  api_id: StringFilter
  name: StringFilter
  config: JsonFilter
  created_at: DateTimeFilter
  updated_at: DateTimeNullableFilter
  api: ApiRelationFilter
  deployment_environment: Deployment_environmentListRelationFilter
}

input DeploymentListRelationFilter {
  every: deploymentWhereInput
  some: deploymentWhereInput
  none: deploymentWhereInput
}

input apiWhereInput {
  AND: apiWhereInput
  OR: [apiWhereInput]
  NOT: apiWhereInput
  id: StringFilter
  namespace_id: StringFilter
  name: StringFilter
  markdown_description: StringFilter
  created_at: DateTimeFilter
  updated_at: DateTimeNullableFilter
  namespace: NamespaceRelationFilter
  deployment: DeploymentListRelationFilter
}

input ApiListRelationFilter {
  every: apiWhereInput
  some: apiWhereInput
  none: apiWhereInput
}

input EnvironmentListRelationFilter {
  every: environmentWhereInput
  some: environmentWhereInput
  none: environmentWhereInput
}

input namespaceWhereInput {
  AND: namespaceWhereInput
  OR: [namespaceWhereInput]
  NOT: namespaceWhereInput
  id: StringFilter
  name: StringFilter
  price_plan_id: IntFilter
  created_at: DateTimeFilter
  updated_at: DateTimeNullableFilter
  price_plan: Price_planRelationFilter
  api: ApiListRelationFilter
  environment: EnvironmentListRelationFilter
  namespace_members: Namespace_membersListRelationFilter
}

input NamespaceRelationFilter {
  is: namespaceWhereInput
  isNot: namespaceWhereInput
}

input namespace_membersWhereInput {
  AND: namespace_membersWhereInput
  OR: [namespace_membersWhereInput]
  NOT: namespace_membersWhereInput
  user_id: StringFilter
  namespace_id: StringFilter
  membership: EnummembershipFilter
  created_at: DateTimeFilter
  updated_at: DateTimeNullableFilter
  namespace: NamespaceRelationFilter
  users: UsersRelationFilter
}

input Namespace_membersListRelationFilter {
  every: namespace_membersWhereInput
  some: namespace_membersWhereInput
  none: namespace_membersWhereInput
}

input usersWhereInput {
  AND: usersWhereInput
  OR: [usersWhereInput]
  NOT: usersWhereInput
  id: StringFilter
  name: StringNullableFilter
  email: StringFilter
  role: Enumuser_roleFilter
  created_at: DateTimeFilter
  updated_at: DateTimeNullableFilter
  access_token: Access_tokenListRelationFilter
  namespace_members: Namespace_membersListRelationFilter
}

input UsersRelationFilter {
  is: usersWhereInput
  isNot: usersWhereInput
}

input access_tokenWhereInput {
  AND: access_tokenWhereInput
  OR: [access_tokenWhereInput]
  NOT: access_tokenWhereInput
  id: StringFilter
  token: StringFilter
  user_id: StringFilter
  name: StringFilter
  created_at: DateTimeFilter
  users: UsersRelationFilter
}

enum SortOrder {
  asc
  desc
}

input access_tokenOrderByInput {
  id: SortOrder
  token: SortOrder
  user_id: SortOrder
  name: SortOrder
  created_at: SortOrder
}

input access_tokenWhereUniqueInput {
  id: String
  token: String
}

enum Access_tokenScalarFieldEnum {
  id
  token
  user_id
  name
  created_at
}

input namespace_membersOrderByInput {
  user_id: SortOrder
  namespace_id: SortOrder
  membership: SortOrder
  created_at: SortOrder
  updated_at: SortOrder
}

input namespace_membersUser_idNamespace_idCompoundUniqueInput {
  user_id: String!
  namespace_id: String!
}

input namespace_membersWhereUniqueInput {
  user_id_namespace_id: namespace_membersUser_idNamespace_idCompoundUniqueInput
}

enum Namespace_membersScalarFieldEnum {
  user_id
  namespace_id
  membership
  created_at
  updated_at
}

input namespaceOrderByInput {
  id: SortOrder
  name: SortOrder
  price_plan_id: SortOrder
  created_at: SortOrder
  updated_at: SortOrder
}

input namespaceWhereUniqueInput {
  id: String
  name: String
}

enum NamespaceScalarFieldEnum {
  id
  name
  price_plan_id
  created_at
  updated_at
}

type price_plan {
  id: Int!
  name: String!
  quota_daily_requests: Int!
  quota_environments: Int!
  quota_members: Int!
  quota_apis: Int!
  allow_secondary_environments: Boolean!
  namespace(where: namespaceWhereInput, orderBy: [namespaceOrderByInput], cursor: namespaceWhereUniqueInput, take: Int, skip: Int, distinct: [NamespaceScalarFieldEnum]): [namespace]
}

input apiOrderByInput {
  id: SortOrder
  namespace_id: SortOrder
  name: SortOrder
  markdown_description: SortOrder
  created_at: SortOrder
  updated_at: SortOrder
}

input apiApi_namespace_id_name_keyCompoundUniqueInput {
  namespace_id: String!
  name: String!
}

input apiWhereUniqueInput {
  id: String
  api_namespace_id_name_key: apiApi_namespace_id_name_keyCompoundUniqueInput
}

enum ApiScalarFieldEnum {
  id
  namespace_id
  name
  markdown_description
  created_at
  updated_at
}

input deploymentOrderByInput {
  id: SortOrder
  api_id: SortOrder
  name: SortOrder
  config: SortOrder
  created_at: SortOrder
  updated_at: SortOrder
}

input deploymentDeployment_api_id_name_keyCompoundUniqueInput {
  api_id: String!
  name: String!
}

input deploymentWhereUniqueInput {
  id: String
  deployment_api_id_name_key: deploymentDeployment_api_id_name_keyCompoundUniqueInput
}

enum DeploymentScalarFieldEnum {
  id
  api_id
  name
  config
  created_at
  updated_at
}

input deployment_environmentOrderByInput {
  deployment_id: SortOrder
  environment_id: SortOrder
}

input deployment_environmentDeployment_idEnvironment_idCompoundUniqueInput {
  deployment_id: String!
  environment_id: String!
}

input deployment_environmentWhereUniqueInput {
  deployment_id_environment_id: deployment_environmentDeployment_idEnvironment_idCompoundUniqueInput
}

enum Deployment_environmentScalarFieldEnum {
  deployment_id
  environment_id
}

input environment_edgesOrderByInput {
  environment_id: SortOrder
  edge_id: SortOrder
}

input environment_edgesEnvironment_idEdge_idCompoundUniqueInput {
  environment_id: String!
  edge_id: String!
}

input environment_edgesWhereUniqueInput {
  environment_id_edge_id: environment_edgesEnvironment_idEdge_idCompoundUniqueInput
}

enum Environment_edgesScalarFieldEnum {
  environment_id
  edge_id
}

type edge {
  id: String!
  name: String!
  location: String!
  created_at: DateTime!
  updated_at: DateTime
  environment_edges(where: environment_edgesWhereInput, orderBy: [environment_edgesOrderByInput], cursor: environment_edgesWhereUniqueInput, take: Int, skip: Int, distinct: [Environment_edgesScalarFieldEnum]): [environment_edges]
}

type environment_edges {
  environment_id: String!
  edge_id: String!
  edge: edge!
  environment: environment!
}

input nodepool_environmentOrderByInput {
  nodepool_id: SortOrder
  environment_id: SortOrder
}

input nodepool_environmentNodepool_idEnvironment_idCompoundUniqueInput {
  nodepool_id: String!
  environment_id: String!
}

input nodepool_environmentWhereUniqueInput {
  nodepool_id_environment_id: nodepool_environmentNodepool_idEnvironment_idCompoundUniqueInput
}

enum Nodepool_environmentScalarFieldEnum {
  nodepool_id
  environment_id
}

input nodepoolOrderByInput {
  id: SortOrder
  wundernode_id: SortOrder
  shared: SortOrder
  created_at: SortOrder
  updated_at: SortOrder
}

input nodepoolWhereUniqueInput {
  id: String
}

enum NodepoolScalarFieldEnum {
  id
  wundernode_id
  shared
  created_at
  updated_at
}

type wundernode {
  id: String!
  etag: String!
  config: Json!
  ipv4: String
  ipv6: String
  created_at: DateTime!
  updated_at: DateTime
  nodepool(where: nodepoolWhereInput, orderBy: [nodepoolOrderByInput], cursor: nodepoolWhereUniqueInput, take: Int, skip: Int, distinct: [NodepoolScalarFieldEnum]): [nodepool]
}

type nodepool {
  id: String!
  wundernode_id: String!
  shared: Boolean!
  created_at: DateTime!
  updated_at: DateTime
  wundernode: wundernode!
  nodepool_environment(where: nodepool_environmentWhereInput, orderBy: [nodepool_environmentOrderByInput], cursor: nodepool_environmentWhereUniqueInput, take: Int, skip: Int, distinct: [Nodepool_environmentScalarFieldEnum]): [nodepool_environment]
}

type nodepool_environment {
  nodepool_id: String!
  environment_id: String!
  environment: environment!
  nodepool: nodepool!
}

type environment {
  id: String!
  name: String!
  namespace_id: String!
  primary_hostname: String!
  hostnames: [String]
  primary: Boolean!
  namespace: namespace!
  deployment_environment(where: deployment_environmentWhereInput, orderBy: [deployment_environmentOrderByInput], cursor: deployment_environmentWhereUniqueInput, take: Int, skip: Int, distinct: [Deployment_environmentScalarFieldEnum]): [deployment_environment]
  environment_edges(where: environment_edgesWhereInput, orderBy: [environment_edgesOrderByInput], cursor: environment_edgesWhereUniqueInput, take: Int, skip: Int, distinct: [Environment_edgesScalarFieldEnum]): [environment_edges]
  nodepool_environment(where: nodepool_environmentWhereInput, orderBy: [nodepool_environmentOrderByInput], cursor: nodepool_environmentWhereUniqueInput, take: Int, skip: Int, distinct: [Nodepool_environmentScalarFieldEnum]): [nodepool_environment]
}

type deployment_environment {
  deployment_id: String!
  environment_id: String!
  deployment: deployment!
  environment: environment!
}

type deployment {
  id: String!
  api_id: String!
  name: String!
  config: Json!
  created_at: DateTime!
  updated_at: DateTime
  api: api!
  deployment_environment(where: deployment_environmentWhereInput, orderBy: [deployment_environmentOrderByInput], cursor: deployment_environmentWhereUniqueInput, take: Int, skip: Int, distinct: [Deployment_environmentScalarFieldEnum]): [deployment_environment]
}

type api {
  id: String!
  namespace_id: String!
  name: String!
  markdown_description: String!
  created_at: DateTime!
  updated_at: DateTime
  namespace: namespace!
  deployment(where: deploymentWhereInput, orderBy: [deploymentOrderByInput], cursor: deploymentWhereUniqueInput, take: Int, skip: Int, distinct: [DeploymentScalarFieldEnum]): [deployment]
}

input environmentOrderByInput {
  id: SortOrder
  name: SortOrder
  namespace_id: SortOrder
  primary_hostname: SortOrder
  hostnames: SortOrder
  primary: SortOrder
}

input environmentEnvironment_namespace_id_name_keyCompoundUniqueInput {
  namespace_id: String!
  name: String!
}

input environmentWhereUniqueInput {
  id: String
  environment_namespace_id_name_key: environmentEnvironment_namespace_id_name_keyCompoundUniqueInput
}

enum EnvironmentScalarFieldEnum {
  id
  name
  namespace_id
  primary_hostname
  hostnames
  primary
}

type namespace {
  id: String!
  name: String!
  price_plan_id: Int!
  created_at: DateTime!
  updated_at: DateTime
  price_plan: price_plan!
  api(where: apiWhereInput, orderBy: [apiOrderByInput], cursor: apiWhereUniqueInput, take: Int, skip: Int, distinct: [ApiScalarFieldEnum]): [api]
  environment(where: environmentWhereInput, orderBy: [environmentOrderByInput], cursor: environmentWhereUniqueInput, take: Int, skip: Int, distinct: [EnvironmentScalarFieldEnum]): [environment]
  namespace_members(where: namespace_membersWhereInput, orderBy: [namespace_membersOrderByInput], cursor: namespace_membersWhereUniqueInput, take: Int, skip: Int, distinct: [Namespace_membersScalarFieldEnum]): [namespace_members]
}

type namespace_members {
  user_id: String!
  namespace_id: String!
  membership: membership!
  created_at: DateTime!
  updated_at: DateTime
  namespace: namespace!
  users: users!
}

type users {
  id: String!
  name: String
  email: String!
  role: user_role!
  created_at: DateTime!
  updated_at: DateTime
  access_token(where: access_tokenWhereInput, orderBy: [access_tokenOrderByInput], cursor: access_tokenWhereUniqueInput, take: Int, skip: Int, distinct: [Access_tokenScalarFieldEnum]): [access_token]
  namespace_members(where: namespace_membersWhereInput, orderBy: [namespace_membersOrderByInput], cursor: namespace_membersWhereUniqueInput, take: Int, skip: Int, distinct: [Namespace_membersScalarFieldEnum]): [namespace_members]
}

type access_token {
  id: String!
  token: String!
  user_id: String!
  name: String!
  created_at: DateTime!
  users: users!
}

type Access_tokenCountAggregateOutputType {
  id: Int!
  token: Int!
  user_id: Int!
  name: Int!
  created_at: Int!
}

type Access_tokenMinAggregateOutputType {
  id: String
  token: String
  user_id: String
  name: String
  created_at: DateTime
}

type Access_tokenMaxAggregateOutputType {
  id: String
  token: String
  user_id: String
  name: String
  created_at: DateTime
}

type AggregateAccess_token {
  count: Access_tokenCountAggregateOutputType
  min: Access_tokenMinAggregateOutputType
  max: Access_tokenMaxAggregateOutputType
}

input NestedStringWithAggregatesFilter {
  equals: String
  in: [String]
  notIn: [String]
  lt: String
  lte: String
  gt: String
  gte: String
  contains: String
  startsWith: String
  endsWith: String
  not: NestedStringWithAggregatesFilter
  count: NestedIntFilter
  min: NestedStringFilter
  max: NestedStringFilter
}

input StringWithAggregatesFilter {
  equals: String
  in: [String]
  notIn: [String]
  lt: String
  lte: String
  gt: String
  gte: String
  contains: String
  startsWith: String
  endsWith: String
  mode: QueryMode
  not: NestedStringWithAggregatesFilter
  count: NestedIntFilter
  min: NestedStringFilter
  max: NestedStringFilter
}

input NestedDateTimeWithAggregatesFilter {
  equals: DateTime
  in: [DateTime]
  notIn: [DateTime]
  lt: DateTime
  lte: DateTime
  gt: DateTime
  gte: DateTime
  not: NestedDateTimeWithAggregatesFilter
  count: NestedIntFilter
  min: NestedDateTimeFilter
  max: NestedDateTimeFilter
}

input DateTimeWithAggregatesFilter {
  equals: DateTime
  in: [DateTime]
  notIn: [DateTime]
  lt: DateTime
  lte: DateTime
  gt: DateTime
  gte: DateTime
  not: NestedDateTimeWithAggregatesFilter
  count: NestedIntFilter
  min: NestedDateTimeFilter
  max: NestedDateTimeFilter
}

input access_tokenScalarWhereWithAggregatesInput {
  AND: access_tokenScalarWhereWithAggregatesInput
  OR: [access_tokenScalarWhereWithAggregatesInput]
  NOT: access_tokenScalarWhereWithAggregatesInput
  id: StringWithAggregatesFilter
  token: StringWithAggregatesFilter
  user_id: StringWithAggregatesFilter
  name: StringWithAggregatesFilter
  created_at: DateTimeWithAggregatesFilter
}

type Access_tokenGroupByOutputType {
  id: String!
  token: String!
  user_id: String!
  name: String!
  created_at: DateTime!
  count: Access_tokenCountAggregateOutputType
  min: Access_tokenMinAggregateOutputType
  max: Access_tokenMaxAggregateOutputType
}

input admin_configWhereInput {
  AND: admin_configWhereInput
  OR: [admin_configWhereInput]
  NOT: admin_configWhereInput
  id: StringFilter
  wundernode_image_tag: StringFilter
  created_at: DateTimeFilter
  updated_at: DateTimeNullableFilter
}

input admin_configOrderByInput {
  id: SortOrder
  wundernode_image_tag: SortOrder
  created_at: SortOrder
  updated_at: SortOrder
}

input admin_configWhereUniqueInput {
  id: String
}

enum Admin_configScalarFieldEnum {
  id
  wundernode_image_tag
  created_at
  updated_at
}

type admin_config {
  id: String!
  wundernode_image_tag: String!
  created_at: DateTime!
  updated_at: DateTime
}

type Admin_configCountAggregateOutputType {
  id: Int!
  wundernode_image_tag: Int!
  created_at: Int!
  updated_at: Int!
}

type Admin_configMinAggregateOutputType {
  id: String
  wundernode_image_tag: String
  created_at: DateTime
  updated_at: DateTime
}

type Admin_configMaxAggregateOutputType {
  id: String
  wundernode_image_tag: String
  created_at: DateTime
  updated_at: DateTime
}

type AggregateAdmin_config {
  count: Admin_configCountAggregateOutputType
  min: Admin_configMinAggregateOutputType
  max: Admin_configMaxAggregateOutputType
}

input NestedIntNullableFilter {
  equals: Int
  in: [Int]
  notIn: [Int]
  lt: Int
  lte: Int
  gt: Int
  gte: Int
  not: NestedIntNullableFilter
}

input NestedDateTimeNullableWithAggregatesFilter {
  equals: DateTime
  in: [DateTime]
  notIn: [DateTime]
  lt: DateTime
  lte: DateTime
  gt: DateTime
  gte: DateTime
  not: NestedDateTimeNullableWithAggregatesFilter
  count: NestedIntNullableFilter
  min: NestedDateTimeNullableFilter
  max: NestedDateTimeNullableFilter
}

input DateTimeNullableWithAggregatesFilter {
  equals: DateTime
  in: [DateTime]
  notIn: [DateTime]
  lt: DateTime
  lte: DateTime
  gt: DateTime
  gte: DateTime
  not: NestedDateTimeNullableWithAggregatesFilter
  count: NestedIntNullableFilter
  min: NestedDateTimeNullableFilter
  max: NestedDateTimeNullableFilter
}

input admin_configScalarWhereWithAggregatesInput {
  AND: admin_configScalarWhereWithAggregatesInput
  OR: [admin_configScalarWhereWithAggregatesInput]
  NOT: admin_configScalarWhereWithAggregatesInput
  id: StringWithAggregatesFilter
  wundernode_image_tag: StringWithAggregatesFilter
  created_at: DateTimeWithAggregatesFilter
  updated_at: DateTimeNullableWithAggregatesFilter
}

type Admin_configGroupByOutputType {
  id: String!
  wundernode_image_tag: String!
  created_at: DateTime!
  updated_at: DateTime
  count: Admin_configCountAggregateOutputType
  min: Admin_configMinAggregateOutputType
  max: Admin_configMaxAggregateOutputType
}

type ApiCountAggregateOutputType {
  id: Int!
  namespace_id: Int!
  name: Int!
  markdown_description: Int!
  created_at: Int!
  updated_at: Int!
}

type ApiMinAggregateOutputType {
  id: String
  namespace_id: String
  name: String
  markdown_description: String
  created_at: DateTime
  updated_at: DateTime
}

type ApiMaxAggregateOutputType {
  id: String
  namespace_id: String
  name: String
  markdown_description: String
  created_at: DateTime
  updated_at: DateTime
}

type AggregateApi {
  count: ApiCountAggregateOutputType
  min: ApiMinAggregateOutputType
  max: ApiMaxAggregateOutputType
}

input apiScalarWhereWithAggregatesInput {
  AND: apiScalarWhereWithAggregatesInput
  OR: [apiScalarWhereWithAggregatesInput]
  NOT: apiScalarWhereWithAggregatesInput
  id: StringWithAggregatesFilter
  namespace_id: StringWithAggregatesFilter
  name: StringWithAggregatesFilter
  markdown_description: StringWithAggregatesFilter
  created_at: DateTimeWithAggregatesFilter
  updated_at: DateTimeNullableWithAggregatesFilter
}

type ApiGroupByOutputType {
  id: String!
  namespace_id: String!
  name: String!
  markdown_description: String!
  created_at: DateTime!
  updated_at: DateTime
  count: ApiCountAggregateOutputType
  min: ApiMinAggregateOutputType
  max: ApiMaxAggregateOutputType
}

type DeploymentCountAggregateOutputType {
  id: Int!
  api_id: Int!
  name: Int!
  config: Int!
  created_at: Int!
  updated_at: Int!
}

type DeploymentMinAggregateOutputType {
  id: String
  api_id: String
  name: String
  created_at: DateTime
  updated_at: DateTime
}

type DeploymentMaxAggregateOutputType {
  id: String
  api_id: String
  name: String
  created_at: DateTime
  updated_at: DateTime
}

type AggregateDeployment {
  count: DeploymentCountAggregateOutputType
  min: DeploymentMinAggregateOutputType
  max: DeploymentMaxAggregateOutputType
}

input NestedJsonFilter {
  equals: DateTime
  not: DateTime
}

input JsonWithAggregatesFilter {
  equals: DateTime
  not: DateTime
  count: NestedIntFilter
  min: NestedJsonFilter
  max: NestedJsonFilter
}

input deploymentScalarWhereWithAggregatesInput {
  AND: deploymentScalarWhereWithAggregatesInput
  OR: [deploymentScalarWhereWithAggregatesInput]
  NOT: deploymentScalarWhereWithAggregatesInput
  id: StringWithAggregatesFilter
  api_id: StringWithAggregatesFilter
  name: StringWithAggregatesFilter
  config: JsonWithAggregatesFilter
  created_at: DateTimeWithAggregatesFilter
  updated_at: DateTimeNullableWithAggregatesFilter
}

type DeploymentGroupByOutputType {
  id: String!
  api_id: String!
  name: String!
  config: Json!
  created_at: DateTime!
  updated_at: DateTime
  count: DeploymentCountAggregateOutputType
  min: DeploymentMinAggregateOutputType
  max: DeploymentMaxAggregateOutputType
}

type Deployment_environmentCountAggregateOutputType {
  deployment_id: Int!
  environment_id: Int!
}

type Deployment_environmentMinAggregateOutputType {
  deployment_id: String
  environment_id: String
}

type Deployment_environmentMaxAggregateOutputType {
  deployment_id: String
  environment_id: String
}

type AggregateDeployment_environment {
  count: Deployment_environmentCountAggregateOutputType
  min: Deployment_environmentMinAggregateOutputType
  max: Deployment_environmentMaxAggregateOutputType
}

input deployment_environmentScalarWhereWithAggregatesInput {
  AND: deployment_environmentScalarWhereWithAggregatesInput
  OR: [deployment_environmentScalarWhereWithAggregatesInput]
  NOT: deployment_environmentScalarWhereWithAggregatesInput
  deployment_id: StringWithAggregatesFilter
  environment_id: StringWithAggregatesFilter
}

type Deployment_environmentGroupByOutputType {
  deployment_id: String!
  environment_id: String!
  count: Deployment_environmentCountAggregateOutputType
  min: Deployment_environmentMinAggregateOutputType
  max: Deployment_environmentMaxAggregateOutputType
}

input edgeOrderByInput {
  id: SortOrder
  name: SortOrder
  location: SortOrder
  created_at: SortOrder
  updated_at: SortOrder
}

input edgeWhereUniqueInput {
  id: String
  name: String
}

enum EdgeScalarFieldEnum {
  id
  name
  location
  created_at
  updated_at
}

type EdgeCountAggregateOutputType {
  id: Int!
  name: Int!
  location: Int!
  created_at: Int!
  updated_at: Int!
}

type EdgeMinAggregateOutputType {
  id: String
  name: String
  location: String
  created_at: DateTime
  updated_at: DateTime
}

type EdgeMaxAggregateOutputType {
  id: String
  name: String
  location: String
  created_at: DateTime
  updated_at: DateTime
}

type AggregateEdge {
  count: EdgeCountAggregateOutputType
  min: EdgeMinAggregateOutputType
  max: EdgeMaxAggregateOutputType
}

input edgeScalarWhereWithAggregatesInput {
  AND: edgeScalarWhereWithAggregatesInput
  OR: [edgeScalarWhereWithAggregatesInput]
  NOT: edgeScalarWhereWithAggregatesInput
  id: StringWithAggregatesFilter
  name: StringWithAggregatesFilter
  location: StringWithAggregatesFilter
  created_at: DateTimeWithAggregatesFilter
  updated_at: DateTimeNullableWithAggregatesFilter
}

type EdgeGroupByOutputType {
  id: String!
  name: String!
  location: String!
  created_at: DateTime!
  updated_at: DateTime
  count: EdgeCountAggregateOutputType
  min: EdgeMinAggregateOutputType
  max: EdgeMaxAggregateOutputType
}

type EnvironmentCountAggregateOutputType {
  id: Int!
  name: Int!
  namespace_id: Int!
  primary_hostname: Int!
  hostnames: Int!
  primary: Int!
}

type EnvironmentMinAggregateOutputType {
  id: String
  name: String
  namespace_id: String
  primary_hostname: String
  primary: Boolean
}

type EnvironmentMaxAggregateOutputType {
  id: String
  name: String
  namespace_id: String
  primary_hostname: String
  primary: Boolean
}

type AggregateEnvironment {
  count: EnvironmentCountAggregateOutputType
  min: EnvironmentMinAggregateOutputType
  max: EnvironmentMaxAggregateOutputType
}

input NestedBoolWithAggregatesFilter {
  equals: Boolean
  not: NestedBoolWithAggregatesFilter
  count: NestedIntFilter
  min: NestedBoolFilter
  max: NestedBoolFilter
}

input BoolWithAggregatesFilter {
  equals: Boolean
  not: NestedBoolWithAggregatesFilter
  count: NestedIntFilter
  min: NestedBoolFilter
  max: NestedBoolFilter
}

input environmentScalarWhereWithAggregatesInput {
  AND: environmentScalarWhereWithAggregatesInput
  OR: [environmentScalarWhereWithAggregatesInput]
  NOT: environmentScalarWhereWithAggregatesInput
  id: StringWithAggregatesFilter
  name: StringWithAggregatesFilter
  namespace_id: StringWithAggregatesFilter
  primary_hostname: StringWithAggregatesFilter
  hostnames: StringNullableListFilter
  primary: BoolWithAggregatesFilter
}

type EnvironmentGroupByOutputType {
  id: String!
  name: String!
  namespace_id: String!
  primary_hostname: String!
  hostnames: [String]
  primary: Boolean!
  count: EnvironmentCountAggregateOutputType
  min: EnvironmentMinAggregateOutputType
  max: EnvironmentMaxAggregateOutputType
}

type Environment_edgesCountAggregateOutputType {
  environment_id: Int!
  edge_id: Int!
}

type Environment_edgesMinAggregateOutputType {
  environment_id: String
  edge_id: String
}

type Environment_edgesMaxAggregateOutputType {
  environment_id: String
  edge_id: String
}

type AggregateEnvironment_edges {
  count: Environment_edgesCountAggregateOutputType
  min: Environment_edgesMinAggregateOutputType
  max: Environment_edgesMaxAggregateOutputType
}

input environment_edgesScalarWhereWithAggregatesInput {
  AND: environment_edgesScalarWhereWithAggregatesInput
  OR: [environment_edgesScalarWhereWithAggregatesInput]
  NOT: environment_edgesScalarWhereWithAggregatesInput
  environment_id: StringWithAggregatesFilter
  edge_id: StringWithAggregatesFilter
}

type Environment_edgesGroupByOutputType {
  environment_id: String!
  edge_id: String!
  count: Environment_edgesCountAggregateOutputType
  min: Environment_edgesMinAggregateOutputType
  max: Environment_edgesMaxAggregateOutputType
}

input JsonNullableFilter {
  equals: DateTime
  not: DateTime
}

input Letsencrypt_certificateListRelationFilter {
  every: letsencrypt_certificateWhereInput
  some: letsencrypt_certificateWhereInput
  none: letsencrypt_certificateWhereInput
}

input letsencrypt_userWhereInput {
  AND: letsencrypt_userWhereInput
  OR: [letsencrypt_userWhereInput]
  NOT: letsencrypt_userWhereInput
  zone: StringFilter
  email: StringFilter
  dns_provider_name: StringFilter
  dns_provider_token: StringFilter
  private_key: StringNullableFilter
  registration_resource: JsonNullableFilter
  created_at: DateTimeFilter
  updated_at: DateTimeNullableFilter
  letsencrypt_certificate: Letsencrypt_certificateListRelationFilter
}

input Letsencrypt_userRelationFilter {
  is: letsencrypt_userWhereInput
  isNot: letsencrypt_userWhereInput
}

input letsencrypt_certificateWhereInput {
  AND: letsencrypt_certificateWhereInput
  OR: [letsencrypt_certificateWhereInput]
  NOT: letsencrypt_certificateWhereInput
  common_name: StringFilter
  zone: StringFilter
  additional_domains: StringNullableListFilter
  issued: DateTimeNullableFilter
  renewal: DateTimeNullableFilter
  certificate: StringNullableFilter
  private_key: StringNullableFilter
  created_at: DateTimeFilter
  updated_at: DateTimeNullableFilter
  letsencrypt_user: Letsencrypt_userRelationFilter
}

input letsencrypt_certificateOrderByInput {
  common_name: SortOrder
  zone: SortOrder
  additional_domains: SortOrder
  issued: SortOrder
  renewal: SortOrder
  certificate: SortOrder
  private_key: SortOrder
  created_at: SortOrder
  updated_at: SortOrder
}

input letsencrypt_certificateWhereUniqueInput {
  common_name: String
}

enum Letsencrypt_certificateScalarFieldEnum {
  common_name
  zone
  additional_domains
  issued
  renewal
  certificate
  private_key
  created_at
  updated_at
}

type letsencrypt_user {
  zone: String!
  email: String!
  dns_provider_name: String!
  dns_provider_token: String!
  private_key: String
  registration_resource: Json
  created_at: DateTime!
  updated_at: DateTime
  letsencrypt_certificate(where: letsencrypt_certificateWhereInput, orderBy: [letsencrypt_certificateOrderByInput], cursor: letsencrypt_certificateWhereUniqueInput, take: Int, skip: Int, distinct: [Letsencrypt_certificateScalarFieldEnum]): [letsencrypt_certificate]
}

type letsencrypt_certificate {
  common_name: String!
  zone: String!
  additional_domains: [String]
  issued: DateTime
  renewal: DateTime
  certificate: String
  private_key: String
  created_at: DateTime!
  updated_at: DateTime
  letsencrypt_user: letsencrypt_user!
}

type Letsencrypt_certificateCountAggregateOutputType {
  common_name: Int!
  zone: Int!
  additional_domains: Int!
  issued: Int!
  renewal: Int!
  certificate: Int!
  private_key: Int!
  created_at: Int!
  updated_at: Int!
}

type Letsencrypt_certificateMinAggregateOutputType {
  common_name: String
  zone: String
  issued: DateTime
  renewal: DateTime
  certificate: String
  private_key: String
  created_at: DateTime
  updated_at: DateTime
}

type Letsencrypt_certificateMaxAggregateOutputType {
  common_name: String
  zone: String
  issued: DateTime
  renewal: DateTime
  certificate: String
  private_key: String
  created_at: DateTime
  updated_at: DateTime
}

type AggregateLetsencrypt_certificate {
  count: Letsencrypt_certificateCountAggregateOutputType
  min: Letsencrypt_certificateMinAggregateOutputType
  max: Letsencrypt_certificateMaxAggregateOutputType
}

input NestedStringNullableWithAggregatesFilter {
  equals: String
  in: [String]
  notIn: [String]
  lt: String
  lte: String
  gt: String
  gte: String
  contains: String
  startsWith: String
  endsWith: String
  not: NestedStringNullableWithAggregatesFilter
  count: NestedIntNullableFilter
  min: NestedStringNullableFilter
  max: NestedStringNullableFilter
}

input StringNullableWithAggregatesFilter {
  equals: String
  in: [String]
  notIn: [String]
  lt: String
  lte: String
  gt: String
  gte: String
  contains: String
  startsWith: String
  endsWith: String
  mode: QueryMode
  not: NestedStringNullableWithAggregatesFilter
  count: NestedIntNullableFilter
  min: NestedStringNullableFilter
  max: NestedStringNullableFilter
}

input letsencrypt_certificateScalarWhereWithAggregatesInput {
  AND: letsencrypt_certificateScalarWhereWithAggregatesInput
  OR: [letsencrypt_certificateScalarWhereWithAggregatesInput]
  NOT: letsencrypt_certificateScalarWhereWithAggregatesInput
  common_name: StringWithAggregatesFilter
  zone: StringWithAggregatesFilter
  additional_domains: StringNullableListFilter
  issued: DateTimeNullableWithAggregatesFilter
  renewal: DateTimeNullableWithAggregatesFilter
  certificate: StringNullableWithAggregatesFilter
  private_key: StringNullableWithAggregatesFilter
  created_at: DateTimeWithAggregatesFilter
  updated_at: DateTimeNullableWithAggregatesFilter
}

type Letsencrypt_certificateGroupByOutputType {
  common_name: String!
  zone: String!
  additional_domains: [String]
  issued: DateTime
  renewal: DateTime
  certificate: String
  private_key: String
  created_at: DateTime!
  updated_at: DateTime
  count: Letsencrypt_certificateCountAggregateOutputType
  min: Letsencrypt_certificateMinAggregateOutputType
  max: Letsencrypt_certificateMaxAggregateOutputType
}

input letsencrypt_userOrderByInput {
  zone: SortOrder
  email: SortOrder
  dns_provider_name: SortOrder
  dns_provider_token: SortOrder
  private_key: SortOrder
  registration_resource: SortOrder
  created_at: SortOrder
  updated_at: SortOrder
}

input letsencrypt_userWhereUniqueInput {
  zone: String
}

enum Letsencrypt_userScalarFieldEnum {
  zone
  email
  dns_provider_name
  dns_provider_token
  private_key
  registration_resource
  created_at
  updated_at
}

type Letsencrypt_userCountAggregateOutputType {
  zone: Int!
  email: Int!
  dns_provider_name: Int!
  dns_provider_token: Int!
  private_key: Int!
  registration_resource: Int!
  created_at: Int!
  updated_at: Int!
}

type Letsencrypt_userMinAggregateOutputType {
  zone: String
  email: String
  dns_provider_name: String
  dns_provider_token: String
  private_key: String
  created_at: DateTime
  updated_at: DateTime
}

type Letsencrypt_userMaxAggregateOutputType {
  zone: String
  email: String
  dns_provider_name: String
  dns_provider_token: String
  private_key: String
  created_at: DateTime
  updated_at: DateTime
}

type AggregateLetsencrypt_user {
  count: Letsencrypt_userCountAggregateOutputType
  min: Letsencrypt_userMinAggregateOutputType
  max: Letsencrypt_userMaxAggregateOutputType
}

input NestedJsonNullableFilter {
  equals: DateTime
  not: DateTime
}

input JsonNullableWithAggregatesFilter {
  equals: DateTime
  not: DateTime
  count: NestedIntNullableFilter
  min: NestedJsonNullableFilter
  max: NestedJsonNullableFilter
}

input letsencrypt_userScalarWhereWithAggregatesInput {
  AND: letsencrypt_userScalarWhereWithAggregatesInput
  OR: [letsencrypt_userScalarWhereWithAggregatesInput]
  NOT: letsencrypt_userScalarWhereWithAggregatesInput
  zone: StringWithAggregatesFilter
  email: StringWithAggregatesFilter
  dns_provider_name: StringWithAggregatesFilter
  dns_provider_token: StringWithAggregatesFilter
  private_key: StringNullableWithAggregatesFilter
  registration_resource: JsonNullableWithAggregatesFilter
  created_at: DateTimeWithAggregatesFilter
  updated_at: DateTimeNullableWithAggregatesFilter
}

type Letsencrypt_userGroupByOutputType {
  zone: String!
  email: String!
  dns_provider_name: String!
  dns_provider_token: String!
  private_key: String
  registration_resource: Json
  created_at: DateTime!
  updated_at: DateTime
  count: Letsencrypt_userCountAggregateOutputType
  min: Letsencrypt_userMinAggregateOutputType
  max: Letsencrypt_userMaxAggregateOutputType
}

input NestedBigIntNullableFilter {
  equals: BigInt
  in: [BigInt]
  notIn: [BigInt]
  lt: BigInt
  lte: BigInt
  gt: BigInt
  gte: BigInt
  not: NestedBigIntNullableFilter
}

input BigIntNullableFilter {
  equals: BigInt
  in: [BigInt]
  notIn: [BigInt]
  lt: BigInt
  lte: BigInt
  gt: BigInt
  gte: BigInt
  not: NestedBigIntNullableFilter
}

input locksWhereInput {
  AND: locksWhereInput
  OR: [locksWhereInput]
  NOT: locksWhereInput
  name: StringFilter
  record_version_number: BigIntNullableFilter
  data: StringNullableFilter
  owner: StringNullableFilter
}

input locksOrderByInput {
  name: SortOrder
  record_version_number: SortOrder
  data: SortOrder
  owner: SortOrder
}

input locksWhereUniqueInput {
  name: String
}

enum LocksScalarFieldEnum {
  name
  record_version_number
  data
  owner
}

type locks {
  name: String!
  record_version_number: BigInt
  data: String
  owner: String
}

type LocksCountAggregateOutputType {
  name: Int!
  record_version_number: Int!
  data: Int!
  owner: Int!
}

type LocksAvgAggregateOutputType {
  record_version_number: Float
}

type LocksSumAggregateOutputType {
  record_version_number: BigInt
}

type LocksMinAggregateOutputType {
  name: String
  record_version_number: BigInt
  data: String
  owner: String
}

type LocksMaxAggregateOutputType {
  name: String
  record_version_number: BigInt
  data: String
  owner: String
}

type AggregateLocks {
  count: LocksCountAggregateOutputType
  avg: LocksAvgAggregateOutputType
  sum: LocksSumAggregateOutputType
  min: LocksMinAggregateOutputType
  max: LocksMaxAggregateOutputType
}

input NestedFloatNullableFilter {
  equals: Float
  in: [Float]
  notIn: [Float]
  lt: Float
  lte: Float
  gt: Float
  gte: Float
  not: NestedFloatNullableFilter
}

input NestedBigIntNullableWithAggregatesFilter {
  equals: BigInt
  in: [BigInt]
  notIn: [BigInt]
  lt: BigInt
  lte: BigInt
  gt: BigInt
  gte: BigInt
  not: NestedBigIntNullableWithAggregatesFilter
  count: NestedIntNullableFilter
  avg: NestedFloatNullableFilter
  sum: NestedBigIntNullableFilter
  min: NestedBigIntNullableFilter
  max: NestedBigIntNullableFilter
}

input BigIntNullableWithAggregatesFilter {
  equals: BigInt
  in: [BigInt]
  notIn: [BigInt]
  lt: BigInt
  lte: BigInt
  gt: BigInt
  gte: BigInt
  not: NestedBigIntNullableWithAggregatesFilter
  count: NestedIntNullableFilter
  avg: NestedFloatNullableFilter
  sum: NestedBigIntNullableFilter
  min: NestedBigIntNullableFilter
  max: NestedBigIntNullableFilter
}

input locksScalarWhereWithAggregatesInput {
  AND: locksScalarWhereWithAggregatesInput
  OR: [locksScalarWhereWithAggregatesInput]
  NOT: locksScalarWhereWithAggregatesInput
  name: StringWithAggregatesFilter
  record_version_number: BigIntNullableWithAggregatesFilter
  data: StringNullableWithAggregatesFilter
  owner: StringNullableWithAggregatesFilter
}

type LocksGroupByOutputType {
  name: String!
  record_version_number: BigInt
  data: String
  owner: String
  count: LocksCountAggregateOutputType
  avg: LocksAvgAggregateOutputType
  sum: LocksSumAggregateOutputType
  min: LocksMinAggregateOutputType
  max: LocksMaxAggregateOutputType
}

type NamespaceCountAggregateOutputType {
  id: Int!
  name: Int!
  price_plan_id: Int!
  created_at: Int!
  updated_at: Int!
}

type NamespaceAvgAggregateOutputType {
  price_plan_id: Float
}

type NamespaceSumAggregateOutputType {
  price_plan_id: Int
}

type NamespaceMinAggregateOutputType {
  id: String
  name: String
  price_plan_id: Int
  created_at: DateTime
  updated_at: DateTime
}

type NamespaceMaxAggregateOutputType {
  id: String
  name: String
  price_plan_id: Int
  created_at: DateTime
  updated_at: DateTime
}

type AggregateNamespace {
  count: NamespaceCountAggregateOutputType
  avg: NamespaceAvgAggregateOutputType
  sum: NamespaceSumAggregateOutputType
  min: NamespaceMinAggregateOutputType
  max: NamespaceMaxAggregateOutputType
}

input NestedFloatFilter {
  equals: Float
  in: [Float]
  notIn: [Float]
  lt: Float
  lte: Float
  gt: Float
  gte: Float
  not: NestedFloatFilter
}

input NestedIntWithAggregatesFilter {
  equals: Int
  in: [Int]
  notIn: [Int]
  lt: Int
  lte: Int
  gt: Int
  gte: Int
  not: NestedIntWithAggregatesFilter
  count: NestedIntFilter
  avg: NestedFloatFilter
  sum: NestedIntFilter
  min: NestedIntFilter
  max: NestedIntFilter
}

input IntWithAggregatesFilter {
  equals: Int
  in: [Int]
  notIn: [Int]
  lt: Int
  lte: Int
  gt: Int
  gte: Int
  not: NestedIntWithAggregatesFilter
  count: NestedIntFilter
  avg: NestedFloatFilter
  sum: NestedIntFilter
  min: NestedIntFilter
  max: NestedIntFilter
}

input namespaceScalarWhereWithAggregatesInput {
  AND: namespaceScalarWhereWithAggregatesInput
  OR: [namespaceScalarWhereWithAggregatesInput]
  NOT: namespaceScalarWhereWithAggregatesInput
  id: StringWithAggregatesFilter
  name: StringWithAggregatesFilter
  price_plan_id: IntWithAggregatesFilter
  created_at: DateTimeWithAggregatesFilter
  updated_at: DateTimeNullableWithAggregatesFilter
}

type NamespaceGroupByOutputType {
  id: String!
  name: String!
  price_plan_id: Int!
  created_at: DateTime!
  updated_at: DateTime
  count: NamespaceCountAggregateOutputType
  avg: NamespaceAvgAggregateOutputType
  sum: NamespaceSumAggregateOutputType
  min: NamespaceMinAggregateOutputType
  max: NamespaceMaxAggregateOutputType
}

type Namespace_membersCountAggregateOutputType {
  user_id: Int!
  namespace_id: Int!
  membership: Int!
  created_at: Int!
  updated_at: Int!
}

type Namespace_membersMinAggregateOutputType {
  user_id: String
  namespace_id: String
  membership: membership
  created_at: DateTime
  updated_at: DateTime
}

type Namespace_membersMaxAggregateOutputType {
  user_id: String
  namespace_id: String
  membership: membership
  created_at: DateTime
  updated_at: DateTime
}

type AggregateNamespace_members {
  count: Namespace_membersCountAggregateOutputType
  min: Namespace_membersMinAggregateOutputType
  max: Namespace_membersMaxAggregateOutputType
}

input NestedEnummembershipFilter {
  equals: membership
  in: [membership]
  notIn: [membership]
  not: membership
}

input EnummembershipWithAggregatesFilter {
  equals: membership
  in: [membership]
  notIn: [membership]
  not: membership
  count: NestedIntFilter
  min: NestedEnummembershipFilter
  max: NestedEnummembershipFilter
}

input namespace_membersScalarWhereWithAggregatesInput {
  AND: namespace_membersScalarWhereWithAggregatesInput
  OR: [namespace_membersScalarWhereWithAggregatesInput]
  NOT: namespace_membersScalarWhereWithAggregatesInput
  user_id: StringWithAggregatesFilter
  namespace_id: StringWithAggregatesFilter
  membership: EnummembershipWithAggregatesFilter
  created_at: DateTimeWithAggregatesFilter
  updated_at: DateTimeNullableWithAggregatesFilter
}

type Namespace_membersGroupByOutputType {
  user_id: String!
  namespace_id: String!
  membership: membership!
  created_at: DateTime!
  updated_at: DateTime
  count: Namespace_membersCountAggregateOutputType
  min: Namespace_membersMinAggregateOutputType
  max: Namespace_membersMaxAggregateOutputType
}

type NodepoolCountAggregateOutputType {
  id: Int!
  wundernode_id: Int!
  shared: Int!
  created_at: Int!
  updated_at: Int!
}

type NodepoolMinAggregateOutputType {
  id: String
  wundernode_id: String
  shared: Boolean
  created_at: DateTime
  updated_at: DateTime
}

type NodepoolMaxAggregateOutputType {
  id: String
  wundernode_id: String
  shared: Boolean
  created_at: DateTime
  updated_at: DateTime
}

type AggregateNodepool {
  count: NodepoolCountAggregateOutputType
  min: NodepoolMinAggregateOutputType
  max: NodepoolMaxAggregateOutputType
}

input nodepoolScalarWhereWithAggregatesInput {
  AND: nodepoolScalarWhereWithAggregatesInput
  OR: [nodepoolScalarWhereWithAggregatesInput]
  NOT: nodepoolScalarWhereWithAggregatesInput
  id: StringWithAggregatesFilter
  wundernode_id: StringWithAggregatesFilter
  shared: BoolWithAggregatesFilter
  created_at: DateTimeWithAggregatesFilter
  updated_at: DateTimeNullableWithAggregatesFilter
}

type NodepoolGroupByOutputType {
  id: String!
  wundernode_id: String!
  shared: Boolean!
  created_at: DateTime!
  updated_at: DateTime
  count: NodepoolCountAggregateOutputType
  min: NodepoolMinAggregateOutputType
  max: NodepoolMaxAggregateOutputType
}

type Nodepool_environmentCountAggregateOutputType {
  nodepool_id: Int!
  environment_id: Int!
}

type Nodepool_environmentMinAggregateOutputType {
  nodepool_id: String
  environment_id: String
}

type Nodepool_environmentMaxAggregateOutputType {
  nodepool_id: String
  environment_id: String
}

type AggregateNodepool_environment {
  count: Nodepool_environmentCountAggregateOutputType
  min: Nodepool_environmentMinAggregateOutputType
  max: Nodepool_environmentMaxAggregateOutputType
}

input nodepool_environmentScalarWhereWithAggregatesInput {
  AND: nodepool_environmentScalarWhereWithAggregatesInput
  OR: [nodepool_environmentScalarWhereWithAggregatesInput]
  NOT: nodepool_environmentScalarWhereWithAggregatesInput
  nodepool_id: StringWithAggregatesFilter
  environment_id: StringWithAggregatesFilter
}

type Nodepool_environmentGroupByOutputType {
  nodepool_id: String!
  environment_id: String!
  count: Nodepool_environmentCountAggregateOutputType
  min: Nodepool_environmentMinAggregateOutputType
  max: Nodepool_environmentMaxAggregateOutputType
}

input price_planOrderByInput {
  id: SortOrder
  name: SortOrder
  quota_daily_requests: SortOrder
  quota_environments: SortOrder
  quota_members: SortOrder
  quota_apis: SortOrder
  allow_secondary_environments: SortOrder
}

input price_planWhereUniqueInput {
  id: Int
}

enum Price_planScalarFieldEnum {
  id
  name
  quota_daily_requests
  quota_environments
  quota_members
  quota_apis
  allow_secondary_environments
}

type Price_planCountAggregateOutputType {
  id: Int!
  name: Int!
  quota_daily_requests: Int!
  quota_environments: Int!
  quota_members: Int!
  quota_apis: Int!
  allow_secondary_environments: Int!
}

type Price_planAvgAggregateOutputType {
  id: Float
  quota_daily_requests: Float
  quota_environments: Float
  quota_members: Float
  quota_apis: Float
}

type Price_planSumAggregateOutputType {
  id: Int
  quota_daily_requests: Int
  quota_environments: Int
  quota_members: Int
  quota_apis: Int
}

type Price_planMinAggregateOutputType {
  id: Int
  name: String
  quota_daily_requests: Int
  quota_environments: Int
  quota_members: Int
  quota_apis: Int
  allow_secondary_environments: Boolean
}

type Price_planMaxAggregateOutputType {
  id: Int
  name: String
  quota_daily_requests: Int
  quota_environments: Int
  quota_members: Int
  quota_apis: Int
  allow_secondary_environments: Boolean
}

type AggregatePrice_plan {
  count: Price_planCountAggregateOutputType
  avg: Price_planAvgAggregateOutputType
  sum: Price_planSumAggregateOutputType
  min: Price_planMinAggregateOutputType
  max: Price_planMaxAggregateOutputType
}

input price_planScalarWhereWithAggregatesInput {
  AND: price_planScalarWhereWithAggregatesInput
  OR: [price_planScalarWhereWithAggregatesInput]
  NOT: price_planScalarWhereWithAggregatesInput
  id: IntWithAggregatesFilter
  name: StringWithAggregatesFilter
  quota_daily_requests: IntWithAggregatesFilter
  quota_environments: IntWithAggregatesFilter
  quota_members: IntWithAggregatesFilter
  quota_apis: IntWithAggregatesFilter
  allow_secondary_environments: BoolWithAggregatesFilter
}

type Price_planGroupByOutputType {
  id: Int!
  name: String!
  quota_daily_requests: Int!
  quota_environments: Int!
  quota_members: Int!
  quota_apis: Int!
  allow_secondary_environments: Boolean!
  count: Price_planCountAggregateOutputType
  avg: Price_planAvgAggregateOutputType
  sum: Price_planSumAggregateOutputType
  min: Price_planMinAggregateOutputType
  max: Price_planMaxAggregateOutputType
}

input usersOrderByInput {
  id: SortOrder
  name: SortOrder
  email: SortOrder
  role: SortOrder
  created_at: SortOrder
  updated_at: SortOrder
}

input usersWhereUniqueInput {
  id: String
  email: String
}

enum UsersScalarFieldEnum {
  id
  name
  email
  role
  created_at
  updated_at
}

type UsersCountAggregateOutputType {
  id: Int!
  name: Int!
  email: Int!
  role: Int!
  created_at: Int!
  updated_at: Int!
}

type UsersMinAggregateOutputType {
  id: String
  name: String
  email: String
  role: user_role
  created_at: DateTime
  updated_at: DateTime
}

type UsersMaxAggregateOutputType {
  id: String
  name: String
  email: String
  role: user_role
  created_at: DateTime
  updated_at: DateTime
}

type AggregateUsers {
  count: UsersCountAggregateOutputType
  min: UsersMinAggregateOutputType
  max: UsersMaxAggregateOutputType
}

input NestedEnumuser_roleFilter {
  equals: user_role
  in: [user_role]
  notIn: [user_role]
  not: user_role
}

input Enumuser_roleWithAggregatesFilter {
  equals: user_role
  in: [user_role]
  notIn: [user_role]
  not: user_role
  count: NestedIntFilter
  min: NestedEnumuser_roleFilter
  max: NestedEnumuser_roleFilter
}

input usersScalarWhereWithAggregatesInput {
  AND: usersScalarWhereWithAggregatesInput
  OR: [usersScalarWhereWithAggregatesInput]
  NOT: usersScalarWhereWithAggregatesInput
  id: StringWithAggregatesFilter
  name: StringNullableWithAggregatesFilter
  email: StringWithAggregatesFilter
  role: Enumuser_roleWithAggregatesFilter
  created_at: DateTimeWithAggregatesFilter
  updated_at: DateTimeNullableWithAggregatesFilter
}

type UsersGroupByOutputType {
  id: String!
  name: String
  email: String!
  role: user_role!
  created_at: DateTime!
  updated_at: DateTime
  count: UsersCountAggregateOutputType
  min: UsersMinAggregateOutputType
  max: UsersMaxAggregateOutputType
}

input wundernodeOrderByInput {
  id: SortOrder
  etag: SortOrder
  config: SortOrder
  ipv4: SortOrder
  ipv6: SortOrder
  created_at: SortOrder
  updated_at: SortOrder
}

input wundernodeWhereUniqueInput {
  id: String
}

enum WundernodeScalarFieldEnum {
  id
  etag
  config
  ipv4
  ipv6
  created_at
  updated_at
}

type WundernodeCountAggregateOutputType {
  id: Int!
  etag: Int!
  config: Int!
  ipv4: Int!
  ipv6: Int!
  created_at: Int!
  updated_at: Int!
}

type WundernodeMinAggregateOutputType {
  id: String
  etag: String
  ipv4: String
  ipv6: String
  created_at: DateTime
  updated_at: DateTime
}

type WundernodeMaxAggregateOutputType {
  id: String
  etag: String
  ipv4: String
  ipv6: String
  created_at: DateTime
  updated_at: DateTime
}

type AggregateWundernode {
  count: WundernodeCountAggregateOutputType
  min: WundernodeMinAggregateOutputType
  max: WundernodeMaxAggregateOutputType
}

input wundernodeScalarWhereWithAggregatesInput {
  AND: wundernodeScalarWhereWithAggregatesInput
  OR: [wundernodeScalarWhereWithAggregatesInput]
  NOT: wundernodeScalarWhereWithAggregatesInput
  id: StringWithAggregatesFilter
  etag: StringWithAggregatesFilter
  config: JsonWithAggregatesFilter
  ipv4: StringNullableWithAggregatesFilter
  ipv6: StringNullableWithAggregatesFilter
  created_at: DateTimeWithAggregatesFilter
  updated_at: DateTimeNullableWithAggregatesFilter
}

type WundernodeGroupByOutputType {
  id: String!
  etag: String!
  config: Json!
  ipv4: String
  ipv6: String
  created_at: DateTime!
  updated_at: DateTime
  count: WundernodeCountAggregateOutputType
  min: WundernodeMinAggregateOutputType
  max: WundernodeMaxAggregateOutputType
}

type Query {
  findFirstaccess_token(where: access_tokenWhereInput, orderBy: [access_tokenOrderByInput], cursor: access_tokenWhereUniqueInput, take: Int, skip: Int, distinct: [Access_tokenScalarFieldEnum]): access_token
  findManyaccess_token(where: access_tokenWhereInput, orderBy: [access_tokenOrderByInput], cursor: access_tokenWhereUniqueInput, take: Int, skip: Int, distinct: [Access_tokenScalarFieldEnum]): [access_token]!
  aggregateaccess_token(where: access_tokenWhereInput, orderBy: [access_tokenOrderByInput], cursor: access_tokenWhereUniqueInput, take: Int, skip: Int): AggregateAccess_token!
  groupByaccess_token(where: access_tokenWhereInput, orderBy: [access_tokenOrderByInput], by: [Access_tokenScalarFieldEnum]!, having: access_tokenScalarWhereWithAggregatesInput, take: Int, skip: Int): [Access_tokenGroupByOutputType]!
  findUniqueaccess_token(where: access_tokenWhereUniqueInput!): access_token
  findFirstadmin_config(where: admin_configWhereInput, orderBy: [admin_configOrderByInput], cursor: admin_configWhereUniqueInput, take: Int, skip: Int, distinct: [Admin_configScalarFieldEnum]): admin_config
  findManyadmin_config(where: admin_configWhereInput, orderBy: [admin_configOrderByInput], cursor: admin_configWhereUniqueInput, take: Int, skip: Int, distinct: [Admin_configScalarFieldEnum]): [admin_config]!
  aggregateadmin_config(where: admin_configWhereInput, orderBy: [admin_configOrderByInput], cursor: admin_configWhereUniqueInput, take: Int, skip: Int): AggregateAdmin_config!
  groupByadmin_config(where: admin_configWhereInput, orderBy: [admin_configOrderByInput], by: [Admin_configScalarFieldEnum]!, having: admin_configScalarWhereWithAggregatesInput, take: Int, skip: Int): [Admin_configGroupByOutputType]!
  findUniqueadmin_config(where: admin_configWhereUniqueInput!): admin_config
  findFirstapi(where: apiWhereInput, orderBy: [apiOrderByInput], cursor: apiWhereUniqueInput, take: Int, skip: Int, distinct: [ApiScalarFieldEnum]): api
  findManyapi(where: apiWhereInput, orderBy: [apiOrderByInput], cursor: apiWhereUniqueInput, take: Int, skip: Int, distinct: [ApiScalarFieldEnum]): [api]!
  aggregateapi(where: apiWhereInput, orderBy: [apiOrderByInput], cursor: apiWhereUniqueInput, take: Int, skip: Int): AggregateApi!
  groupByapi(where: apiWhereInput, orderBy: [apiOrderByInput], by: [ApiScalarFieldEnum]!, having: apiScalarWhereWithAggregatesInput, take: Int, skip: Int): [ApiGroupByOutputType]!
  findUniqueapi(where: apiWhereUniqueInput!): api
  findFirstdeployment(where: deploymentWhereInput, orderBy: [deploymentOrderByInput], cursor: deploymentWhereUniqueInput, take: Int, skip: Int, distinct: [DeploymentScalarFieldEnum]): deployment
  findManydeployment(where: deploymentWhereInput, orderBy: [deploymentOrderByInput], cursor: deploymentWhereUniqueInput, take: Int, skip: Int, distinct: [DeploymentScalarFieldEnum]): [deployment]!
  aggregatedeployment(where: deploymentWhereInput, orderBy: [deploymentOrderByInput], cursor: deploymentWhereUniqueInput, take: Int, skip: Int): AggregateDeployment!
  groupBydeployment(where: deploymentWhereInput, orderBy: [deploymentOrderByInput], by: [DeploymentScalarFieldEnum]!, having: deploymentScalarWhereWithAggregatesInput, take: Int, skip: Int): [DeploymentGroupByOutputType]!
  findUniquedeployment(where: deploymentWhereUniqueInput!): deployment
  findFirstdeployment_environment(where: deployment_environmentWhereInput, orderBy: [deployment_environmentOrderByInput], cursor: deployment_environmentWhereUniqueInput, take: Int, skip: Int, distinct: [Deployment_environmentScalarFieldEnum]): deployment_environment
  findManydeployment_environment(where: deployment_environmentWhereInput, orderBy: [deployment_environmentOrderByInput], cursor: deployment_environmentWhereUniqueInput, take: Int, skip: Int, distinct: [Deployment_environmentScalarFieldEnum]): [deployment_environment]!
  aggregatedeployment_environment(where: deployment_environmentWhereInput, orderBy: [deployment_environmentOrderByInput], cursor: deployment_environmentWhereUniqueInput, take: Int, skip: Int): AggregateDeployment_environment!
  groupBydeployment_environment(where: deployment_environmentWhereInput, orderBy: [deployment_environmentOrderByInput], by: [Deployment_environmentScalarFieldEnum]!, having: deployment_environmentScalarWhereWithAggregatesInput, take: Int, skip: Int): [Deployment_environmentGroupByOutputType]!
  findUniquedeployment_environment(where: deployment_environmentWhereUniqueInput!): deployment_environment
  findFirstedge(where: edgeWhereInput, orderBy: [edgeOrderByInput], cursor: edgeWhereUniqueInput, take: Int, skip: Int, distinct: [EdgeScalarFieldEnum]): edge
  findManyedge(where: edgeWhereInput, orderBy: [edgeOrderByInput], cursor: edgeWhereUniqueInput, take: Int, skip: Int, distinct: [EdgeScalarFieldEnum]): [edge]!
  aggregateedge(where: edgeWhereInput, orderBy: [edgeOrderByInput], cursor: edgeWhereUniqueInput, take: Int, skip: Int): AggregateEdge!
  groupByedge(where: edgeWhereInput, orderBy: [edgeOrderByInput], by: [EdgeScalarFieldEnum]!, having: edgeScalarWhereWithAggregatesInput, take: Int, skip: Int): [EdgeGroupByOutputType]!
  findUniqueedge(where: edgeWhereUniqueInput!): edge
  findFirstenvironment(where: environmentWhereInput, orderBy: [environmentOrderByInput], cursor: environmentWhereUniqueInput, take: Int, skip: Int, distinct: [EnvironmentScalarFieldEnum]): environment
  findManyenvironment(where: environmentWhereInput, orderBy: [environmentOrderByInput], cursor: environmentWhereUniqueInput, take: Int, skip: Int, distinct: [EnvironmentScalarFieldEnum]): [environment]!
  aggregateenvironment(where: environmentWhereInput, orderBy: [environmentOrderByInput], cursor: environmentWhereUniqueInput, take: Int, skip: Int): AggregateEnvironment!
  groupByenvironment(where: environmentWhereInput, orderBy: [environmentOrderByInput], by: [EnvironmentScalarFieldEnum]!, having: environmentScalarWhereWithAggregatesInput, take: Int, skip: Int): [EnvironmentGroupByOutputType]!
  findUniqueenvironment(where: environmentWhereUniqueInput!): environment
  findFirstenvironment_edges(where: environment_edgesWhereInput, orderBy: [environment_edgesOrderByInput], cursor: environment_edgesWhereUniqueInput, take: Int, skip: Int, distinct: [Environment_edgesScalarFieldEnum]): environment_edges
  findManyenvironment_edges(where: environment_edgesWhereInput, orderBy: [environment_edgesOrderByInput], cursor: environment_edgesWhereUniqueInput, take: Int, skip: Int, distinct: [Environment_edgesScalarFieldEnum]): [environment_edges]!
  aggregateenvironment_edges(where: environment_edgesWhereInput, orderBy: [environment_edgesOrderByInput], cursor: environment_edgesWhereUniqueInput, take: Int, skip: Int): AggregateEnvironment_edges!
  groupByenvironment_edges(where: environment_edgesWhereInput, orderBy: [environment_edgesOrderByInput], by: [Environment_edgesScalarFieldEnum]!, having: environment_edgesScalarWhereWithAggregatesInput, take: Int, skip: Int): [Environment_edgesGroupByOutputType]!
  findUniqueenvironment_edges(where: environment_edgesWhereUniqueInput!): environment_edges
  findFirstletsencrypt_certificate(where: letsencrypt_certificateWhereInput, orderBy: [letsencrypt_certificateOrderByInput], cursor: letsencrypt_certificateWhereUniqueInput, take: Int, skip: Int, distinct: [Letsencrypt_certificateScalarFieldEnum]): letsencrypt_certificate
  findManyletsencrypt_certificate(where: letsencrypt_certificateWhereInput, orderBy: [letsencrypt_certificateOrderByInput], cursor: letsencrypt_certificateWhereUniqueInput, take: Int, skip: Int, distinct: [Letsencrypt_certificateScalarFieldEnum]): [letsencrypt_certificate]!
  aggregateletsencrypt_certificate(where: letsencrypt_certificateWhereInput, orderBy: [letsencrypt_certificateOrderByInput], cursor: letsencrypt_certificateWhereUniqueInput, take: Int, skip: Int): AggregateLetsencrypt_certificate!
  groupByletsencrypt_certificate(where: letsencrypt_certificateWhereInput, orderBy: [letsencrypt_certificateOrderByInput], by: [Letsencrypt_certificateScalarFieldEnum]!, having: letsencrypt_certificateScalarWhereWithAggregatesInput, take: Int, skip: Int): [Letsencrypt_certificateGroupByOutputType]!
  findUniqueletsencrypt_certificate(where: letsencrypt_certificateWhereUniqueInput!): letsencrypt_certificate
  findFirstletsencrypt_user(where: letsencrypt_userWhereInput, orderBy: [letsencrypt_userOrderByInput], cursor: letsencrypt_userWhereUniqueInput, take: Int, skip: Int, distinct: [Letsencrypt_userScalarFieldEnum]): letsencrypt_user
  findManyletsencrypt_user(where: letsencrypt_userWhereInput, orderBy: [letsencrypt_userOrderByInput], cursor: letsencrypt_userWhereUniqueInput, take: Int, skip: Int, distinct: [Letsencrypt_userScalarFieldEnum]): [letsencrypt_user]!
  aggregateletsencrypt_user(where: letsencrypt_userWhereInput, orderBy: [letsencrypt_userOrderByInput], cursor: letsencrypt_userWhereUniqueInput, take: Int, skip: Int): AggregateLetsencrypt_user!
  groupByletsencrypt_user(where: letsencrypt_userWhereInput, orderBy: [letsencrypt_userOrderByInput], by: [Letsencrypt_userScalarFieldEnum]!, having: letsencrypt_userScalarWhereWithAggregatesInput, take: Int, skip: Int): [Letsencrypt_userGroupByOutputType]!
  findUniqueletsencrypt_user(where: letsencrypt_userWhereUniqueInput!): letsencrypt_user
  findFirstlocks(where: locksWhereInput, orderBy: [locksOrderByInput], cursor: locksWhereUniqueInput, take: Int, skip: Int, distinct: [LocksScalarFieldEnum]): locks
  findManylocks(where: locksWhereInput, orderBy: [locksOrderByInput], cursor: locksWhereUniqueInput, take: Int, skip: Int, distinct: [LocksScalarFieldEnum]): [locks]!
  aggregatelocks(where: locksWhereInput, orderBy: [locksOrderByInput], cursor: locksWhereUniqueInput, take: Int, skip: Int): AggregateLocks!
  groupBylocks(where: locksWhereInput, orderBy: [locksOrderByInput], by: [LocksScalarFieldEnum]!, having: locksScalarWhereWithAggregatesInput, take: Int, skip: Int): [LocksGroupByOutputType]!
  findUniquelocks(where: locksWhereUniqueInput!): locks
  findFirstnamespace(where: namespaceWhereInput, orderBy: [namespaceOrderByInput], cursor: namespaceWhereUniqueInput, take: Int, skip: Int, distinct: [NamespaceScalarFieldEnum]): namespace
  findManynamespace(where: namespaceWhereInput, orderBy: [namespaceOrderByInput], cursor: namespaceWhereUniqueInput, take: Int, skip: Int, distinct: [NamespaceScalarFieldEnum]): [namespace]!
  aggregatenamespace(where: namespaceWhereInput, orderBy: [namespaceOrderByInput], cursor: namespaceWhereUniqueInput, take: Int, skip: Int): AggregateNamespace!
  groupBynamespace(where: namespaceWhereInput, orderBy: [namespaceOrderByInput], by: [NamespaceScalarFieldEnum]!, having: namespaceScalarWhereWithAggregatesInput, take: Int, skip: Int): [NamespaceGroupByOutputType]!
  findUniquenamespace(where: namespaceWhereUniqueInput!): namespace
  findFirstnamespace_members(where: namespace_membersWhereInput, orderBy: [namespace_membersOrderByInput], cursor: namespace_membersWhereUniqueInput, take: Int, skip: Int, distinct: [Namespace_membersScalarFieldEnum]): namespace_members
  findManynamespace_members(where: namespace_membersWhereInput, orderBy: [namespace_membersOrderByInput], cursor: namespace_membersWhereUniqueInput, take: Int, skip: Int, distinct: [Namespace_membersScalarFieldEnum]): [namespace_members]!
  aggregatenamespace_members(where: namespace_membersWhereInput, orderBy: [namespace_membersOrderByInput], cursor: namespace_membersWhereUniqueInput, take: Int, skip: Int): AggregateNamespace_members!
  groupBynamespace_members(where: namespace_membersWhereInput, orderBy: [namespace_membersOrderByInput], by: [Namespace_membersScalarFieldEnum]!, having: namespace_membersScalarWhereWithAggregatesInput, take: Int, skip: Int): [Namespace_membersGroupByOutputType]!
  findUniquenamespace_members(where: namespace_membersWhereUniqueInput!): namespace_members
  findFirstnodepool(where: nodepoolWhereInput, orderBy: [nodepoolOrderByInput], cursor: nodepoolWhereUniqueInput, take: Int, skip: Int, distinct: [NodepoolScalarFieldEnum]): nodepool
  findManynodepool(where: nodepoolWhereInput, orderBy: [nodepoolOrderByInput], cursor: nodepoolWhereUniqueInput, take: Int, skip: Int, distinct: [NodepoolScalarFieldEnum]): [nodepool]!
  aggregatenodepool(where: nodepoolWhereInput, orderBy: [nodepoolOrderByInput], cursor: nodepoolWhereUniqueInput, take: Int, skip: Int): AggregateNodepool!
  groupBynodepool(where: nodepoolWhereInput, orderBy: [nodepoolOrderByInput], by: [NodepoolScalarFieldEnum]!, having: nodepoolScalarWhereWithAggregatesInput, take: Int, skip: Int): [NodepoolGroupByOutputType]!
  findUniquenodepool(where: nodepoolWhereUniqueInput!): nodepool
  findFirstnodepool_environment(where: nodepool_environmentWhereInput, orderBy: [nodepool_environmentOrderByInput], cursor: nodepool_environmentWhereUniqueInput, take: Int, skip: Int, distinct: [Nodepool_environmentScalarFieldEnum]): nodepool_environment
  findManynodepool_environment(where: nodepool_environmentWhereInput, orderBy: [nodepool_environmentOrderByInput], cursor: nodepool_environmentWhereUniqueInput, take: Int, skip: Int, distinct: [Nodepool_environmentScalarFieldEnum]): [nodepool_environment]!
  aggregatenodepool_environment(where: nodepool_environmentWhereInput, orderBy: [nodepool_environmentOrderByInput], cursor: nodepool_environmentWhereUniqueInput, take: Int, skip: Int): AggregateNodepool_environment!
  groupBynodepool_environment(where: nodepool_environmentWhereInput, orderBy: [nodepool_environmentOrderByInput], by: [Nodepool_environmentScalarFieldEnum]!, having: nodepool_environmentScalarWhereWithAggregatesInput, take: Int, skip: Int): [Nodepool_environmentGroupByOutputType]!
  findUniquenodepool_environment(where: nodepool_environmentWhereUniqueInput!): nodepool_environment
  findFirstprice_plan(where: price_planWhereInput, orderBy: [price_planOrderByInput], cursor: price_planWhereUniqueInput, take: Int, skip: Int, distinct: [Price_planScalarFieldEnum]): price_plan
  findManyprice_plan(where: price_planWhereInput, orderBy: [price_planOrderByInput], cursor: price_planWhereUniqueInput, take: Int, skip: Int, distinct: [Price_planScalarFieldEnum]): [price_plan]!
  aggregateprice_plan(where: price_planWhereInput, orderBy: [price_planOrderByInput], cursor: price_planWhereUniqueInput, take: Int, skip: Int): AggregatePrice_plan!
  groupByprice_plan(where: price_planWhereInput, orderBy: [price_planOrderByInput], by: [Price_planScalarFieldEnum]!, having: price_planScalarWhereWithAggregatesInput, take: Int, skip: Int): [Price_planGroupByOutputType]!
  findUniqueprice_plan(where: price_planWhereUniqueInput!): price_plan
  findFirstusers(where: usersWhereInput, orderBy: [usersOrderByInput], cursor: usersWhereUniqueInput, take: Int, skip: Int, distinct: [UsersScalarFieldEnum]): users
  findManyusers(where: usersWhereInput, orderBy: [usersOrderByInput], cursor: usersWhereUniqueInput, take: Int, skip: Int, distinct: [UsersScalarFieldEnum]): [users]!
  aggregateusers(where: usersWhereInput, orderBy: [usersOrderByInput], cursor: usersWhereUniqueInput, take: Int, skip: Int): AggregateUsers!
  groupByusers(where: usersWhereInput, orderBy: [usersOrderByInput], by: [UsersScalarFieldEnum]!, having: usersScalarWhereWithAggregatesInput, take: Int, skip: Int): [UsersGroupByOutputType]!
  findUniqueusers(where: usersWhereUniqueInput!): users
  findFirstwundernode(where: wundernodeWhereInput, orderBy: [wundernodeOrderByInput], cursor: wundernodeWhereUniqueInput, take: Int, skip: Int, distinct: [WundernodeScalarFieldEnum]): wundernode
  findManywundernode(where: wundernodeWhereInput, orderBy: [wundernodeOrderByInput], cursor: wundernodeWhereUniqueInput, take: Int, skip: Int, distinct: [WundernodeScalarFieldEnum]): [wundernode]!
  aggregatewundernode(where: wundernodeWhereInput, orderBy: [wundernodeOrderByInput], cursor: wundernodeWhereUniqueInput, take: Int, skip: Int): AggregateWundernode!
  groupBywundernode(where: wundernodeWhereInput, orderBy: [wundernodeOrderByInput], by: [WundernodeScalarFieldEnum]!, having: wundernodeScalarWhereWithAggregatesInput, take: Int, skip: Int): [WundernodeGroupByOutputType]!
  findUniquewundernode(where: wundernodeWhereUniqueInput!): wundernode
  posts: [Post]
  postComments(postID: String!): [Comment]
  users: [User]
  userPosts(userID: String!): [Post]
}

input price_planCreateWithoutNamespaceInput {
  name: String!
  quota_daily_requests: Int!
  quota_environments: Int!
  quota_members: Int
  quota_apis: Int
  allow_secondary_environments: Boolean
}

input price_planCreateOrConnectWithoutNamespaceInput {
  where: price_planWhereUniqueInput!
  create: price_planCreateWithoutNamespaceInput!
}

input price_planCreateNestedOneWithoutNamespaceInput {
  create: price_planCreateWithoutNamespaceInput
  connectOrCreate: price_planCreateOrConnectWithoutNamespaceInput
  connect: price_planWhereUniqueInput
}

input environmentCreatehostnamesInput {
  set: [String]!
}

input access_tokenCreateWithoutUsersInput {
  id: String
  token: String
  name: String!
  created_at: DateTime
}

input access_tokenCreateOrConnectWithoutUsersInput {
  where: access_tokenWhereUniqueInput!
  create: access_tokenCreateWithoutUsersInput!
}

input access_tokenCreateManyUsersInput {
  id: String
  token: String
  name: String!
  created_at: DateTime
}

input access_tokenCreateManyUsersInputEnvelope {
  data: [access_tokenCreateManyUsersInput]!
  skipDuplicates: Boolean
}

input access_tokenCreateNestedManyWithoutUsersInput {
  create: access_tokenCreateWithoutUsersInput
  connectOrCreate: access_tokenCreateOrConnectWithoutUsersInput
  createMany: access_tokenCreateManyUsersInputEnvelope
  connect: access_tokenWhereUniqueInput
}

input usersCreateWithoutNamespace_membersInput {
  id: String
  name: String
  email: String!
  role: user_role
  created_at: DateTime
  updated_at: DateTime
  access_token: access_tokenCreateNestedManyWithoutUsersInput
}

input usersCreateOrConnectWithoutNamespace_membersInput {
  where: usersWhereUniqueInput!
  create: usersCreateWithoutNamespace_membersInput!
}

input usersCreateNestedOneWithoutNamespace_membersInput {
  create: usersCreateWithoutNamespace_membersInput
  connectOrCreate: usersCreateOrConnectWithoutNamespace_membersInput
  connect: usersWhereUniqueInput
}

input namespace_membersCreateWithoutNamespaceInput {
  membership: membership
  created_at: DateTime
  updated_at: DateTime
  users: usersCreateNestedOneWithoutNamespace_membersInput!
}

input namespace_membersCreateOrConnectWithoutNamespaceInput {
  where: namespace_membersWhereUniqueInput!
  create: namespace_membersCreateWithoutNamespaceInput!
}

input namespace_membersCreateManyNamespaceInput {
  user_id: String!
  membership: membership
  created_at: DateTime
  updated_at: DateTime
}

input namespace_membersCreateManyNamespaceInputEnvelope {
  data: [namespace_membersCreateManyNamespaceInput]!
  skipDuplicates: Boolean
}

input namespace_membersCreateNestedManyWithoutNamespaceInput {
  create: namespace_membersCreateWithoutNamespaceInput
  connectOrCreate: namespace_membersCreateOrConnectWithoutNamespaceInput
  createMany: namespace_membersCreateManyNamespaceInputEnvelope
  connect: namespace_membersWhereUniqueInput
}

input namespaceCreateWithoutEnvironmentInput {
  id: String
  name: String!
  created_at: DateTime
  updated_at: DateTime
  price_plan: price_planCreateNestedOneWithoutNamespaceInput
  api: apiCreateNestedManyWithoutNamespaceInput
  namespace_members: namespace_membersCreateNestedManyWithoutNamespaceInput
}

input namespaceCreateOrConnectWithoutEnvironmentInput {
  where: namespaceWhereUniqueInput!
  create: namespaceCreateWithoutEnvironmentInput!
}

input namespaceCreateNestedOneWithoutEnvironmentInput {
  create: namespaceCreateWithoutEnvironmentInput
  connectOrCreate: namespaceCreateOrConnectWithoutEnvironmentInput
  connect: namespaceWhereUniqueInput
}

input edgeCreateWithoutEnvironment_edgesInput {
  id: String
  name: String!
  location: String!
  created_at: DateTime
  updated_at: DateTime
}

input edgeCreateOrConnectWithoutEnvironment_edgesInput {
  where: edgeWhereUniqueInput!
  create: edgeCreateWithoutEnvironment_edgesInput!
}

input edgeCreateNestedOneWithoutEnvironment_edgesInput {
  create: edgeCreateWithoutEnvironment_edgesInput
  connectOrCreate: edgeCreateOrConnectWithoutEnvironment_edgesInput
  connect: edgeWhereUniqueInput
}

input environment_edgesCreateWithoutEnvironmentInput {
  edge: edgeCreateNestedOneWithoutEnvironment_edgesInput!
}

input environment_edgesCreateOrConnectWithoutEnvironmentInput {
  where: environment_edgesWhereUniqueInput!
  create: environment_edgesCreateWithoutEnvironmentInput!
}

input environment_edgesCreateManyEnvironmentInput {
  edge_id: String!
}

input environment_edgesCreateManyEnvironmentInputEnvelope {
  data: [environment_edgesCreateManyEnvironmentInput]!
  skipDuplicates: Boolean
}

input environment_edgesCreateNestedManyWithoutEnvironmentInput {
  create: environment_edgesCreateWithoutEnvironmentInput
  connectOrCreate: environment_edgesCreateOrConnectWithoutEnvironmentInput
  createMany: environment_edgesCreateManyEnvironmentInputEnvelope
  connect: environment_edgesWhereUniqueInput
}

input wundernodeCreateWithoutNodepoolInput {
  id: String
  etag: String!
  config: DateTime!
  ipv4: String
  ipv6: String
  created_at: DateTime
  updated_at: DateTime
}

input wundernodeCreateOrConnectWithoutNodepoolInput {
  where: wundernodeWhereUniqueInput!
  create: wundernodeCreateWithoutNodepoolInput!
}

input wundernodeCreateNestedOneWithoutNodepoolInput {
  create: wundernodeCreateWithoutNodepoolInput
  connectOrCreate: wundernodeCreateOrConnectWithoutNodepoolInput
  connect: wundernodeWhereUniqueInput
}

input nodepoolCreateWithoutNodepool_environmentInput {
  id: String
  shared: Boolean
  created_at: DateTime
  updated_at: DateTime
  wundernode: wundernodeCreateNestedOneWithoutNodepoolInput!
}

input nodepoolCreateOrConnectWithoutNodepool_environmentInput {
  where: nodepoolWhereUniqueInput!
  create: nodepoolCreateWithoutNodepool_environmentInput!
}

input nodepoolCreateNestedOneWithoutNodepool_environmentInput {
  create: nodepoolCreateWithoutNodepool_environmentInput
  connectOrCreate: nodepoolCreateOrConnectWithoutNodepool_environmentInput
  connect: nodepoolWhereUniqueInput
}

input nodepool_environmentCreateWithoutEnvironmentInput {
  nodepool: nodepoolCreateNestedOneWithoutNodepool_environmentInput!
}

input nodepool_environmentCreateOrConnectWithoutEnvironmentInput {
  where: nodepool_environmentWhereUniqueInput!
  create: nodepool_environmentCreateWithoutEnvironmentInput!
}

input nodepool_environmentCreateManyEnvironmentInput {
  nodepool_id: String!
}

input nodepool_environmentCreateManyEnvironmentInputEnvelope {
  data: [nodepool_environmentCreateManyEnvironmentInput]!
  skipDuplicates: Boolean
}

input nodepool_environmentCreateNestedManyWithoutEnvironmentInput {
  create: nodepool_environmentCreateWithoutEnvironmentInput
  connectOrCreate: nodepool_environmentCreateOrConnectWithoutEnvironmentInput
  createMany: nodepool_environmentCreateManyEnvironmentInputEnvelope
  connect: nodepool_environmentWhereUniqueInput
}

input environmentCreateWithoutDeployment_environmentInput {
  id: String
  name: String!
  primary_hostname: String
  primary: Boolean
  hostnames: environmentCreatehostnamesInput
  namespace: namespaceCreateNestedOneWithoutEnvironmentInput!
  environment_edges: environment_edgesCreateNestedManyWithoutEnvironmentInput
  nodepool_environment: nodepool_environmentCreateNestedManyWithoutEnvironmentInput
}

input environmentCreateOrConnectWithoutDeployment_environmentInput {
  where: environmentWhereUniqueInput!
  create: environmentCreateWithoutDeployment_environmentInput!
}

input environmentCreateNestedOneWithoutDeployment_environmentInput {
  create: environmentCreateWithoutDeployment_environmentInput
  connectOrCreate: environmentCreateOrConnectWithoutDeployment_environmentInput
  connect: environmentWhereUniqueInput
}

input deployment_environmentCreateWithoutDeploymentInput {
  environment: environmentCreateNestedOneWithoutDeployment_environmentInput!
}

input deployment_environmentCreateOrConnectWithoutDeploymentInput {
  where: deployment_environmentWhereUniqueInput!
  create: deployment_environmentCreateWithoutDeploymentInput!
}

input deployment_environmentCreateManyDeploymentInput {
  environment_id: String!
}

input deployment_environmentCreateManyDeploymentInputEnvelope {
  data: [deployment_environmentCreateManyDeploymentInput]!
  skipDuplicates: Boolean
}

input deployment_environmentCreateNestedManyWithoutDeploymentInput {
  create: deployment_environmentCreateWithoutDeploymentInput
  connectOrCreate: deployment_environmentCreateOrConnectWithoutDeploymentInput
  createMany: deployment_environmentCreateManyDeploymentInputEnvelope
  connect: deployment_environmentWhereUniqueInput
}

input deploymentCreateWithoutApiInput {
  id: String
  name: String!
  config: DateTime!
  created_at: DateTime
  updated_at: DateTime
  deployment_environment: deployment_environmentCreateNestedManyWithoutDeploymentInput
}

input deploymentCreateOrConnectWithoutApiInput {
  where: deploymentWhereUniqueInput!
  create: deploymentCreateWithoutApiInput!
}

input deploymentCreateManyApiInput {
  id: String
  name: String!
  config: DateTime!
  created_at: DateTime
  updated_at: DateTime
}

input deploymentCreateManyApiInputEnvelope {
  data: [deploymentCreateManyApiInput]!
  skipDuplicates: Boolean
}

input deploymentCreateNestedManyWithoutApiInput {
  create: deploymentCreateWithoutApiInput
  connectOrCreate: deploymentCreateOrConnectWithoutApiInput
  createMany: deploymentCreateManyApiInputEnvelope
  connect: deploymentWhereUniqueInput
}

input apiCreateWithoutNamespaceInput {
  id: String
  name: String!
  markdown_description: String!
  created_at: DateTime
  updated_at: DateTime
  deployment: deploymentCreateNestedManyWithoutApiInput
}

input apiCreateOrConnectWithoutNamespaceInput {
  where: apiWhereUniqueInput!
  create: apiCreateWithoutNamespaceInput!
}

input apiCreateManyNamespaceInput {
  id: String
  name: String!
  markdown_description: String!
  created_at: DateTime
  updated_at: DateTime
}

input apiCreateManyNamespaceInputEnvelope {
  data: [apiCreateManyNamespaceInput]!
  skipDuplicates: Boolean
}

input apiCreateNestedManyWithoutNamespaceInput {
  create: apiCreateWithoutNamespaceInput
  connectOrCreate: apiCreateOrConnectWithoutNamespaceInput
  createMany: apiCreateManyNamespaceInputEnvelope
  connect: apiWhereUniqueInput
}

input namespaceCreateWithoutApiInput {
  id: String
  name: String!
  created_at: DateTime
  updated_at: DateTime
  price_plan: price_planCreateNestedOneWithoutNamespaceInput
  environment: environmentCreateNestedManyWithoutNamespaceInput
  namespace_members: namespace_membersCreateNestedManyWithoutNamespaceInput
}

input namespaceCreateOrConnectWithoutApiInput {
  where: namespaceWhereUniqueInput!
  create: namespaceCreateWithoutApiInput!
}

input namespaceCreateNestedOneWithoutApiInput {
  create: namespaceCreateWithoutApiInput
  connectOrCreate: namespaceCreateOrConnectWithoutApiInput
  connect: namespaceWhereUniqueInput
}

input apiCreateWithoutDeploymentInput {
  id: String
  name: String!
  markdown_description: String!
  created_at: DateTime
  updated_at: DateTime
  namespace: namespaceCreateNestedOneWithoutApiInput!
}

input apiCreateOrConnectWithoutDeploymentInput {
  where: apiWhereUniqueInput!
  create: apiCreateWithoutDeploymentInput!
}

input apiCreateNestedOneWithoutDeploymentInput {
  create: apiCreateWithoutDeploymentInput
  connectOrCreate: apiCreateOrConnectWithoutDeploymentInput
  connect: apiWhereUniqueInput
}

input deploymentCreateWithoutDeployment_environmentInput {
  id: String
  name: String!
  config: DateTime!
  created_at: DateTime
  updated_at: DateTime
  api: apiCreateNestedOneWithoutDeploymentInput!
}

input deploymentCreateOrConnectWithoutDeployment_environmentInput {
  where: deploymentWhereUniqueInput!
  create: deploymentCreateWithoutDeployment_environmentInput!
}

input deploymentCreateNestedOneWithoutDeployment_environmentInput {
  create: deploymentCreateWithoutDeployment_environmentInput
  connectOrCreate: deploymentCreateOrConnectWithoutDeployment_environmentInput
  connect: deploymentWhereUniqueInput
}

input deployment_environmentCreateWithoutEnvironmentInput {
  deployment: deploymentCreateNestedOneWithoutDeployment_environmentInput!
}

input deployment_environmentCreateOrConnectWithoutEnvironmentInput {
  where: deployment_environmentWhereUniqueInput!
  create: deployment_environmentCreateWithoutEnvironmentInput!
}

input deployment_environmentCreateManyEnvironmentInput {
  deployment_id: String!
}

input deployment_environmentCreateManyEnvironmentInputEnvelope {
  data: [deployment_environmentCreateManyEnvironmentInput]!
  skipDuplicates: Boolean
}

input deployment_environmentCreateNestedManyWithoutEnvironmentInput {
  create: deployment_environmentCreateWithoutEnvironmentInput
  connectOrCreate: deployment_environmentCreateOrConnectWithoutEnvironmentInput
  createMany: deployment_environmentCreateManyEnvironmentInputEnvelope
  connect: deployment_environmentWhereUniqueInput
}

input environmentCreateWithoutNamespaceInput {
  id: String
  name: String!
  primary_hostname: String
  primary: Boolean
  hostnames: environmentCreatehostnamesInput
  deployment_environment: deployment_environmentCreateNestedManyWithoutEnvironmentInput
  environment_edges: environment_edgesCreateNestedManyWithoutEnvironmentInput
  nodepool_environment: nodepool_environmentCreateNestedManyWithoutEnvironmentInput
}

input environmentCreateOrConnectWithoutNamespaceInput {
  where: environmentWhereUniqueInput!
  create: environmentCreateWithoutNamespaceInput!
}

input environmentCreateManyhostnamesInput {
  set: [String]!
}

input environmentCreateManyNamespaceInput {
  id: String
  name: String!
  primary_hostname: String
  primary: Boolean
  hostnames: environmentCreateManyhostnamesInput
}

input environmentCreateManyNamespaceInputEnvelope {
  data: [environmentCreateManyNamespaceInput]!
  skipDuplicates: Boolean
}

input environmentCreateNestedManyWithoutNamespaceInput {
  create: environmentCreateWithoutNamespaceInput
  connectOrCreate: environmentCreateOrConnectWithoutNamespaceInput
  createMany: environmentCreateManyNamespaceInputEnvelope
  connect: environmentWhereUniqueInput
}

input namespaceCreateWithoutNamespace_membersInput {
  id: String
  name: String!
  created_at: DateTime
  updated_at: DateTime
  price_plan: price_planCreateNestedOneWithoutNamespaceInput
  api: apiCreateNestedManyWithoutNamespaceInput
  environment: environmentCreateNestedManyWithoutNamespaceInput
}

input namespaceCreateOrConnectWithoutNamespace_membersInput {
  where: namespaceWhereUniqueInput!
  create: namespaceCreateWithoutNamespace_membersInput!
}

input namespaceCreateNestedOneWithoutNamespace_membersInput {
  create: namespaceCreateWithoutNamespace_membersInput
  connectOrCreate: namespaceCreateOrConnectWithoutNamespace_membersInput
  connect: namespaceWhereUniqueInput
}

input namespace_membersCreateWithoutUsersInput {
  membership: membership
  created_at: DateTime
  updated_at: DateTime
  namespace: namespaceCreateNestedOneWithoutNamespace_membersInput!
}

input namespace_membersCreateOrConnectWithoutUsersInput {
  where: namespace_membersWhereUniqueInput!
  create: namespace_membersCreateWithoutUsersInput!
}

input namespace_membersCreateManyUsersInput {
  namespace_id: String!
  membership: membership
  created_at: DateTime
  updated_at: DateTime
}

input namespace_membersCreateManyUsersInputEnvelope {
  data: [namespace_membersCreateManyUsersInput]!
  skipDuplicates: Boolean
}

input namespace_membersCreateNestedManyWithoutUsersInput {
  create: namespace_membersCreateWithoutUsersInput
  connectOrCreate: namespace_membersCreateOrConnectWithoutUsersInput
  createMany: namespace_membersCreateManyUsersInputEnvelope
  connect: namespace_membersWhereUniqueInput
}

input usersCreateWithoutAccess_tokenInput {
  id: String
  name: String
  email: String!
  role: user_role
  created_at: DateTime
  updated_at: DateTime
  namespace_members: namespace_membersCreateNestedManyWithoutUsersInput
}

input usersCreateOrConnectWithoutAccess_tokenInput {
  where: usersWhereUniqueInput!
  create: usersCreateWithoutAccess_tokenInput!
}

input usersCreateNestedOneWithoutAccess_tokenInput {
  create: usersCreateWithoutAccess_tokenInput
  connectOrCreate: usersCreateOrConnectWithoutAccess_tokenInput
  connect: usersWhereUniqueInput
}

input access_tokenCreateInput {
  id: String
  token: String
  name: String!
  created_at: DateTime
  users: usersCreateNestedOneWithoutAccess_tokenInput!
}

input StringFieldUpdateOperationsInput {
  set: String
}

input DateTimeFieldUpdateOperationsInput {
  set: DateTime
}

input NullableStringFieldUpdateOperationsInput {
  set: String
}

input NullableDateTimeFieldUpdateOperationsInput {
  set: DateTime
}

input IntFieldUpdateOperationsInput {
  set: Int
  increment: Int
  decrement: Int
  multiply: Int
  divide: Int
}

input BoolFieldUpdateOperationsInput {
  set: Boolean
}

input price_planUpdateWithoutNamespaceInput {
  name: StringFieldUpdateOperationsInput
  quota_daily_requests: IntFieldUpdateOperationsInput
  quota_environments: IntFieldUpdateOperationsInput
  quota_members: IntFieldUpdateOperationsInput
  quota_apis: IntFieldUpdateOperationsInput
  allow_secondary_environments: BoolFieldUpdateOperationsInput
}

input price_planUpsertWithoutNamespaceInput {
  update: price_planUpdateWithoutNamespaceInput!
  create: price_planCreateWithoutNamespaceInput!
}

input price_planUpdateOneRequiredWithoutNamespaceInput {
  create: price_planCreateWithoutNamespaceInput
  connectOrCreate: price_planCreateOrConnectWithoutNamespaceInput
  upsert: price_planUpsertWithoutNamespaceInput
  connect: price_planWhereUniqueInput
  update: price_planUpdateWithoutNamespaceInput
}

input environmentUpdatehostnamesInput {
  set: [String]
  push: [String]
}

input access_tokenUpdateWithoutUsersInput {
  id: StringFieldUpdateOperationsInput
  token: StringFieldUpdateOperationsInput
  name: StringFieldUpdateOperationsInput
  created_at: DateTimeFieldUpdateOperationsInput
}

input access_tokenUpsertWithWhereUniqueWithoutUsersInput {
  where: access_tokenWhereUniqueInput!
  update: access_tokenUpdateWithoutUsersInput!
  create: access_tokenCreateWithoutUsersInput!
}

input access_tokenUpdateWithWhereUniqueWithoutUsersInput {
  where: access_tokenWhereUniqueInput!
  data: access_tokenUpdateWithoutUsersInput!
}

input access_tokenScalarWhereInput {
  AND: access_tokenScalarWhereInput
  OR: [access_tokenScalarWhereInput]
  NOT: access_tokenScalarWhereInput
  id: StringFilter
  token: StringFilter
  user_id: StringFilter
  name: StringFilter
  created_at: DateTimeFilter
}

input access_tokenUpdateManyMutationInput {
  id: StringFieldUpdateOperationsInput
  token: StringFieldUpdateOperationsInput
  name: StringFieldUpdateOperationsInput
  created_at: DateTimeFieldUpdateOperationsInput
}

input access_tokenUpdateManyWithWhereWithoutUsersInput {
  where: access_tokenScalarWhereInput!
  data: access_tokenUpdateManyMutationInput!
}

input access_tokenUpdateManyWithoutUsersInput {
  create: access_tokenCreateWithoutUsersInput
  connectOrCreate: access_tokenCreateOrConnectWithoutUsersInput
  upsert: access_tokenUpsertWithWhereUniqueWithoutUsersInput
  createMany: access_tokenCreateManyUsersInputEnvelope
  connect: access_tokenWhereUniqueInput
  set: access_tokenWhereUniqueInput
  disconnect: access_tokenWhereUniqueInput
  delete: access_tokenWhereUniqueInput
  update: access_tokenUpdateWithWhereUniqueWithoutUsersInput
  updateMany: access_tokenUpdateManyWithWhereWithoutUsersInput
  deleteMany: access_tokenScalarWhereInput
}

input usersUpdateWithoutNamespace_membersInput {
  id: StringFieldUpdateOperationsInput
  name: NullableStringFieldUpdateOperationsInput
  email: StringFieldUpdateOperationsInput
  role: user_role
  created_at: DateTimeFieldUpdateOperationsInput
  updated_at: NullableDateTimeFieldUpdateOperationsInput
  access_token: access_tokenUpdateManyWithoutUsersInput
}

input usersUpsertWithoutNamespace_membersInput {
  update: usersUpdateWithoutNamespace_membersInput!
  create: usersCreateWithoutNamespace_membersInput!
}

input usersUpdateOneRequiredWithoutNamespace_membersInput {
  create: usersCreateWithoutNamespace_membersInput
  connectOrCreate: usersCreateOrConnectWithoutNamespace_membersInput
  upsert: usersUpsertWithoutNamespace_membersInput
  connect: usersWhereUniqueInput
  update: usersUpdateWithoutNamespace_membersInput
}

input namespace_membersUpdateWithoutNamespaceInput {
  membership: membership
  created_at: DateTimeFieldUpdateOperationsInput
  updated_at: NullableDateTimeFieldUpdateOperationsInput
  users: usersUpdateOneRequiredWithoutNamespace_membersInput
}

input namespace_membersUpsertWithWhereUniqueWithoutNamespaceInput {
  where: namespace_membersWhereUniqueInput!
  update: namespace_membersUpdateWithoutNamespaceInput!
  create: namespace_membersCreateWithoutNamespaceInput!
}

input namespace_membersUpdateWithWhereUniqueWithoutNamespaceInput {
  where: namespace_membersWhereUniqueInput!
  data: namespace_membersUpdateWithoutNamespaceInput!
}

input namespace_membersScalarWhereInput {
  AND: namespace_membersScalarWhereInput
  OR: [namespace_membersScalarWhereInput]
  NOT: namespace_membersScalarWhereInput
  user_id: StringFilter
  namespace_id: StringFilter
  membership: EnummembershipFilter
  created_at: DateTimeFilter
  updated_at: DateTimeNullableFilter
}

input namespace_membersUpdateManyMutationInput {
  membership: membership
  created_at: DateTimeFieldUpdateOperationsInput
  updated_at: NullableDateTimeFieldUpdateOperationsInput
}

input namespace_membersUpdateManyWithWhereWithoutNamespaceInput {
  where: namespace_membersScalarWhereInput!
  data: namespace_membersUpdateManyMutationInput!
}

input namespace_membersUpdateManyWithoutNamespaceInput {
  create: namespace_membersCreateWithoutNamespaceInput
  connectOrCreate: namespace_membersCreateOrConnectWithoutNamespaceInput
  upsert: namespace_membersUpsertWithWhereUniqueWithoutNamespaceInput
  createMany: namespace_membersCreateManyNamespaceInputEnvelope
  connect: namespace_membersWhereUniqueInput
  set: namespace_membersWhereUniqueInput
  disconnect: namespace_membersWhereUniqueInput
  delete: namespace_membersWhereUniqueInput
  update: namespace_membersUpdateWithWhereUniqueWithoutNamespaceInput
  updateMany: namespace_membersUpdateManyWithWhereWithoutNamespaceInput
  deleteMany: namespace_membersScalarWhereInput
}

input namespaceUpdateWithoutEnvironmentInput {
  id: StringFieldUpdateOperationsInput
  name: StringFieldUpdateOperationsInput
  created_at: DateTimeFieldUpdateOperationsInput
  updated_at: NullableDateTimeFieldUpdateOperationsInput
  price_plan: price_planUpdateOneRequiredWithoutNamespaceInput
  api: apiUpdateManyWithoutNamespaceInput
  namespace_members: namespace_membersUpdateManyWithoutNamespaceInput
}

input namespaceUpsertWithoutEnvironmentInput {
  update: namespaceUpdateWithoutEnvironmentInput!
  create: namespaceCreateWithoutEnvironmentInput!
}

input namespaceUpdateOneRequiredWithoutEnvironmentInput {
  create: namespaceCreateWithoutEnvironmentInput
  connectOrCreate: namespaceCreateOrConnectWithoutEnvironmentInput
  upsert: namespaceUpsertWithoutEnvironmentInput
  connect: namespaceWhereUniqueInput
  update: namespaceUpdateWithoutEnvironmentInput
}

input edgeUpdateWithoutEnvironment_edgesInput {
  id: StringFieldUpdateOperationsInput
  name: StringFieldUpdateOperationsInput
  location: StringFieldUpdateOperationsInput
  created_at: DateTimeFieldUpdateOperationsInput
  updated_at: NullableDateTimeFieldUpdateOperationsInput
}

input edgeUpsertWithoutEnvironment_edgesInput {
  update: edgeUpdateWithoutEnvironment_edgesInput!
  create: edgeCreateWithoutEnvironment_edgesInput!
}

input edgeUpdateOneRequiredWithoutEnvironment_edgesInput {
  create: edgeCreateWithoutEnvironment_edgesInput
  connectOrCreate: edgeCreateOrConnectWithoutEnvironment_edgesInput
  upsert: edgeUpsertWithoutEnvironment_edgesInput
  connect: edgeWhereUniqueInput
  update: edgeUpdateWithoutEnvironment_edgesInput
}

input environment_edgesUpdateWithoutEnvironmentInput {
  edge: edgeUpdateOneRequiredWithoutEnvironment_edgesInput
}

input environment_edgesUpsertWithWhereUniqueWithoutEnvironmentInput {
  where: environment_edgesWhereUniqueInput!
  update: environment_edgesUpdateWithoutEnvironmentInput!
  create: environment_edgesCreateWithoutEnvironmentInput!
}

input environment_edgesUpdateWithWhereUniqueWithoutEnvironmentInput {
  where: environment_edgesWhereUniqueInput!
  data: environment_edgesUpdateWithoutEnvironmentInput!
}

input environment_edgesScalarWhereInput {
  AND: environment_edgesScalarWhereInput
  OR: [environment_edgesScalarWhereInput]
  NOT: environment_edgesScalarWhereInput
  environment_id: StringFilter
  edge_id: StringFilter
}

input environment_edgesUpdateManyWithWhereWithoutEnvironmentInput {
  where: environment_edgesScalarWhereInput!
}

input environment_edgesUpdateManyWithoutEnvironmentInput {
  create: environment_edgesCreateWithoutEnvironmentInput
  connectOrCreate: environment_edgesCreateOrConnectWithoutEnvironmentInput
  upsert: environment_edgesUpsertWithWhereUniqueWithoutEnvironmentInput
  createMany: environment_edgesCreateManyEnvironmentInputEnvelope
  connect: environment_edgesWhereUniqueInput
  set: environment_edgesWhereUniqueInput
  disconnect: environment_edgesWhereUniqueInput
  delete: environment_edgesWhereUniqueInput
  update: environment_edgesUpdateWithWhereUniqueWithoutEnvironmentInput
  updateMany: environment_edgesUpdateManyWithWhereWithoutEnvironmentInput
  deleteMany: environment_edgesScalarWhereInput
}

input wundernodeUpdateWithoutNodepoolInput {
  id: StringFieldUpdateOperationsInput
  etag: StringFieldUpdateOperationsInput
  config: DateTime
  ipv4: NullableStringFieldUpdateOperationsInput
  ipv6: NullableStringFieldUpdateOperationsInput
  created_at: DateTimeFieldUpdateOperationsInput
  updated_at: NullableDateTimeFieldUpdateOperationsInput
}

input wundernodeUpsertWithoutNodepoolInput {
  update: wundernodeUpdateWithoutNodepoolInput!
  create: wundernodeCreateWithoutNodepoolInput!
}

input wundernodeUpdateOneRequiredWithoutNodepoolInput {
  create: wundernodeCreateWithoutNodepoolInput
  connectOrCreate: wundernodeCreateOrConnectWithoutNodepoolInput
  upsert: wundernodeUpsertWithoutNodepoolInput
  connect: wundernodeWhereUniqueInput
  update: wundernodeUpdateWithoutNodepoolInput
}

input nodepoolUpdateWithoutNodepool_environmentInput {
  id: StringFieldUpdateOperationsInput
  shared: BoolFieldUpdateOperationsInput
  created_at: DateTimeFieldUpdateOperationsInput
  updated_at: NullableDateTimeFieldUpdateOperationsInput
  wundernode: wundernodeUpdateOneRequiredWithoutNodepoolInput
}

input nodepoolUpsertWithoutNodepool_environmentInput {
  update: nodepoolUpdateWithoutNodepool_environmentInput!
  create: nodepoolCreateWithoutNodepool_environmentInput!
}

input nodepoolUpdateOneRequiredWithoutNodepool_environmentInput {
  create: nodepoolCreateWithoutNodepool_environmentInput
  connectOrCreate: nodepoolCreateOrConnectWithoutNodepool_environmentInput
  upsert: nodepoolUpsertWithoutNodepool_environmentInput
  connect: nodepoolWhereUniqueInput
  update: nodepoolUpdateWithoutNodepool_environmentInput
}

input nodepool_environmentUpdateWithoutEnvironmentInput {
  nodepool: nodepoolUpdateOneRequiredWithoutNodepool_environmentInput
}

input nodepool_environmentUpsertWithWhereUniqueWithoutEnvironmentInput {
  where: nodepool_environmentWhereUniqueInput!
  update: nodepool_environmentUpdateWithoutEnvironmentInput!
  create: nodepool_environmentCreateWithoutEnvironmentInput!
}

input nodepool_environmentUpdateWithWhereUniqueWithoutEnvironmentInput {
  where: nodepool_environmentWhereUniqueInput!
  data: nodepool_environmentUpdateWithoutEnvironmentInput!
}

input nodepool_environmentScalarWhereInput {
  AND: nodepool_environmentScalarWhereInput
  OR: [nodepool_environmentScalarWhereInput]
  NOT: nodepool_environmentScalarWhereInput
  nodepool_id: StringFilter
  environment_id: StringFilter
}

input nodepool_environmentUpdateManyWithWhereWithoutEnvironmentInput {
  where: nodepool_environmentScalarWhereInput!
}

input nodepool_environmentUpdateManyWithoutEnvironmentInput {
  create: nodepool_environmentCreateWithoutEnvironmentInput
  connectOrCreate: nodepool_environmentCreateOrConnectWithoutEnvironmentInput
  upsert: nodepool_environmentUpsertWithWhereUniqueWithoutEnvironmentInput
  createMany: nodepool_environmentCreateManyEnvironmentInputEnvelope
  connect: nodepool_environmentWhereUniqueInput
  set: nodepool_environmentWhereUniqueInput
  disconnect: nodepool_environmentWhereUniqueInput
  delete: nodepool_environmentWhereUniqueInput
  update: nodepool_environmentUpdateWithWhereUniqueWithoutEnvironmentInput
  updateMany: nodepool_environmentUpdateManyWithWhereWithoutEnvironmentInput
  deleteMany: nodepool_environmentScalarWhereInput
}

input environmentUpdateWithoutDeployment_environmentInput {
  id: StringFieldUpdateOperationsInput
  name: StringFieldUpdateOperationsInput
  primary_hostname: StringFieldUpdateOperationsInput
  primary: BoolFieldUpdateOperationsInput
  hostnames: environmentUpdatehostnamesInput
  namespace: namespaceUpdateOneRequiredWithoutEnvironmentInput
  environment_edges: environment_edgesUpdateManyWithoutEnvironmentInput
  nodepool_environment: nodepool_environmentUpdateManyWithoutEnvironmentInput
}

input environmentUpsertWithoutDeployment_environmentInput {
  update: environmentUpdateWithoutDeployment_environmentInput!
  create: environmentCreateWithoutDeployment_environmentInput!
}

input environmentUpdateOneRequiredWithoutDeployment_environmentInput {
  create: environmentCreateWithoutDeployment_environmentInput
  connectOrCreate: environmentCreateOrConnectWithoutDeployment_environmentInput
  upsert: environmentUpsertWithoutDeployment_environmentInput
  connect: environmentWhereUniqueInput
  update: environmentUpdateWithoutDeployment_environmentInput
}

input deployment_environmentUpdateWithoutDeploymentInput {
  environment: environmentUpdateOneRequiredWithoutDeployment_environmentInput
}

input deployment_environmentUpsertWithWhereUniqueWithoutDeploymentInput {
  where: deployment_environmentWhereUniqueInput!
  update: deployment_environmentUpdateWithoutDeploymentInput!
  create: deployment_environmentCreateWithoutDeploymentInput!
}

input deployment_environmentUpdateWithWhereUniqueWithoutDeploymentInput {
  where: deployment_environmentWhereUniqueInput!
  data: deployment_environmentUpdateWithoutDeploymentInput!
}

input deployment_environmentScalarWhereInput {
  AND: deployment_environmentScalarWhereInput
  OR: [deployment_environmentScalarWhereInput]
  NOT: deployment_environmentScalarWhereInput
  deployment_id: StringFilter
  environment_id: StringFilter
}

input deployment_environmentUpdateManyWithWhereWithoutDeploymentInput {
  where: deployment_environmentScalarWhereInput!
}

input deployment_environmentUpdateManyWithoutDeploymentInput {
  create: deployment_environmentCreateWithoutDeploymentInput
  connectOrCreate: deployment_environmentCreateOrConnectWithoutDeploymentInput
  upsert: deployment_environmentUpsertWithWhereUniqueWithoutDeploymentInput
  createMany: deployment_environmentCreateManyDeploymentInputEnvelope
  connect: deployment_environmentWhereUniqueInput
  set: deployment_environmentWhereUniqueInput
  disconnect: deployment_environmentWhereUniqueInput
  delete: deployment_environmentWhereUniqueInput
  update: deployment_environmentUpdateWithWhereUniqueWithoutDeploymentInput
  updateMany: deployment_environmentUpdateManyWithWhereWithoutDeploymentInput
  deleteMany: deployment_environmentScalarWhereInput
}

input deploymentUpdateWithoutApiInput {
  id: StringFieldUpdateOperationsInput
  name: StringFieldUpdateOperationsInput
  config: DateTime
  created_at: DateTimeFieldUpdateOperationsInput
  updated_at: NullableDateTimeFieldUpdateOperationsInput
  deployment_environment: deployment_environmentUpdateManyWithoutDeploymentInput
}

input deploymentUpsertWithWhereUniqueWithoutApiInput {
  where: deploymentWhereUniqueInput!
  update: deploymentUpdateWithoutApiInput!
  create: deploymentCreateWithoutApiInput!
}

input deploymentUpdateWithWhereUniqueWithoutApiInput {
  where: deploymentWhereUniqueInput!
  data: deploymentUpdateWithoutApiInput!
}

input deploymentScalarWhereInput {
  AND: deploymentScalarWhereInput
  OR: [deploymentScalarWhereInput]
  NOT: deploymentScalarWhereInput
  id: StringFilter
  api_id: StringFilter
  name: StringFilter
  config: JsonFilter
  created_at: DateTimeFilter
  updated_at: DateTimeNullableFilter
}

input deploymentUpdateManyMutationInput {
  id: StringFieldUpdateOperationsInput
  name: StringFieldUpdateOperationsInput
  config: DateTime
  created_at: DateTimeFieldUpdateOperationsInput
  updated_at: NullableDateTimeFieldUpdateOperationsInput
}

input deploymentUpdateManyWithWhereWithoutApiInput {
  where: deploymentScalarWhereInput!
  data: deploymentUpdateManyMutationInput!
}

input deploymentUpdateManyWithoutApiInput {
  create: deploymentCreateWithoutApiInput
  connectOrCreate: deploymentCreateOrConnectWithoutApiInput
  upsert: deploymentUpsertWithWhereUniqueWithoutApiInput
  createMany: deploymentCreateManyApiInputEnvelope
  connect: deploymentWhereUniqueInput
  set: deploymentWhereUniqueInput
  disconnect: deploymentWhereUniqueInput
  delete: deploymentWhereUniqueInput
  update: deploymentUpdateWithWhereUniqueWithoutApiInput
  updateMany: deploymentUpdateManyWithWhereWithoutApiInput
  deleteMany: deploymentScalarWhereInput
}

input apiUpdateWithoutNamespaceInput {
  id: StringFieldUpdateOperationsInput
  name: StringFieldUpdateOperationsInput
  markdown_description: StringFieldUpdateOperationsInput
  created_at: DateTimeFieldUpdateOperationsInput
  updated_at: NullableDateTimeFieldUpdateOperationsInput
  deployment: deploymentUpdateManyWithoutApiInput
}

input apiUpsertWithWhereUniqueWithoutNamespaceInput {
  where: apiWhereUniqueInput!
  update: apiUpdateWithoutNamespaceInput!
  create: apiCreateWithoutNamespaceInput!
}

input apiUpdateWithWhereUniqueWithoutNamespaceInput {
  where: apiWhereUniqueInput!
  data: apiUpdateWithoutNamespaceInput!
}

input apiScalarWhereInput {
  AND: apiScalarWhereInput
  OR: [apiScalarWhereInput]
  NOT: apiScalarWhereInput
  id: StringFilter
  namespace_id: StringFilter
  name: StringFilter
  markdown_description: StringFilter
  created_at: DateTimeFilter
  updated_at: DateTimeNullableFilter
}

input apiUpdateManyMutationInput {
  id: StringFieldUpdateOperationsInput
  name: StringFieldUpdateOperationsInput
  markdown_description: StringFieldUpdateOperationsInput
  created_at: DateTimeFieldUpdateOperationsInput
  updated_at: NullableDateTimeFieldUpdateOperationsInput
}

input apiUpdateManyWithWhereWithoutNamespaceInput {
  where: apiScalarWhereInput!
  data: apiUpdateManyMutationInput!
}

input apiUpdateManyWithoutNamespaceInput {
  create: apiCreateWithoutNamespaceInput
  connectOrCreate: apiCreateOrConnectWithoutNamespaceInput
  upsert: apiUpsertWithWhereUniqueWithoutNamespaceInput
  createMany: apiCreateManyNamespaceInputEnvelope
  connect: apiWhereUniqueInput
  set: apiWhereUniqueInput
  disconnect: apiWhereUniqueInput
  delete: apiWhereUniqueInput
  update: apiUpdateWithWhereUniqueWithoutNamespaceInput
  updateMany: apiUpdateManyWithWhereWithoutNamespaceInput
  deleteMany: apiScalarWhereInput
}

input namespaceUpdateWithoutApiInput {
  id: StringFieldUpdateOperationsInput
  name: StringFieldUpdateOperationsInput
  created_at: DateTimeFieldUpdateOperationsInput
  updated_at: NullableDateTimeFieldUpdateOperationsInput
  price_plan: price_planUpdateOneRequiredWithoutNamespaceInput
  environment: environmentUpdateManyWithoutNamespaceInput
  namespace_members: namespace_membersUpdateManyWithoutNamespaceInput
}

input namespaceUpsertWithoutApiInput {
  update: namespaceUpdateWithoutApiInput!
  create: namespaceCreateWithoutApiInput!
}

input namespaceUpdateOneRequiredWithoutApiInput {
  create: namespaceCreateWithoutApiInput
  connectOrCreate: namespaceCreateOrConnectWithoutApiInput
  upsert: namespaceUpsertWithoutApiInput
  connect: namespaceWhereUniqueInput
  update: namespaceUpdateWithoutApiInput
}

input apiUpdateWithoutDeploymentInput {
  id: StringFieldUpdateOperationsInput
  name: StringFieldUpdateOperationsInput
  markdown_description: StringFieldUpdateOperationsInput
  created_at: DateTimeFieldUpdateOperationsInput
  updated_at: NullableDateTimeFieldUpdateOperationsInput
  namespace: namespaceUpdateOneRequiredWithoutApiInput
}

input apiUpsertWithoutDeploymentInput {
  update: apiUpdateWithoutDeploymentInput!
  create: apiCreateWithoutDeploymentInput!
}

input apiUpdateOneRequiredWithoutDeploymentInput {
  create: apiCreateWithoutDeploymentInput
  connectOrCreate: apiCreateOrConnectWithoutDeploymentInput
  upsert: apiUpsertWithoutDeploymentInput
  connect: apiWhereUniqueInput
  update: apiUpdateWithoutDeploymentInput
}

input deploymentUpdateWithoutDeployment_environmentInput {
  id: StringFieldUpdateOperationsInput
  name: StringFieldUpdateOperationsInput
  config: DateTime
  created_at: DateTimeFieldUpdateOperationsInput
  updated_at: NullableDateTimeFieldUpdateOperationsInput
  api: apiUpdateOneRequiredWithoutDeploymentInput
}

input deploymentUpsertWithoutDeployment_environmentInput {
  update: deploymentUpdateWithoutDeployment_environmentInput!
  create: deploymentCreateWithoutDeployment_environmentInput!
}

input deploymentUpdateOneRequiredWithoutDeployment_environmentInput {
  create: deploymentCreateWithoutDeployment_environmentInput
  connectOrCreate: deploymentCreateOrConnectWithoutDeployment_environmentInput
  upsert: deploymentUpsertWithoutDeployment_environmentInput
  connect: deploymentWhereUniqueInput
  update: deploymentUpdateWithoutDeployment_environmentInput
}

input deployment_environmentUpdateWithoutEnvironmentInput {
  deployment: deploymentUpdateOneRequiredWithoutDeployment_environmentInput
}

input deployment_environmentUpsertWithWhereUniqueWithoutEnvironmentInput {
  where: deployment_environmentWhereUniqueInput!
  update: deployment_environmentUpdateWithoutEnvironmentInput!
  create: deployment_environmentCreateWithoutEnvironmentInput!
}

input deployment_environmentUpdateWithWhereUniqueWithoutEnvironmentInput {
  where: deployment_environmentWhereUniqueInput!
  data: deployment_environmentUpdateWithoutEnvironmentInput!
}

input deployment_environmentUpdateManyWithWhereWithoutEnvironmentInput {
  where: deployment_environmentScalarWhereInput!
}

input deployment_environmentUpdateManyWithoutEnvironmentInput {
  create: deployment_environmentCreateWithoutEnvironmentInput
  connectOrCreate: deployment_environmentCreateOrConnectWithoutEnvironmentInput
  upsert: deployment_environmentUpsertWithWhereUniqueWithoutEnvironmentInput
  createMany: deployment_environmentCreateManyEnvironmentInputEnvelope
  connect: deployment_environmentWhereUniqueInput
  set: deployment_environmentWhereUniqueInput
  disconnect: deployment_environmentWhereUniqueInput
  delete: deployment_environmentWhereUniqueInput
  update: deployment_environmentUpdateWithWhereUniqueWithoutEnvironmentInput
  updateMany: deployment_environmentUpdateManyWithWhereWithoutEnvironmentInput
  deleteMany: deployment_environmentScalarWhereInput
}

input environmentUpdateWithoutNamespaceInput {
  id: StringFieldUpdateOperationsInput
  name: StringFieldUpdateOperationsInput
  primary_hostname: StringFieldUpdateOperationsInput
  primary: BoolFieldUpdateOperationsInput
  hostnames: environmentUpdatehostnamesInput
  deployment_environment: deployment_environmentUpdateManyWithoutEnvironmentInput
  environment_edges: environment_edgesUpdateManyWithoutEnvironmentInput
  nodepool_environment: nodepool_environmentUpdateManyWithoutEnvironmentInput
}

input environmentUpsertWithWhereUniqueWithoutNamespaceInput {
  where: environmentWhereUniqueInput!
  update: environmentUpdateWithoutNamespaceInput!
  create: environmentCreateWithoutNamespaceInput!
}

input environmentUpdateWithWhereUniqueWithoutNamespaceInput {
  where: environmentWhereUniqueInput!
  data: environmentUpdateWithoutNamespaceInput!
}

input environmentScalarWhereInput {
  AND: environmentScalarWhereInput
  OR: [environmentScalarWhereInput]
  NOT: environmentScalarWhereInput
  id: StringFilter
  name: StringFilter
  namespace_id: StringFilter
  primary_hostname: StringFilter
  hostnames: StringNullableListFilter
  primary: BoolFilter
}

input environmentUpdateManyMutationInput {
  id: StringFieldUpdateOperationsInput
  name: StringFieldUpdateOperationsInput
  primary_hostname: StringFieldUpdateOperationsInput
  primary: BoolFieldUpdateOperationsInput
  hostnames: environmentUpdatehostnamesInput
}

input environmentUpdateManyWithWhereWithoutNamespaceInput {
  where: environmentScalarWhereInput!
  data: environmentUpdateManyMutationInput!
}

input environmentUpdateManyWithoutNamespaceInput {
  create: environmentCreateWithoutNamespaceInput
  connectOrCreate: environmentCreateOrConnectWithoutNamespaceInput
  upsert: environmentUpsertWithWhereUniqueWithoutNamespaceInput
  createMany: environmentCreateManyNamespaceInputEnvelope
  connect: environmentWhereUniqueInput
  set: environmentWhereUniqueInput
  disconnect: environmentWhereUniqueInput
  delete: environmentWhereUniqueInput
  update: environmentUpdateWithWhereUniqueWithoutNamespaceInput
  updateMany: environmentUpdateManyWithWhereWithoutNamespaceInput
  deleteMany: environmentScalarWhereInput
}

input namespaceUpdateWithoutNamespace_membersInput {
  id: StringFieldUpdateOperationsInput
  name: StringFieldUpdateOperationsInput
  created_at: DateTimeFieldUpdateOperationsInput
  updated_at: NullableDateTimeFieldUpdateOperationsInput
  price_plan: price_planUpdateOneRequiredWithoutNamespaceInput
  api: apiUpdateManyWithoutNamespaceInput
  environment: environmentUpdateManyWithoutNamespaceInput
}

input namespaceUpsertWithoutNamespace_membersInput {
  update: namespaceUpdateWithoutNamespace_membersInput!
  create: namespaceCreateWithoutNamespace_membersInput!
}

input namespaceUpdateOneRequiredWithoutNamespace_membersInput {
  create: namespaceCreateWithoutNamespace_membersInput
  connectOrCreate: namespaceCreateOrConnectWithoutNamespace_membersInput
  upsert: namespaceUpsertWithoutNamespace_membersInput
  connect: namespaceWhereUniqueInput
  update: namespaceUpdateWithoutNamespace_membersInput
}

input namespace_membersUpdateWithoutUsersInput {
  membership: membership
  created_at: DateTimeFieldUpdateOperationsInput
  updated_at: NullableDateTimeFieldUpdateOperationsInput
  namespace: namespaceUpdateOneRequiredWithoutNamespace_membersInput
}

input namespace_membersUpsertWithWhereUniqueWithoutUsersInput {
  where: namespace_membersWhereUniqueInput!
  update: namespace_membersUpdateWithoutUsersInput!
  create: namespace_membersCreateWithoutUsersInput!
}

input namespace_membersUpdateWithWhereUniqueWithoutUsersInput {
  where: namespace_membersWhereUniqueInput!
  data: namespace_membersUpdateWithoutUsersInput!
}

input namespace_membersUpdateManyWithWhereWithoutUsersInput {
  where: namespace_membersScalarWhereInput!
  data: namespace_membersUpdateManyMutationInput!
}

input namespace_membersUpdateManyWithoutUsersInput {
  create: namespace_membersCreateWithoutUsersInput
  connectOrCreate: namespace_membersCreateOrConnectWithoutUsersInput
  upsert: namespace_membersUpsertWithWhereUniqueWithoutUsersInput
  createMany: namespace_membersCreateManyUsersInputEnvelope
  connect: namespace_membersWhereUniqueInput
  set: namespace_membersWhereUniqueInput
  disconnect: namespace_membersWhereUniqueInput
  delete: namespace_membersWhereUniqueInput
  update: namespace_membersUpdateWithWhereUniqueWithoutUsersInput
  updateMany: namespace_membersUpdateManyWithWhereWithoutUsersInput
  deleteMany: namespace_membersScalarWhereInput
}

input usersUpdateWithoutAccess_tokenInput {
  id: StringFieldUpdateOperationsInput
  name: NullableStringFieldUpdateOperationsInput
  email: StringFieldUpdateOperationsInput
  role: user_role
  created_at: DateTimeFieldUpdateOperationsInput
  updated_at: NullableDateTimeFieldUpdateOperationsInput
  namespace_members: namespace_membersUpdateManyWithoutUsersInput
}

input usersUpsertWithoutAccess_tokenInput {
  update: usersUpdateWithoutAccess_tokenInput!
  create: usersCreateWithoutAccess_tokenInput!
}

input usersUpdateOneRequiredWithoutAccess_tokenInput {
  create: usersCreateWithoutAccess_tokenInput
  connectOrCreate: usersCreateOrConnectWithoutAccess_tokenInput
  upsert: usersUpsertWithoutAccess_tokenInput
  connect: usersWhereUniqueInput
  update: usersUpdateWithoutAccess_tokenInput
}

input access_tokenUpdateInput {
  id: StringFieldUpdateOperationsInput
  token: StringFieldUpdateOperationsInput
  name: StringFieldUpdateOperationsInput
  created_at: DateTimeFieldUpdateOperationsInput
  users: usersUpdateOneRequiredWithoutAccess_tokenInput
}

input access_tokenCreateManyInput {
  id: String
  token: String
  user_id: String!
  name: String!
  created_at: DateTime
}

type AffectedRowsOutput {
  count: Int!
}

input admin_configCreateInput {
  id: String
  wundernode_image_tag: String!
  created_at: DateTime
  updated_at: DateTime
}

input admin_configUpdateInput {
  id: StringFieldUpdateOperationsInput
  wundernode_image_tag: StringFieldUpdateOperationsInput
  created_at: DateTimeFieldUpdateOperationsInput
  updated_at: NullableDateTimeFieldUpdateOperationsInput
}

input admin_configCreateManyInput {
  id: String
  wundernode_image_tag: String!
  created_at: DateTime
  updated_at: DateTime
}

input admin_configUpdateManyMutationInput {
  id: StringFieldUpdateOperationsInput
  wundernode_image_tag: StringFieldUpdateOperationsInput
  created_at: DateTimeFieldUpdateOperationsInput
  updated_at: NullableDateTimeFieldUpdateOperationsInput
}

input apiCreateInput {
  id: String
  name: String!
  markdown_description: String!
  created_at: DateTime
  updated_at: DateTime
  namespace: namespaceCreateNestedOneWithoutApiInput!
  deployment: deploymentCreateNestedManyWithoutApiInput
}

input apiUpdateInput {
  id: StringFieldUpdateOperationsInput
  name: StringFieldUpdateOperationsInput
  markdown_description: StringFieldUpdateOperationsInput
  created_at: DateTimeFieldUpdateOperationsInput
  updated_at: NullableDateTimeFieldUpdateOperationsInput
  namespace: namespaceUpdateOneRequiredWithoutApiInput
  deployment: deploymentUpdateManyWithoutApiInput
}

input apiCreateManyInput {
  id: String
  namespace_id: String!
  name: String!
  markdown_description: String!
  created_at: DateTime
  updated_at: DateTime
}

input deploymentCreateInput {
  id: String
  name: String!
  config: DateTime!
  created_at: DateTime
  updated_at: DateTime
  api: apiCreateNestedOneWithoutDeploymentInput!
  deployment_environment: deployment_environmentCreateNestedManyWithoutDeploymentInput
}

input deploymentUpdateInput {
  id: StringFieldUpdateOperationsInput
  name: StringFieldUpdateOperationsInput
  config: DateTime
  created_at: DateTimeFieldUpdateOperationsInput
  updated_at: NullableDateTimeFieldUpdateOperationsInput
  api: apiUpdateOneRequiredWithoutDeploymentInput
  deployment_environment: deployment_environmentUpdateManyWithoutDeploymentInput
}

input deploymentCreateManyInput {
  id: String
  api_id: String!
  name: String!
  config: DateTime!
  created_at: DateTime
  updated_at: DateTime
}

input deployment_environmentCreateInput {
  deployment: deploymentCreateNestedOneWithoutDeployment_environmentInput!
  environment: environmentCreateNestedOneWithoutDeployment_environmentInput!
}

input deployment_environmentUpdateInput {
  deployment: deploymentUpdateOneRequiredWithoutDeployment_environmentInput
  environment: environmentUpdateOneRequiredWithoutDeployment_environmentInput
}

input deployment_environmentCreateManyInput {
  deployment_id: String!
  environment_id: String!
}

input environmentCreateWithoutEnvironment_edgesInput {
  id: String
  name: String!
  primary_hostname: String
  primary: Boolean
  hostnames: environmentCreatehostnamesInput
  namespace: namespaceCreateNestedOneWithoutEnvironmentInput!
  deployment_environment: deployment_environmentCreateNestedManyWithoutEnvironmentInput
  nodepool_environment: nodepool_environmentCreateNestedManyWithoutEnvironmentInput
}

input environmentCreateOrConnectWithoutEnvironment_edgesInput {
  where: environmentWhereUniqueInput!
  create: environmentCreateWithoutEnvironment_edgesInput!
}

input environmentCreateNestedOneWithoutEnvironment_edgesInput {
  create: environmentCreateWithoutEnvironment_edgesInput
  connectOrCreate: environmentCreateOrConnectWithoutEnvironment_edgesInput
  connect: environmentWhereUniqueInput
}

input environment_edgesCreateWithoutEdgeInput {
  environment: environmentCreateNestedOneWithoutEnvironment_edgesInput!
}

input environment_edgesCreateOrConnectWithoutEdgeInput {
  where: environment_edgesWhereUniqueInput!
  create: environment_edgesCreateWithoutEdgeInput!
}

input environment_edgesCreateManyEdgeInput {
  environment_id: String!
}

input environment_edgesCreateManyEdgeInputEnvelope {
  data: [environment_edgesCreateManyEdgeInput]!
  skipDuplicates: Boolean
}

input environment_edgesCreateNestedManyWithoutEdgeInput {
  create: environment_edgesCreateWithoutEdgeInput
  connectOrCreate: environment_edgesCreateOrConnectWithoutEdgeInput
  createMany: environment_edgesCreateManyEdgeInputEnvelope
  connect: environment_edgesWhereUniqueInput
}

input edgeCreateInput {
  id: String
  name: String!
  location: String!
  created_at: DateTime
  updated_at: DateTime
  environment_edges: environment_edgesCreateNestedManyWithoutEdgeInput
}

input environmentUpdateWithoutEnvironment_edgesInput {
  id: StringFieldUpdateOperationsInput
  name: StringFieldUpdateOperationsInput
  primary_hostname: StringFieldUpdateOperationsInput
  primary: BoolFieldUpdateOperationsInput
  hostnames: environmentUpdatehostnamesInput
  namespace: namespaceUpdateOneRequiredWithoutEnvironmentInput
  deployment_environment: deployment_environmentUpdateManyWithoutEnvironmentInput
  nodepool_environment: nodepool_environmentUpdateManyWithoutEnvironmentInput
}

input environmentUpsertWithoutEnvironment_edgesInput {
  update: environmentUpdateWithoutEnvironment_edgesInput!
  create: environmentCreateWithoutEnvironment_edgesInput!
}

input environmentUpdateOneRequiredWithoutEnvironment_edgesInput {
  create: environmentCreateWithoutEnvironment_edgesInput
  connectOrCreate: environmentCreateOrConnectWithoutEnvironment_edgesInput
  upsert: environmentUpsertWithoutEnvironment_edgesInput
  connect: environmentWhereUniqueInput
  update: environmentUpdateWithoutEnvironment_edgesInput
}

input environment_edgesUpdateWithoutEdgeInput {
  environment: environmentUpdateOneRequiredWithoutEnvironment_edgesInput
}

input environment_edgesUpsertWithWhereUniqueWithoutEdgeInput {
  where: environment_edgesWhereUniqueInput!
  update: environment_edgesUpdateWithoutEdgeInput!
  create: environment_edgesCreateWithoutEdgeInput!
}

input environment_edgesUpdateWithWhereUniqueWithoutEdgeInput {
  where: environment_edgesWhereUniqueInput!
  data: environment_edgesUpdateWithoutEdgeInput!
}

input environment_edgesUpdateManyWithWhereWithoutEdgeInput {
  where: environment_edgesScalarWhereInput!
}

input environment_edgesUpdateManyWithoutEdgeInput {
  create: environment_edgesCreateWithoutEdgeInput
  connectOrCreate: environment_edgesCreateOrConnectWithoutEdgeInput
  upsert: environment_edgesUpsertWithWhereUniqueWithoutEdgeInput
  createMany: environment_edgesCreateManyEdgeInputEnvelope
  connect: environment_edgesWhereUniqueInput
  set: environment_edgesWhereUniqueInput
  disconnect: environment_edgesWhereUniqueInput
  delete: environment_edgesWhereUniqueInput
  update: environment_edgesUpdateWithWhereUniqueWithoutEdgeInput
  updateMany: environment_edgesUpdateManyWithWhereWithoutEdgeInput
  deleteMany: environment_edgesScalarWhereInput
}

input edgeUpdateInput {
  id: StringFieldUpdateOperationsInput
  name: StringFieldUpdateOperationsInput
  location: StringFieldUpdateOperationsInput
  created_at: DateTimeFieldUpdateOperationsInput
  updated_at: NullableDateTimeFieldUpdateOperationsInput
  environment_edges: environment_edgesUpdateManyWithoutEdgeInput
}

input edgeCreateManyInput {
  id: String
  name: String!
  location: String!
  created_at: DateTime
  updated_at: DateTime
}

input edgeUpdateManyMutationInput {
  id: StringFieldUpdateOperationsInput
  name: StringFieldUpdateOperationsInput
  location: StringFieldUpdateOperationsInput
  created_at: DateTimeFieldUpdateOperationsInput
  updated_at: NullableDateTimeFieldUpdateOperationsInput
}

input environmentCreateInput {
  id: String
  name: String!
  primary_hostname: String
  primary: Boolean
  hostnames: environmentCreatehostnamesInput
  namespace: namespaceCreateNestedOneWithoutEnvironmentInput!
  deployment_environment: deployment_environmentCreateNestedManyWithoutEnvironmentInput
  environment_edges: environment_edgesCreateNestedManyWithoutEnvironmentInput
  nodepool_environment: nodepool_environmentCreateNestedManyWithoutEnvironmentInput
}

input environmentUpdateInput {
  id: StringFieldUpdateOperationsInput
  name: StringFieldUpdateOperationsInput
  primary_hostname: StringFieldUpdateOperationsInput
  primary: BoolFieldUpdateOperationsInput
  hostnames: environmentUpdatehostnamesInput
  namespace: namespaceUpdateOneRequiredWithoutEnvironmentInput
  deployment_environment: deployment_environmentUpdateManyWithoutEnvironmentInput
  environment_edges: environment_edgesUpdateManyWithoutEnvironmentInput
  nodepool_environment: nodepool_environmentUpdateManyWithoutEnvironmentInput
}

input environmentCreateManyInput {
  id: String
  name: String!
  namespace_id: String!
  primary_hostname: String
  primary: Boolean
  hostnames: environmentCreateManyhostnamesInput
}

input environment_edgesCreateInput {
  edge: edgeCreateNestedOneWithoutEnvironment_edgesInput!
  environment: environmentCreateNestedOneWithoutEnvironment_edgesInput!
}

input environment_edgesUpdateInput {
  edge: edgeUpdateOneRequiredWithoutEnvironment_edgesInput
  environment: environmentUpdateOneRequiredWithoutEnvironment_edgesInput
}

input environment_edgesCreateManyInput {
  environment_id: String!
  edge_id: String!
}

input letsencrypt_certificateCreateadditional_domainsInput {
  set: [String]!
}

input letsencrypt_userCreateWithoutLetsencrypt_certificateInput {
  zone: String!
  email: String!
  dns_provider_name: String!
  dns_provider_token: String!
  private_key: String
  registration_resource: DateTime
  created_at: DateTime
  updated_at: DateTime
}

input letsencrypt_userCreateOrConnectWithoutLetsencrypt_certificateInput {
  where: letsencrypt_userWhereUniqueInput!
  create: letsencrypt_userCreateWithoutLetsencrypt_certificateInput!
}

input letsencrypt_userCreateNestedOneWithoutLetsencrypt_certificateInput {
  create: letsencrypt_userCreateWithoutLetsencrypt_certificateInput
  connectOrCreate: letsencrypt_userCreateOrConnectWithoutLetsencrypt_certificateInput
  connect: letsencrypt_userWhereUniqueInput
}

input letsencrypt_certificateCreateInput {
  common_name: String!
  issued: DateTime
  renewal: DateTime
  certificate: String
  private_key: String
  created_at: DateTime
  updated_at: DateTime
  additional_domains: letsencrypt_certificateCreateadditional_domainsInput
  letsencrypt_user: letsencrypt_userCreateNestedOneWithoutLetsencrypt_certificateInput!
}

input letsencrypt_certificateUpdateadditional_domainsInput {
  set: [String]
  push: [String]
}

input letsencrypt_userUpdateWithoutLetsencrypt_certificateInput {
  zone: StringFieldUpdateOperationsInput
  email: StringFieldUpdateOperationsInput
  dns_provider_name: StringFieldUpdateOperationsInput
  dns_provider_token: StringFieldUpdateOperationsInput
  private_key: NullableStringFieldUpdateOperationsInput
  registration_resource: DateTime
  created_at: DateTimeFieldUpdateOperationsInput
  updated_at: NullableDateTimeFieldUpdateOperationsInput
}

input letsencrypt_userUpsertWithoutLetsencrypt_certificateInput {
  update: letsencrypt_userUpdateWithoutLetsencrypt_certificateInput!
  create: letsencrypt_userCreateWithoutLetsencrypt_certificateInput!
}

input letsencrypt_userUpdateOneRequiredWithoutLetsencrypt_certificateInput {
  create: letsencrypt_userCreateWithoutLetsencrypt_certificateInput
  connectOrCreate: letsencrypt_userCreateOrConnectWithoutLetsencrypt_certificateInput
  upsert: letsencrypt_userUpsertWithoutLetsencrypt_certificateInput
  connect: letsencrypt_userWhereUniqueInput
  update: letsencrypt_userUpdateWithoutLetsencrypt_certificateInput
}

input letsencrypt_certificateUpdateInput {
  common_name: StringFieldUpdateOperationsInput
  issued: NullableDateTimeFieldUpdateOperationsInput
  renewal: NullableDateTimeFieldUpdateOperationsInput
  certificate: NullableStringFieldUpdateOperationsInput
  private_key: NullableStringFieldUpdateOperationsInput
  created_at: DateTimeFieldUpdateOperationsInput
  updated_at: NullableDateTimeFieldUpdateOperationsInput
  additional_domains: letsencrypt_certificateUpdateadditional_domainsInput
  letsencrypt_user: letsencrypt_userUpdateOneRequiredWithoutLetsencrypt_certificateInput
}

input letsencrypt_certificateCreateManyadditional_domainsInput {
  set: [String]!
}

input letsencrypt_certificateCreateManyInput {
  common_name: String!
  zone: String!
  issued: DateTime
  renewal: DateTime
  certificate: String
  private_key: String
  created_at: DateTime
  updated_at: DateTime
  additional_domains: letsencrypt_certificateCreateManyadditional_domainsInput
}

input letsencrypt_certificateUpdateManyMutationInput {
  common_name: StringFieldUpdateOperationsInput
  issued: NullableDateTimeFieldUpdateOperationsInput
  renewal: NullableDateTimeFieldUpdateOperationsInput
  certificate: NullableStringFieldUpdateOperationsInput
  private_key: NullableStringFieldUpdateOperationsInput
  created_at: DateTimeFieldUpdateOperationsInput
  updated_at: NullableDateTimeFieldUpdateOperationsInput
  additional_domains: letsencrypt_certificateUpdateadditional_domainsInput
}

input letsencrypt_certificateCreateWithoutLetsencrypt_userInput {
  common_name: String!
  issued: DateTime
  renewal: DateTime
  certificate: String
  private_key: String
  created_at: DateTime
  updated_at: DateTime
  additional_domains: letsencrypt_certificateCreateadditional_domainsInput
}

input letsencrypt_certificateCreateOrConnectWithoutLetsencrypt_userInput {
  where: letsencrypt_certificateWhereUniqueInput!
  create: letsencrypt_certificateCreateWithoutLetsencrypt_userInput!
}

input letsencrypt_certificateCreateManyLetsencrypt_userInput {
  common_name: String!
  issued: DateTime
  renewal: DateTime
  certificate: String
  private_key: String
  created_at: DateTime
  updated_at: DateTime
  additional_domains: letsencrypt_certificateCreateManyadditional_domainsInput
}

input letsencrypt_certificateCreateManyLetsencrypt_userInputEnvelope {
  data: [letsencrypt_certificateCreateManyLetsencrypt_userInput]!
  skipDuplicates: Boolean
}

input letsencrypt_certificateCreateNestedManyWithoutLetsencrypt_userInput {
  create: letsencrypt_certificateCreateWithoutLetsencrypt_userInput
  connectOrCreate: letsencrypt_certificateCreateOrConnectWithoutLetsencrypt_userInput
  createMany: letsencrypt_certificateCreateManyLetsencrypt_userInputEnvelope
  connect: letsencrypt_certificateWhereUniqueInput
}

input letsencrypt_userCreateInput {
  zone: String!
  email: String!
  dns_provider_name: String!
  dns_provider_token: String!
  private_key: String
  registration_resource: DateTime
  created_at: DateTime
  updated_at: DateTime
  letsencrypt_certificate: letsencrypt_certificateCreateNestedManyWithoutLetsencrypt_userInput
}

input letsencrypt_certificateUpdateWithoutLetsencrypt_userInput {
  common_name: StringFieldUpdateOperationsInput
  issued: NullableDateTimeFieldUpdateOperationsInput
  renewal: NullableDateTimeFieldUpdateOperationsInput
  certificate: NullableStringFieldUpdateOperationsInput
  private_key: NullableStringFieldUpdateOperationsInput
  created_at: DateTimeFieldUpdateOperationsInput
  updated_at: NullableDateTimeFieldUpdateOperationsInput
  additional_domains: letsencrypt_certificateUpdateadditional_domainsInput
}

input letsencrypt_certificateUpsertWithWhereUniqueWithoutLetsencrypt_userInput {
  where: letsencrypt_certificateWhereUniqueInput!
  update: letsencrypt_certificateUpdateWithoutLetsencrypt_userInput!
  create: letsencrypt_certificateCreateWithoutLetsencrypt_userInput!
}

input letsencrypt_certificateUpdateWithWhereUniqueWithoutLetsencrypt_userInput {
  where: letsencrypt_certificateWhereUniqueInput!
  data: letsencrypt_certificateUpdateWithoutLetsencrypt_userInput!
}

input letsencrypt_certificateScalarWhereInput {
  AND: letsencrypt_certificateScalarWhereInput
  OR: [letsencrypt_certificateScalarWhereInput]
  NOT: letsencrypt_certificateScalarWhereInput
  common_name: StringFilter
  zone: StringFilter
  additional_domains: StringNullableListFilter
  issued: DateTimeNullableFilter
  renewal: DateTimeNullableFilter
  certificate: StringNullableFilter
  private_key: StringNullableFilter
  created_at: DateTimeFilter
  updated_at: DateTimeNullableFilter
}

input letsencrypt_certificateUpdateManyWithWhereWithoutLetsencrypt_userInput {
  where: letsencrypt_certificateScalarWhereInput!
  data: letsencrypt_certificateUpdateManyMutationInput!
}

input letsencrypt_certificateUpdateManyWithoutLetsencrypt_userInput {
  create: letsencrypt_certificateCreateWithoutLetsencrypt_userInput
  connectOrCreate: letsencrypt_certificateCreateOrConnectWithoutLetsencrypt_userInput
  upsert: letsencrypt_certificateUpsertWithWhereUniqueWithoutLetsencrypt_userInput
  createMany: letsencrypt_certificateCreateManyLetsencrypt_userInputEnvelope
  connect: letsencrypt_certificateWhereUniqueInput
  set: letsencrypt_certificateWhereUniqueInput
  disconnect: letsencrypt_certificateWhereUniqueInput
  delete: letsencrypt_certificateWhereUniqueInput
  update: letsencrypt_certificateUpdateWithWhereUniqueWithoutLetsencrypt_userInput
  updateMany: letsencrypt_certificateUpdateManyWithWhereWithoutLetsencrypt_userInput
  deleteMany: letsencrypt_certificateScalarWhereInput
}

input letsencrypt_userUpdateInput {
  zone: StringFieldUpdateOperationsInput
  email: StringFieldUpdateOperationsInput
  dns_provider_name: StringFieldUpdateOperationsInput
  dns_provider_token: StringFieldUpdateOperationsInput
  private_key: NullableStringFieldUpdateOperationsInput
  registration_resource: DateTime
  created_at: DateTimeFieldUpdateOperationsInput
  updated_at: NullableDateTimeFieldUpdateOperationsInput
  letsencrypt_certificate: letsencrypt_certificateUpdateManyWithoutLetsencrypt_userInput
}

input letsencrypt_userCreateManyInput {
  zone: String!
  email: String!
  dns_provider_name: String!
  dns_provider_token: String!
  private_key: String
  registration_resource: DateTime
  created_at: DateTime
  updated_at: DateTime
}

input letsencrypt_userUpdateManyMutationInput {
  zone: StringFieldUpdateOperationsInput
  email: StringFieldUpdateOperationsInput
  dns_provider_name: StringFieldUpdateOperationsInput
  dns_provider_token: StringFieldUpdateOperationsInput
  private_key: NullableStringFieldUpdateOperationsInput
  registration_resource: DateTime
  created_at: DateTimeFieldUpdateOperationsInput
  updated_at: NullableDateTimeFieldUpdateOperationsInput
}

input locksCreateInput {
  name: String!
  record_version_number: BigInt
  data: String
  owner: String
}

input NullableBigIntFieldUpdateOperationsInput {
  set: BigInt
  increment: BigInt
  decrement: BigInt
  multiply: BigInt
  divide: BigInt
}

input locksUpdateInput {
  name: StringFieldUpdateOperationsInput
  record_version_number: NullableBigIntFieldUpdateOperationsInput
  data: NullableStringFieldUpdateOperationsInput
  owner: NullableStringFieldUpdateOperationsInput
}

input locksCreateManyInput {
  name: String!
  record_version_number: BigInt
  data: String
  owner: String
}

input locksUpdateManyMutationInput {
  name: StringFieldUpdateOperationsInput
  record_version_number: NullableBigIntFieldUpdateOperationsInput
  data: NullableStringFieldUpdateOperationsInput
  owner: NullableStringFieldUpdateOperationsInput
}

input namespaceCreateInput {
  id: String
  name: String!
  created_at: DateTime
  updated_at: DateTime
  price_plan: price_planCreateNestedOneWithoutNamespaceInput
  api: apiCreateNestedManyWithoutNamespaceInput
  environment: environmentCreateNestedManyWithoutNamespaceInput
  namespace_members: namespace_membersCreateNestedManyWithoutNamespaceInput
}

input namespaceUpdateInput {
  id: StringFieldUpdateOperationsInput
  name: StringFieldUpdateOperationsInput
  created_at: DateTimeFieldUpdateOperationsInput
  updated_at: NullableDateTimeFieldUpdateOperationsInput
  price_plan: price_planUpdateOneRequiredWithoutNamespaceInput
  api: apiUpdateManyWithoutNamespaceInput
  environment: environmentUpdateManyWithoutNamespaceInput
  namespace_members: namespace_membersUpdateManyWithoutNamespaceInput
}

input namespaceCreateManyInput {
  id: String
  name: String!
  price_plan_id: Int
  created_at: DateTime
  updated_at: DateTime
}

input namespaceUpdateManyMutationInput {
  id: StringFieldUpdateOperationsInput
  name: StringFieldUpdateOperationsInput
  created_at: DateTimeFieldUpdateOperationsInput
  updated_at: NullableDateTimeFieldUpdateOperationsInput
}

input namespace_membersCreateInput {
  membership: membership
  created_at: DateTime
  updated_at: DateTime
  namespace: namespaceCreateNestedOneWithoutNamespace_membersInput!
  users: usersCreateNestedOneWithoutNamespace_membersInput!
}

input namespace_membersUpdateInput {
  membership: membership
  created_at: DateTimeFieldUpdateOperationsInput
  updated_at: NullableDateTimeFieldUpdateOperationsInput
  namespace: namespaceUpdateOneRequiredWithoutNamespace_membersInput
  users: usersUpdateOneRequiredWithoutNamespace_membersInput
}

input namespace_membersCreateManyInput {
  user_id: String!
  namespace_id: String!
  membership: membership
  created_at: DateTime
  updated_at: DateTime
}

input environmentCreateWithoutNodepool_environmentInput {
  id: String
  name: String!
  primary_hostname: String
  primary: Boolean
  hostnames: environmentCreatehostnamesInput
  namespace: namespaceCreateNestedOneWithoutEnvironmentInput!
  deployment_environment: deployment_environmentCreateNestedManyWithoutEnvironmentInput
  environment_edges: environment_edgesCreateNestedManyWithoutEnvironmentInput
}

input environmentCreateOrConnectWithoutNodepool_environmentInput {
  where: environmentWhereUniqueInput!
  create: environmentCreateWithoutNodepool_environmentInput!
}

input environmentCreateNestedOneWithoutNodepool_environmentInput {
  create: environmentCreateWithoutNodepool_environmentInput
  connectOrCreate: environmentCreateOrConnectWithoutNodepool_environmentInput
  connect: environmentWhereUniqueInput
}

input nodepool_environmentCreateWithoutNodepoolInput {
  environment: environmentCreateNestedOneWithoutNodepool_environmentInput!
}

input nodepool_environmentCreateOrConnectWithoutNodepoolInput {
  where: nodepool_environmentWhereUniqueInput!
  create: nodepool_environmentCreateWithoutNodepoolInput!
}

input nodepool_environmentCreateManyNodepoolInput {
  environment_id: String!
}

input nodepool_environmentCreateManyNodepoolInputEnvelope {
  data: [nodepool_environmentCreateManyNodepoolInput]!
  skipDuplicates: Boolean
}

input nodepool_environmentCreateNestedManyWithoutNodepoolInput {
  create: nodepool_environmentCreateWithoutNodepoolInput
  connectOrCreate: nodepool_environmentCreateOrConnectWithoutNodepoolInput
  createMany: nodepool_environmentCreateManyNodepoolInputEnvelope
  connect: nodepool_environmentWhereUniqueInput
}

input nodepoolCreateInput {
  id: String
  shared: Boolean
  created_at: DateTime
  updated_at: DateTime
  wundernode: wundernodeCreateNestedOneWithoutNodepoolInput!
  nodepool_environment: nodepool_environmentCreateNestedManyWithoutNodepoolInput
}

input environmentUpdateWithoutNodepool_environmentInput {
  id: StringFieldUpdateOperationsInput
  name: StringFieldUpdateOperationsInput
  primary_hostname: StringFieldUpdateOperationsInput
  primary: BoolFieldUpdateOperationsInput
  hostnames: environmentUpdatehostnamesInput
  namespace: namespaceUpdateOneRequiredWithoutEnvironmentInput
  deployment_environment: deployment_environmentUpdateManyWithoutEnvironmentInput
  environment_edges: environment_edgesUpdateManyWithoutEnvironmentInput
}

input environmentUpsertWithoutNodepool_environmentInput {
  update: environmentUpdateWithoutNodepool_environmentInput!
  create: environmentCreateWithoutNodepool_environmentInput!
}

input environmentUpdateOneRequiredWithoutNodepool_environmentInput {
  create: environmentCreateWithoutNodepool_environmentInput
  connectOrCreate: environmentCreateOrConnectWithoutNodepool_environmentInput
  upsert: environmentUpsertWithoutNodepool_environmentInput
  connect: environmentWhereUniqueInput
  update: environmentUpdateWithoutNodepool_environmentInput
}

input nodepool_environmentUpdateWithoutNodepoolInput {
  environment: environmentUpdateOneRequiredWithoutNodepool_environmentInput
}

input nodepool_environmentUpsertWithWhereUniqueWithoutNodepoolInput {
  where: nodepool_environmentWhereUniqueInput!
  update: nodepool_environmentUpdateWithoutNodepoolInput!
  create: nodepool_environmentCreateWithoutNodepoolInput!
}

input nodepool_environmentUpdateWithWhereUniqueWithoutNodepoolInput {
  where: nodepool_environmentWhereUniqueInput!
  data: nodepool_environmentUpdateWithoutNodepoolInput!
}

input nodepool_environmentUpdateManyWithWhereWithoutNodepoolInput {
  where: nodepool_environmentScalarWhereInput!
}

input nodepool_environmentUpdateManyWithoutNodepoolInput {
  create: nodepool_environmentCreateWithoutNodepoolInput
  connectOrCreate: nodepool_environmentCreateOrConnectWithoutNodepoolInput
  upsert: nodepool_environmentUpsertWithWhereUniqueWithoutNodepoolInput
  createMany: nodepool_environmentCreateManyNodepoolInputEnvelope
  connect: nodepool_environmentWhereUniqueInput
  set: nodepool_environmentWhereUniqueInput
  disconnect: nodepool_environmentWhereUniqueInput
  delete: nodepool_environmentWhereUniqueInput
  update: nodepool_environmentUpdateWithWhereUniqueWithoutNodepoolInput
  updateMany: nodepool_environmentUpdateManyWithWhereWithoutNodepoolInput
  deleteMany: nodepool_environmentScalarWhereInput
}

input nodepoolUpdateInput {
  id: StringFieldUpdateOperationsInput
  shared: BoolFieldUpdateOperationsInput
  created_at: DateTimeFieldUpdateOperationsInput
  updated_at: NullableDateTimeFieldUpdateOperationsInput
  wundernode: wundernodeUpdateOneRequiredWithoutNodepoolInput
  nodepool_environment: nodepool_environmentUpdateManyWithoutNodepoolInput
}

input nodepoolCreateManyInput {
  id: String
  wundernode_id: String!
  shared: Boolean
  created_at: DateTime
  updated_at: DateTime
}

input nodepoolUpdateManyMutationInput {
  id: StringFieldUpdateOperationsInput
  shared: BoolFieldUpdateOperationsInput
  created_at: DateTimeFieldUpdateOperationsInput
  updated_at: NullableDateTimeFieldUpdateOperationsInput
}

input nodepool_environmentCreateInput {
  environment: environmentCreateNestedOneWithoutNodepool_environmentInput!
  nodepool: nodepoolCreateNestedOneWithoutNodepool_environmentInput!
}

input nodepool_environmentUpdateInput {
  environment: environmentUpdateOneRequiredWithoutNodepool_environmentInput
  nodepool: nodepoolUpdateOneRequiredWithoutNodepool_environmentInput
}

input nodepool_environmentCreateManyInput {
  nodepool_id: String!
  environment_id: String!
}

input namespaceCreateWithoutPrice_planInput {
  id: String
  name: String!
  created_at: DateTime
  updated_at: DateTime
  api: apiCreateNestedManyWithoutNamespaceInput
  environment: environmentCreateNestedManyWithoutNamespaceInput
  namespace_members: namespace_membersCreateNestedManyWithoutNamespaceInput
}

input namespaceCreateOrConnectWithoutPrice_planInput {
  where: namespaceWhereUniqueInput!
  create: namespaceCreateWithoutPrice_planInput!
}

input namespaceCreateManyPrice_planInput {
  id: String
  name: String!
  created_at: DateTime
  updated_at: DateTime
}

input namespaceCreateManyPrice_planInputEnvelope {
  data: [namespaceCreateManyPrice_planInput]!
  skipDuplicates: Boolean
}

input namespaceCreateNestedManyWithoutPrice_planInput {
  create: namespaceCreateWithoutPrice_planInput
  connectOrCreate: namespaceCreateOrConnectWithoutPrice_planInput
  createMany: namespaceCreateManyPrice_planInputEnvelope
  connect: namespaceWhereUniqueInput
}

input price_planCreateInput {
  name: String!
  quota_daily_requests: Int!
  quota_environments: Int!
  quota_members: Int
  quota_apis: Int
  allow_secondary_environments: Boolean
  namespace: namespaceCreateNestedManyWithoutPrice_planInput
}

input namespaceUpdateWithoutPrice_planInput {
  id: StringFieldUpdateOperationsInput
  name: StringFieldUpdateOperationsInput
  created_at: DateTimeFieldUpdateOperationsInput
  updated_at: NullableDateTimeFieldUpdateOperationsInput
  api: apiUpdateManyWithoutNamespaceInput
  environment: environmentUpdateManyWithoutNamespaceInput
  namespace_members: namespace_membersUpdateManyWithoutNamespaceInput
}

input namespaceUpsertWithWhereUniqueWithoutPrice_planInput {
  where: namespaceWhereUniqueInput!
  update: namespaceUpdateWithoutPrice_planInput!
  create: namespaceCreateWithoutPrice_planInput!
}

input namespaceUpdateWithWhereUniqueWithoutPrice_planInput {
  where: namespaceWhereUniqueInput!
  data: namespaceUpdateWithoutPrice_planInput!
}

input namespaceScalarWhereInput {
  AND: namespaceScalarWhereInput
  OR: [namespaceScalarWhereInput]
  NOT: namespaceScalarWhereInput
  id: StringFilter
  name: StringFilter
  price_plan_id: IntFilter
  created_at: DateTimeFilter
  updated_at: DateTimeNullableFilter
}

input namespaceUpdateManyWithWhereWithoutPrice_planInput {
  where: namespaceScalarWhereInput!
  data: namespaceUpdateManyMutationInput!
}

input namespaceUpdateManyWithoutPrice_planInput {
  create: namespaceCreateWithoutPrice_planInput
  connectOrCreate: namespaceCreateOrConnectWithoutPrice_planInput
  upsert: namespaceUpsertWithWhereUniqueWithoutPrice_planInput
  createMany: namespaceCreateManyPrice_planInputEnvelope
  connect: namespaceWhereUniqueInput
  set: namespaceWhereUniqueInput
  disconnect: namespaceWhereUniqueInput
  delete: namespaceWhereUniqueInput
  update: namespaceUpdateWithWhereUniqueWithoutPrice_planInput
  updateMany: namespaceUpdateManyWithWhereWithoutPrice_planInput
  deleteMany: namespaceScalarWhereInput
}

input price_planUpdateInput {
  name: StringFieldUpdateOperationsInput
  quota_daily_requests: IntFieldUpdateOperationsInput
  quota_environments: IntFieldUpdateOperationsInput
  quota_members: IntFieldUpdateOperationsInput
  quota_apis: IntFieldUpdateOperationsInput
  allow_secondary_environments: BoolFieldUpdateOperationsInput
  namespace: namespaceUpdateManyWithoutPrice_planInput
}

input price_planCreateManyInput {
  id: Int
  name: String!
  quota_daily_requests: Int!
  quota_environments: Int!
  quota_members: Int
  quota_apis: Int
  allow_secondary_environments: Boolean
}

input price_planUpdateManyMutationInput {
  name: StringFieldUpdateOperationsInput
  quota_daily_requests: IntFieldUpdateOperationsInput
  quota_environments: IntFieldUpdateOperationsInput
  quota_members: IntFieldUpdateOperationsInput
  quota_apis: IntFieldUpdateOperationsInput
  allow_secondary_environments: BoolFieldUpdateOperationsInput
}

input usersCreateInput {
  id: String
  name: String
  email: String!
  role: user_role
  created_at: DateTime
  updated_at: DateTime
  access_token: access_tokenCreateNestedManyWithoutUsersInput
  namespace_members: namespace_membersCreateNestedManyWithoutUsersInput
}

input usersUpdateInput {
  id: StringFieldUpdateOperationsInput
  name: NullableStringFieldUpdateOperationsInput
  email: StringFieldUpdateOperationsInput
  role: user_role
  created_at: DateTimeFieldUpdateOperationsInput
  updated_at: NullableDateTimeFieldUpdateOperationsInput
  access_token: access_tokenUpdateManyWithoutUsersInput
  namespace_members: namespace_membersUpdateManyWithoutUsersInput
}

input usersCreateManyInput {
  id: String
  name: String
  email: String!
  role: user_role
  created_at: DateTime
  updated_at: DateTime
}

input usersUpdateManyMutationInput {
  id: StringFieldUpdateOperationsInput
  name: NullableStringFieldUpdateOperationsInput
  email: StringFieldUpdateOperationsInput
  role: user_role
  created_at: DateTimeFieldUpdateOperationsInput
  updated_at: NullableDateTimeFieldUpdateOperationsInput
}

input nodepoolCreateWithoutWundernodeInput {
  id: String
  shared: Boolean
  created_at: DateTime
  updated_at: DateTime
  nodepool_environment: nodepool_environmentCreateNestedManyWithoutNodepoolInput
}

input nodepoolCreateOrConnectWithoutWundernodeInput {
  where: nodepoolWhereUniqueInput!
  create: nodepoolCreateWithoutWundernodeInput!
}

input nodepoolCreateManyWundernodeInput {
  id: String
  shared: Boolean
  created_at: DateTime
  updated_at: DateTime
}

input nodepoolCreateManyWundernodeInputEnvelope {
  data: [nodepoolCreateManyWundernodeInput]!
  skipDuplicates: Boolean
}

input nodepoolCreateNestedManyWithoutWundernodeInput {
  create: nodepoolCreateWithoutWundernodeInput
  connectOrCreate: nodepoolCreateOrConnectWithoutWundernodeInput
  createMany: nodepoolCreateManyWundernodeInputEnvelope
  connect: nodepoolWhereUniqueInput
}

input wundernodeCreateInput {
  id: String
  etag: String!
  config: DateTime!
  ipv4: String
  ipv6: String
  created_at: DateTime
  updated_at: DateTime
  nodepool: nodepoolCreateNestedManyWithoutWundernodeInput
}

input nodepoolUpdateWithoutWundernodeInput {
  id: StringFieldUpdateOperationsInput
  shared: BoolFieldUpdateOperationsInput
  created_at: DateTimeFieldUpdateOperationsInput
  updated_at: NullableDateTimeFieldUpdateOperationsInput
  nodepool_environment: nodepool_environmentUpdateManyWithoutNodepoolInput
}

input nodepoolUpsertWithWhereUniqueWithoutWundernodeInput {
  where: nodepoolWhereUniqueInput!
  update: nodepoolUpdateWithoutWundernodeInput!
  create: nodepoolCreateWithoutWundernodeInput!
}

input nodepoolUpdateWithWhereUniqueWithoutWundernodeInput {
  where: nodepoolWhereUniqueInput!
  data: nodepoolUpdateWithoutWundernodeInput!
}

input nodepoolScalarWhereInput {
  AND: nodepoolScalarWhereInput
  OR: [nodepoolScalarWhereInput]
  NOT: nodepoolScalarWhereInput
  id: StringFilter
  wundernode_id: StringFilter
  shared: BoolFilter
  created_at: DateTimeFilter
  updated_at: DateTimeNullableFilter
}

input nodepoolUpdateManyWithWhereWithoutWundernodeInput {
  where: nodepoolScalarWhereInput!
  data: nodepoolUpdateManyMutationInput!
}

input nodepoolUpdateManyWithoutWundernodeInput {
  create: nodepoolCreateWithoutWundernodeInput
  connectOrCreate: nodepoolCreateOrConnectWithoutWundernodeInput
  upsert: nodepoolUpsertWithWhereUniqueWithoutWundernodeInput
  createMany: nodepoolCreateManyWundernodeInputEnvelope
  connect: nodepoolWhereUniqueInput
  set: nodepoolWhereUniqueInput
  disconnect: nodepoolWhereUniqueInput
  delete: nodepoolWhereUniqueInput
  update: nodepoolUpdateWithWhereUniqueWithoutWundernodeInput
  updateMany: nodepoolUpdateManyWithWhereWithoutWundernodeInput
  deleteMany: nodepoolScalarWhereInput
}

input wundernodeUpdateInput {
  id: StringFieldUpdateOperationsInput
  etag: StringFieldUpdateOperationsInput
  config: DateTime
  ipv4: NullableStringFieldUpdateOperationsInput
  ipv6: NullableStringFieldUpdateOperationsInput
  created_at: DateTimeFieldUpdateOperationsInput
  updated_at: NullableDateTimeFieldUpdateOperationsInput
  nodepool: nodepoolUpdateManyWithoutWundernodeInput
}

input wundernodeCreateManyInput {
  id: String
  etag: String!
  config: DateTime!
  ipv4: String
  ipv6: String
  created_at: DateTime
  updated_at: DateTime
}

input wundernodeUpdateManyMutationInput {
  id: StringFieldUpdateOperationsInput
  etag: StringFieldUpdateOperationsInput
  config: DateTime
  ipv4: NullableStringFieldUpdateOperationsInput
  ipv6: NullableStringFieldUpdateOperationsInput
  created_at: DateTimeFieldUpdateOperationsInput
  updated_at: NullableDateTimeFieldUpdateOperationsInput
}

type Mutation {
  createOneaccess_token(data: access_tokenCreateInput!): access_token!
  upsertOneaccess_token(where: access_tokenWhereUniqueInput!, create: access_tokenCreateInput!, update: access_tokenUpdateInput!): access_token!
  createManyaccess_token(data: [access_tokenCreateManyInput]!, skipDuplicates: Boolean): AffectedRowsOutput!
  deleteOneaccess_token(where: access_tokenWhereUniqueInput!): access_token
  updateOneaccess_token(data: access_tokenUpdateInput!, where: access_tokenWhereUniqueInput!): access_token
  updateManyaccess_token(data: access_tokenUpdateManyMutationInput!, where: access_tokenWhereInput): AffectedRowsOutput!
  deleteManyaccess_token(where: access_tokenWhereInput): AffectedRowsOutput!
  createOneadmin_config(data: admin_configCreateInput!): admin_config!
  upsertOneadmin_config(where: admin_configWhereUniqueInput!, create: admin_configCreateInput!, update: admin_configUpdateInput!): admin_config!
  createManyadmin_config(data: [admin_configCreateManyInput]!, skipDuplicates: Boolean): AffectedRowsOutput!
  deleteOneadmin_config(where: admin_configWhereUniqueInput!): admin_config
  updateOneadmin_config(data: admin_configUpdateInput!, where: admin_configWhereUniqueInput!): admin_config
  updateManyadmin_config(data: admin_configUpdateManyMutationInput!, where: admin_configWhereInput): AffectedRowsOutput!
  deleteManyadmin_config(where: admin_configWhereInput): AffectedRowsOutput!
  createOneapi(data: apiCreateInput!): api!
  upsertOneapi(where: apiWhereUniqueInput!, create: apiCreateInput!, update: apiUpdateInput!): api!
  createManyapi(data: [apiCreateManyInput]!, skipDuplicates: Boolean): AffectedRowsOutput!
  deleteOneapi(where: apiWhereUniqueInput!): api
  updateOneapi(data: apiUpdateInput!, where: apiWhereUniqueInput!): api
  updateManyapi(data: apiUpdateManyMutationInput!, where: apiWhereInput): AffectedRowsOutput!
  deleteManyapi(where: apiWhereInput): AffectedRowsOutput!
  createOnedeployment(data: deploymentCreateInput!): deployment!
  upsertOnedeployment(where: deploymentWhereUniqueInput!, create: deploymentCreateInput!, update: deploymentUpdateInput!): deployment!
  createManydeployment(data: [deploymentCreateManyInput]!, skipDuplicates: Boolean): AffectedRowsOutput!
  deleteOnedeployment(where: deploymentWhereUniqueInput!): deployment
  updateOnedeployment(data: deploymentUpdateInput!, where: deploymentWhereUniqueInput!): deployment
  updateManydeployment(data: deploymentUpdateManyMutationInput!, where: deploymentWhereInput): AffectedRowsOutput!
  deleteManydeployment(where: deploymentWhereInput): AffectedRowsOutput!
  createOnedeployment_environment(data: deployment_environmentCreateInput!): deployment_environment!
  upsertOnedeployment_environment(where: deployment_environmentWhereUniqueInput!, create: deployment_environmentCreateInput!, update: deployment_environmentUpdateInput!): deployment_environment!
  createManydeployment_environment(data: [deployment_environmentCreateManyInput]!, skipDuplicates: Boolean): AffectedRowsOutput!
  deleteOnedeployment_environment(where: deployment_environmentWhereUniqueInput!): deployment_environment
  updateOnedeployment_environment(data: deployment_environmentUpdateInput!, where: deployment_environmentWhereUniqueInput!): deployment_environment
  updateManydeployment_environment(where: deployment_environmentWhereInput): AffectedRowsOutput!
  deleteManydeployment_environment(where: deployment_environmentWhereInput): AffectedRowsOutput!
  createOneedge(data: edgeCreateInput!): edge!
  upsertOneedge(where: edgeWhereUniqueInput!, create: edgeCreateInput!, update: edgeUpdateInput!): edge!
  createManyedge(data: [edgeCreateManyInput]!, skipDuplicates: Boolean): AffectedRowsOutput!
  deleteOneedge(where: edgeWhereUniqueInput!): edge
  updateOneedge(data: edgeUpdateInput!, where: edgeWhereUniqueInput!): edge
  updateManyedge(data: edgeUpdateManyMutationInput!, where: edgeWhereInput): AffectedRowsOutput!
  deleteManyedge(where: edgeWhereInput): AffectedRowsOutput!
  createOneenvironment(data: environmentCreateInput!): environment!
  upsertOneenvironment(where: environmentWhereUniqueInput!, create: environmentCreateInput!, update: environmentUpdateInput!): environment!
  createManyenvironment(data: [environmentCreateManyInput]!, skipDuplicates: Boolean): AffectedRowsOutput!
  deleteOneenvironment(where: environmentWhereUniqueInput!): environment
  updateOneenvironment(data: environmentUpdateInput!, where: environmentWhereUniqueInput!): environment
  updateManyenvironment(data: environmentUpdateManyMutationInput!, where: environmentWhereInput): AffectedRowsOutput!
  deleteManyenvironment(where: environmentWhereInput): AffectedRowsOutput!
  createOneenvironment_edges(data: environment_edgesCreateInput!): environment_edges!
  upsertOneenvironment_edges(where: environment_edgesWhereUniqueInput!, create: environment_edgesCreateInput!, update: environment_edgesUpdateInput!): environment_edges!
  createManyenvironment_edges(data: [environment_edgesCreateManyInput]!, skipDuplicates: Boolean): AffectedRowsOutput!
  deleteOneenvironment_edges(where: environment_edgesWhereUniqueInput!): environment_edges
  updateOneenvironment_edges(data: environment_edgesUpdateInput!, where: environment_edgesWhereUniqueInput!): environment_edges
  updateManyenvironment_edges(where: environment_edgesWhereInput): AffectedRowsOutput!
  deleteManyenvironment_edges(where: environment_edgesWhereInput): AffectedRowsOutput!
  createOneletsencrypt_certificate(data: letsencrypt_certificateCreateInput!): letsencrypt_certificate!
  upsertOneletsencrypt_certificate(where: letsencrypt_certificateWhereUniqueInput!, create: letsencrypt_certificateCreateInput!, update: letsencrypt_certificateUpdateInput!): letsencrypt_certificate!
  createManyletsencrypt_certificate(data: [letsencrypt_certificateCreateManyInput]!, skipDuplicates: Boolean): AffectedRowsOutput!
  deleteOneletsencrypt_certificate(where: letsencrypt_certificateWhereUniqueInput!): letsencrypt_certificate
  updateOneletsencrypt_certificate(data: letsencrypt_certificateUpdateInput!, where: letsencrypt_certificateWhereUniqueInput!): letsencrypt_certificate
  updateManyletsencrypt_certificate(data: letsencrypt_certificateUpdateManyMutationInput!, where: letsencrypt_certificateWhereInput): AffectedRowsOutput!
  deleteManyletsencrypt_certificate(where: letsencrypt_certificateWhereInput): AffectedRowsOutput!
  createOneletsencrypt_user(data: letsencrypt_userCreateInput!): letsencrypt_user!
  upsertOneletsencrypt_user(where: letsencrypt_userWhereUniqueInput!, create: letsencrypt_userCreateInput!, update: letsencrypt_userUpdateInput!): letsencrypt_user!
  createManyletsencrypt_user(data: [letsencrypt_userCreateManyInput]!, skipDuplicates: Boolean): AffectedRowsOutput!
  deleteOneletsencrypt_user(where: letsencrypt_userWhereUniqueInput!): letsencrypt_user
  updateOneletsencrypt_user(data: letsencrypt_userUpdateInput!, where: letsencrypt_userWhereUniqueInput!): letsencrypt_user
  updateManyletsencrypt_user(data: letsencrypt_userUpdateManyMutationInput!, where: letsencrypt_userWhereInput): AffectedRowsOutput!
  deleteManyletsencrypt_user(where: letsencrypt_userWhereInput): AffectedRowsOutput!
  createOnelocks(data: locksCreateInput!): locks!
  upsertOnelocks(where: locksWhereUniqueInput!, create: locksCreateInput!, update: locksUpdateInput!): locks!
  createManylocks(data: [locksCreateManyInput]!, skipDuplicates: Boolean): AffectedRowsOutput!
  deleteOnelocks(where: locksWhereUniqueInput!): locks
  updateOnelocks(data: locksUpdateInput!, where: locksWhereUniqueInput!): locks
  updateManylocks(data: locksUpdateManyMutationInput!, where: locksWhereInput): AffectedRowsOutput!
  deleteManylocks(where: locksWhereInput): AffectedRowsOutput!
  createOnenamespace(data: namespaceCreateInput!): namespace!
  upsertOnenamespace(where: namespaceWhereUniqueInput!, create: namespaceCreateInput!, update: namespaceUpdateInput!): namespace!
  createManynamespace(data: [namespaceCreateManyInput]!, skipDuplicates: Boolean): AffectedRowsOutput!
  deleteOnenamespace(where: namespaceWhereUniqueInput!): namespace
  updateOnenamespace(data: namespaceUpdateInput!, where: namespaceWhereUniqueInput!): namespace
  updateManynamespace(data: namespaceUpdateManyMutationInput!, where: namespaceWhereInput): AffectedRowsOutput!
  deleteManynamespace(where: namespaceWhereInput): AffectedRowsOutput!
  createOnenamespace_members(data: namespace_membersCreateInput!): namespace_members!
  upsertOnenamespace_members(where: namespace_membersWhereUniqueInput!, create: namespace_membersCreateInput!, update: namespace_membersUpdateInput!): namespace_members!
  createManynamespace_members(data: [namespace_membersCreateManyInput]!, skipDuplicates: Boolean): AffectedRowsOutput!
  deleteOnenamespace_members(where: namespace_membersWhereUniqueInput!): namespace_members
  updateOnenamespace_members(data: namespace_membersUpdateInput!, where: namespace_membersWhereUniqueInput!): namespace_members
  updateManynamespace_members(data: namespace_membersUpdateManyMutationInput!, where: namespace_membersWhereInput): AffectedRowsOutput!
  deleteManynamespace_members(where: namespace_membersWhereInput): AffectedRowsOutput!
  createOnenodepool(data: nodepoolCreateInput!): nodepool!
  upsertOnenodepool(where: nodepoolWhereUniqueInput!, create: nodepoolCreateInput!, update: nodepoolUpdateInput!): nodepool!
  createManynodepool(data: [nodepoolCreateManyInput]!, skipDuplicates: Boolean): AffectedRowsOutput!
  deleteOnenodepool(where: nodepoolWhereUniqueInput!): nodepool
  updateOnenodepool(data: nodepoolUpdateInput!, where: nodepoolWhereUniqueInput!): nodepool
  updateManynodepool(data: nodepoolUpdateManyMutationInput!, where: nodepoolWhereInput): AffectedRowsOutput!
  deleteManynodepool(where: nodepoolWhereInput): AffectedRowsOutput!
  createOnenodepool_environment(data: nodepool_environmentCreateInput!): nodepool_environment!
  upsertOnenodepool_environment(where: nodepool_environmentWhereUniqueInput!, create: nodepool_environmentCreateInput!, update: nodepool_environmentUpdateInput!): nodepool_environment!
  createManynodepool_environment(data: [nodepool_environmentCreateManyInput]!, skipDuplicates: Boolean): AffectedRowsOutput!
  deleteOnenodepool_environment(where: nodepool_environmentWhereUniqueInput!): nodepool_environment
  updateOnenodepool_environment(data: nodepool_environmentUpdateInput!, where: nodepool_environmentWhereUniqueInput!): nodepool_environment
  updateManynodepool_environment(where: nodepool_environmentWhereInput): AffectedRowsOutput!
  deleteManynodepool_environment(where: nodepool_environmentWhereInput): AffectedRowsOutput!
  createOneprice_plan(data: price_planCreateInput!): price_plan!
  upsertOneprice_plan(where: price_planWhereUniqueInput!, create: price_planCreateInput!, update: price_planUpdateInput!): price_plan!
  createManyprice_plan(data: [price_planCreateManyInput]!, skipDuplicates: Boolean): AffectedRowsOutput!
  deleteOneprice_plan(where: price_planWhereUniqueInput!): price_plan
  updateOneprice_plan(data: price_planUpdateInput!, where: price_planWhereUniqueInput!): price_plan
  updateManyprice_plan(data: price_planUpdateManyMutationInput!, where: price_planWhereInput): AffectedRowsOutput!
  deleteManyprice_plan(where: price_planWhereInput): AffectedRowsOutput!
  createOneusers(data: usersCreateInput!): users!
  upsertOneusers(where: usersWhereUniqueInput!, create: usersCreateInput!, update: usersUpdateInput!): users!
  createManyusers(data: [usersCreateManyInput]!, skipDuplicates: Boolean): AffectedRowsOutput!
  deleteOneusers(where: usersWhereUniqueInput!): users
  updateOneusers(data: usersUpdateInput!, where: usersWhereUniqueInput!): users
  updateManyusers(data: usersUpdateManyMutationInput!, where: usersWhereInput): AffectedRowsOutput!
  deleteManyusers(where: usersWhereInput): AffectedRowsOutput!
  createOnewundernode(data: wundernodeCreateInput!): wundernode!
  upsertOnewundernode(where: wundernodeWhereUniqueInput!, create: wundernodeCreateInput!, update: wundernodeUpdateInput!): wundernode!
  createManywundernode(data: [wundernodeCreateManyInput]!, skipDuplicates: Boolean): AffectedRowsOutput!
  deleteOnewundernode(where: wundernodeWhereUniqueInput!): wundernode
  updateOnewundernode(data: wundernodeUpdateInput!, where: wundernodeWhereUniqueInput!): wundernode
  updateManywundernode(data: wundernodeUpdateManyMutationInput!, where: wundernodeWhereInput): AffectedRowsOutput!
  deleteManywundernode(where: wundernodeWhereInput): AffectedRowsOutput!
}

scalar DateTime

scalar Json

scalar UUID

scalar BigInt

type Post {
  id: Int
  userId: Int
  title: String
  body: String
}

type Comment {
  id: Int
  name: String
  email: String
  body: String
  postId: Int
}

type User {
  id: Int
  name: String
  username: String
  email: String
  address: Address
  phone: String
  website: String
  company: Company
}

type Address {
  street: String
  suite: String
  city: String
  zipcode: String
  geo: Geo
}

type Geo {
  lat: String
  lng: String
}

type Company {
  name: String
  catchPhrase: String
  bs: String
}
`

const nexusSchema = `

schema {
  query: Query
  mutation: Mutation
}

scalar ID
scalar Float
scalar String
scalar Boolean
scalar Int

type Mutation {
    postPasswordlessStart(postPasswordlessStartInput: postPasswordlessStartInput): PostPasswordlessStartResponse
    postPasswordlessLogin(postPasswordlessLoginInput: postPasswordlessLoginInput): PostPasswordlessLoginResponse
    postJwtRefresh(postJwtRefreshInput: postJwtRefreshInput): PostJwtRefreshResponse
    acceptPoolInvite(poolId: String!): Boolean!
    addCartItem(item: AddCartItemInput!): Cart!
    addTicketToPool(poolId: String!, ticketId: String!): Boolean!
    archiveAggTicket(archived: Boolean!, id: ID!): AggTicket!
    cancelOrder(input: CancelOrderInput!): Order!
    createCancelOrderTask(input: CreateCancelOrderTaskInput!): CancelOrderTask!
    createLocationGame(locationGame: CreateLocationGameInput!): LocationGame!
    createPool(pool: CreatePoolInput!): Pool!
    createRecurringOrder(recurringOrder: CreateRecurringOrderInput!): RecurringOrder!
    createRegionGame(regionGame: CreateRegionGameInput!): RegionGame!
    createRegionGameDraw(regionGameDraw: CreateRegionGameDrawInput!): RegionGameDraw!
    deleteLocationGame(id: ID!): Boolean!
    deletePool(id: ID!): Boolean!
    deleteRecurringOrder(id: ID!): Boolean!
    deleteRegionGame(id: ID!): Boolean!
    emptyCart: Cart!
    expressCheckout: Order!
    generateFreeTicket(freeTicket: GenerateFreeTicketInput!): [Ticket]!
    inviteToPool(poolId: String!, userId: String!): PoolInvite!
    leavePool(poolId: String!): Boolean!
    ledgerTransfer(options: TransferOptions, requests: [TransferRequest!]!): [LedgerTransferResponse!]!
    markTaskComplete(input: MarkTaskCompleteInput!): Task!
    markTaskFailed(input: MarkTaskFailedInput!): Task!
    registerDevice(device: RegisterDeviceInput!): Device!
    rejectPoolInvite(poolId: String!): Boolean!
    removeCartItem(index: Int!): Cart!
    removeTicketFromPool(ticketId: String!): Boolean!
    sendReceiptDuplicate(orderId: String!): Boolean!
    startWinningsProcess(input: StartWinningsProcessInput!): StepFunctionsExecution!
    unregisterDevice(device: UnregisterDeviceInput!): Boolean!
    updateBigWinningTask(bigWinningTask: UpdateBigWinningTaskInput!): BigWinningTask!
    updateCancelOrderTask(input: UpdateCancelOrderTaskInput!): CancelOrderTask!
    updateLocationGame(locationGame: UpdateLocationGameInput!): LocationGame!
    updatePool(pool: UpdatePoolInput!): Pool!
    updatePricingRule(pricingRule: UpdatePricingRuleInput!): PricingRule!
    updateProfile(profile: UpdateProfileInput): User!
    updateRecurringOrder(recurringOrder: UpdateRecurringOrderInput!): RecurringOrder!
    updateRegionGame(regionGame: UpdateRegionGameInput!): RegionGame!
    updateRegionGameDraw(regionGameDraw: UpdateRegionGameDrawInput!): RegionGameDraw!
    validateBigWinningNotificationTask(id: ID!): BigWinningNotificationTask!
}

union PostPasswordlessStartResponse = UnspecifiedHttpResponse | PostPasswordlessStartOK | PostPasswordlessStartBadRequest | PostPasswordlessStartNoAuthProvided | PostPasswordlessStartUserNotFound | PostPasswordlessStartInternalError

type UnspecifiedHttpResponse {
    statusCode: Int!
}

type PostPasswordlessStartOK {
    code: String
}

type PostPasswordlessStartBadRequest {
    message: String
}

type PostPasswordlessStartNoAuthProvided {
    message: String
}

type PostPasswordlessStartUserNotFound {
    message: String
}

type PostPasswordlessStartInternalError {
    message: String
}

input postPasswordlessStartInput {
    applicationId: String!
    loginId: String!
}

union PostPasswordlessLoginResponse = UnspecifiedHttpResponse | PostPasswordlessLoginOK | PostPasswordlessLoginNotRegisteredForApp | PostPasswordlessLoginPasswordChangeRequested | PostPasswordlessLoginEmailNotVerified | PostPasswordlessLoginRegistrationNotVerified | PostPasswordlessLoginTwoFactorEnabled | PostPasswordlessLoginBadRequest | PostPasswordlessLoginInternalError

type PostPasswordlessLoginOK {
    refreshToken: String
    token: String
    user: User
}

type NexusUser {
    username: String
    verified: Boolean
    firstName: String
    lastName: String
    email: String
    mobilePhone: String
    timezone: String
}

type PostPasswordlessLoginNotRegisteredForApp {
    message: String
}

type PostPasswordlessLoginPasswordChangeRequested {
    changePasswordReason: String
}

type PostPasswordlessLoginEmailNotVerified {
    message: String
}

type PostPasswordlessLoginRegistrationNotVerified {
    message: String
}

type PostPasswordlessLoginTwoFactorEnabled {
    twoFactorId: String
}

type PostPasswordlessLoginBadRequest {
    message: String
}

type PostPasswordlessLoginInternalError {
    message: String
}

input postPasswordlessLoginInput {
    code: String!
    ipAddress: String
    metaData: MetaDataInput
}

input MetaDataInput {
    device: DeviceInput
}

input DeviceInput {
    name: String
}

union PostJwtRefreshResponse = UnspecifiedHttpResponse | PostJwtRefreshOK | PostJwtRefreshBadRequest | PostJwtRefreshNoAuthProvided | PostJwtRefreshTokenNotFound | PostJwtRefreshInternalError

type PostJwtRefreshOK {
    refreshToken: String
    token: String
}

type PostJwtRefreshBadRequest {
    message: String
}

type PostJwtRefreshNoAuthProvided {
    message: String
}

type PostJwtRefreshTokenNotFound {
    message: String
}

type PostJwtRefreshInternalError {
    message: String
}

input postJwtRefreshInput {
    refreshToken: String
    token: String
}

scalar AWSDate

scalar AWSDateTime

scalar AWSJSON

scalar AWSTime

scalar AWSEmail

type AggTicket {
    archived: Boolean!
    draw: RegionGameDraw!
    drawDate: AWSDate!
    game: RegionGame!
    id: ID!
    regionGameId: String!
    tickets: [Ticket!]!
    userId: String!
}

type AggTicketsResult {
    items: [AggTicket!]!
    nextToken: String
}

type BigWinningNotificationTask {
    drawDate: AWSDate!
    id: ID!
    regionGameId: String!
    status: BigWinningTaskStatus!
}

type BigWinningNotificationTasksResult {
    items: [BigWinningNotificationTask!]
    nextToken: String
}

type BigWinningTask {
    drawDate: AWSDate!
    id: ID!
    regionGameId: String!
    status: BigWinningTaskStatus!
}

type BigWinningTasksResult {
    items: [BigWinningTask!]
    nextToken: String
}

type CancelOrderTask {
    createdAt: AWSDateTime!
    id: ID!
    orderId: String!
    status: CancelOrderTaskStatus!
    userId: String!
}

type CancelOrderTasksResult {
    items: [CancelOrderTask!]
    nextToken: String
}

type Cart {
    id: ID!
    items: [CartItem!]!
    serviceFee: Price!
    total: Price!
    userId: String!
}

type CartItem {
    drawDate: AWSDate!
    fractional: Boolean!
    play: Play!
    price: Price!
    quantity: Int!
    regionGameId: String!
}

type Currency {
    code: String!
}

type Device {
    deviceId: ID!
    provider: PushNotificationProvider!
    token: String!
}

type DrawResults {
    prizes: AWSJSON
    result: AWSJSON
}

type FreeTicket {
    drawDate: AWSDate!
    generatedTicketId: String
    id: ID!
    regionGameId: String!
    status: String!
}

type FreeTicketsResult {
    items: [FreeTicket!]!
    nextToken: String
}

type GameSchemas {
    play: AWSJSON
    prizes: AWSJSON
    result: AWSJSON
}

type Ledger {
    balance: Price
    id: ID!
    transactions: [LedgerTransaction!]!
    type: LedgerType
}

type LedgerTransaction {
    amount: Price!
    createdAt: AWSDateTime!
    description: String
    id: ID!
    ledgerId: String!
    reference: String!
    relatedTransactionId: String!
}

type LedgerTransactionsResult {
    items: [LedgerTransaction!]!
    nextToken: String
}

type LedgerTransferResponse {
    amount: Price!
    description: String
    destinationLedgerId: String!
    destinationTransactionId: String!
    reference: String!
    sourceLedgerId: String!
    sourceTransactionId: String!
}

type LedgersResult {
    items: [Ledger!]!
    nextToken: String
}

type LocationGame {
    enabled: Boolean!
    fractions: Int
    game: RegionGame!
    id: ID!
}

type LocationGamesResult {
    items: [LocationGame!]!
    nextToken: String
}

type Order {
    createdAt: AWSDateTime
    fulfilledAt: AWSDateTime
    id: ID!
    isCanceled: Boolean!
    items: [OrderItem!]!
    locationId: String
    refundAmount: Price
    refundDestination: RefundDestinationEnum
    serviceFee: Price!
    status: OrderStatus!
    submittedAt: AWSDateTime
    total: Price!
}

type OrderItem {
    cancelAction: ActionEnum
    fractional: Boolean!
    id: ID!
    play: Play!
    price: Price!
    quantity: Int!
    regionGameId: String!
    ticketId: String
}

type OrdersResult {
    items: [Order!]!
    nextToken: String
}

type Play {
    options: AWSJSON
    pick: [String!]!
}

type Pool {
    id: ID!
    name: String!
    userCount: Int!
}

type PoolInvite {
    status: PoolInviteStatus!
    user: User!
    userId: String!
}

type PoolInvitesResult {
    items: [PoolInvite!]!
    nextToken: String
}

type PoolUser {
    joinedAt: AWSDateTime!
    user: User!
}

type PoolUsersResult {
    items: [PoolUser!]!
    nextToken: String
}

type PoolsResult {
    items: [Pool!]!
    nextToken: String
}

type PreNotifications {
    email: Boolean
    push: Boolean
}

type Price {
    amount: Float!
    currency: Currency!
}

type PricingRule {
    actor: String
    id: String!
    latest: Int
    rules: AWSJSON!
    type: PricingRuleType!
    version: Int!
}

type PricingRulesResult {
    items: [PricingRule!]!
    nextToken: String
}

type Query {
    aggTicket(id: ID!): AggTicket!
    aggTickets(filters: AggTicketsFilters, pagination: Pagination): AggTicketsResult!
    bigWinningNotificationTask(id: ID!): BigWinningNotificationTask!
    bigWinningNotificationTasks(filters: BigWinningNotificationTasksFilters!, pagination: Pagination): BigWinningNotificationTasksResult!
    bigWinningTask(id: ID): BigWinningTask!
    bigWinningTasks(filters: BigWinningsTaskFilters!, pagination: Pagination): BigWinningTasksResult!
    cancelOrderTask(id: ID!): CancelOrderTask!
    cancelOrderTasks(filters: CancelOrderTasksFilters!, pagination: Pagination): CancelOrderTasksResult!
    cart(userId: ID): Cart!
    freeTicket(id: ID!): FreeTicket!
    freeTickets(filters: FreeTicketsFilters!, pagination: Pagination): FreeTicketsResult!
    ledger(id: ID!): Ledger!
    ledgerTransaction(ledgerId: ID!, transactionId: String!): LedgerTransaction
    ledgerTransactions(filters: LedgerTransactionsFilters, ledgerId: ID!, pagination: Pagination): LedgerTransactionsResult!
    ledgers: LedgersResult!
    locationGame(id: ID!): LocationGame!
    locationGames(filters: LocationGamesFilters!, pagination: Pagination): LocationGamesResult!
    order(id: ID!): Order!
    orders(filters: OrderFilters, pagination: Pagination): OrdersResult!
    pool(id: ID!): Pool
    poolInvites(id: ID!, pagination: Pagination): PoolInvitesResult!
    poolUsers(id: ID!, pagination: Pagination): PoolUsersResult!
    pools(pagination: Pagination): PoolsResult!
    pricingRule(id: ID!): PricingRule
    pricingRules(pagination: Pagination, type: ID!): PricingRulesResult!
    profile: User!
    quoteRegionGame(fractional: Boolean!, play: AWSJSON!, regionGameId: ID!): Price!
    recurringOrder(id: ID!): RecurringOrder!
    recurringOrders(pagination: Pagination): RecurringOrdersResult!
    regionGame(id: ID!): RegionGame!
    regionGameDraw(id: ID!): RegionGameDraw!
    regionGameDraws(filters: RegionGameDrawsFilters!, pagination: Pagination): RegionGameDrawsResult!
    regionGames(filters: RegionGamesFilters!, pagination: Pagination): RegionGamesResult!
    task(id: ID): Task!
    tasks(filters: TaskFilters): TasksResult!
    ticket(id: ID!): Ticket!
    tickets(filters: TicketsFilters, pagination: Pagination): TicketsResult!
}

type RecurringOrder {
    enabled: Boolean!
    expectedPrice: Price!
    fractional: Boolean!
    id: ID!
    locationId: String!
    play: Play!
    regionGameId: String!
}

type RecurringOrdersResult {
    items: [RecurringOrder!]!
    nextToken: String
}

type RegionGame {
    autoPayoutLimit: Price
    closingTime: Int!
    currency: String!
    drawTime: AWSTime!
    draws: [RegionGameDraw!]
    gameId: String!
    id: ID!
    lastDrawDate: AWSDate
    lastDrawResult: String
    name: String!
    nextDrawDate: AWSDate
    nextDrawPrize: Float
    regionId: String!
    regionName: String!
    resultUpdatedAt: AWSDateTime
    schemas: GameSchemas
    timeZone: String!
}

type RegionGameDraw {
    closingDateTime: AWSDateTime
    date: AWSDate!
    id: ID!
    parsedResult: DrawResults
    prize: Float
    regionGameId: String!
    result: String
    resultUpdatedAt: AWSDateTime
    verifiedResult: DrawResults
}

type RegionGameDrawsResult {
    items: [RegionGameDraw!]
    nextToken: String
}

type RegionGamesResult {
    items: [RegionGame!]
    nextToken: String
}

type StepFunctionsExecution {
    executionArn: String!
    startDate: Float!
}

type Task {
    execution: String
    id: String!
    input: AWSJSON
    output: AWSJSON
    process: TaskProcess!
    state: TaskState!
    status: TaskStatus!
    statusReason: String
    statusUpdatedAt: AWSDateTime
    token: String
}

type TasksResult {
    items: [Task!]
    nextToken: String
}

type Ticket {
    drawDate: AWSDate!
    fraction: Int
    id: ID!
    locationId: String
    options: AWSJSON
    pick: AWSJSON!
    poolId: String
    regionGameId: String!
    totalFractions: Int
    totalWinnings: Price
    type: String!
    winnings: Price
}

type TicketsResult {
    items: [Ticket!]!
    nextToken: String
}

type User {
    email: AWSEmail!
    id: ID!
    name: String!
    preferences: UserPreferences!
    updatedAt: AWSDateTime!
}

type UserPreferences {
    notifications: PreNotifications!
}

enum ActionEnum {
    Keep
    Void
}

enum BigWinningNotificationTaskStatus {
    Complete
    Pending
}

enum BigWinningTaskStatus {
    Complete
    Pending
}

enum CancelOrderTaskStatus {
    Complete
    Pending
}

enum FreeTicketStatus {
    Complete
    Pending
}

enum LedgerType {
    Balance
    Cash
    Credits
    Winnings
}

enum OrderStatus {
    Canceled
    Draft
    Fulfilled
    Paid
    PaymentFailed
    PendingPayment
}

enum PoolInviteStatus {
    Accepted
    Pending
    Rejected
}

enum PricingRuleType {
    CART
    GAME
}

enum PushNotificationProvider {
    FCM
}

enum RefundDestinationEnum {
    Balance
    Credits
    Exact
    PaymentMethod
}

enum TaskProcess {
    Winnings
}

enum TaskState {
    AddPaymentMethod
    BigWinner
    CalculateWinnings
    FulfillOrder
    IssueWinnings
    PreCalculateWinnings
    PreIssueWinnings
    PreVerifyResults
    ProcessPayment
    SendReceipt
    SendResults
    VerifyResults
}

enum TaskStatus {
    Complete
    Failed
    Pending
}

input AddCartItemInput {
    drawDate: AWSDate!
    fractional: Boolean!
    play: PlayInput
    quantity: Int!
    regionGameId: String!
}

input AggTicketsFilters {
    archived: Boolean
    fromDate: AWSDate
    regionGameId: String
    toDate: AWSDate
}

input BigWinningNotificationTasksFilters {
    regionGameDrawId: String!
    status: BigWinningNotificationTaskStatus
}

input BigWinningsTaskFilters {
    regionGameDrawId: String!
    status: BigWinningTaskStatus
}

input CancelItemsInput {
    action: ActionEnum!
    id: ID!
}

input CancelOrderInput {
    action: ActionEnum!
    items: [CancelItemsInput!]
    orderId: ID!
    refundAmount: PriceInput
    refundDestination: RefundDestinationEnum
}

input CancelOrderTasksFilters {
    fromDate: AWSDateTime
    status: CancelOrderTaskStatus!
    toDate: AWSDateTime
    userId: String
}

input CreateCancelOrderTaskInput {
    orderId: String!
}

input CreateLocationGameInput {
    enabled: Boolean!
    fractions: Int
    gameId: String!
    locationId: String!
    regionId: String!
}

input CreatePoolInput {
    name: String!
}

input CreateRecurringOrderInput {
    fractional: Boolean!
    play: PlayInput!
    regionGameId: String!
}

input CreateRegionGameDrawInput {
    closingDateTime: AWSDateTime
    date: AWSDate!
    regionGameId: String!
    result: String
    verifiedResult: RegionGameDrawResultInput
}

input CreateRegionGameInput {
    autoPayoutLimit: PriceInput
    closingTime: Int!
    currency: String!
    drawTime: AWSTime!
    gameId: ID!
    lastDrawDate: AWSDate
    lastDrawResult: String
    name: String!
    nextDrawDate: AWSDate
    nextDrawPrize: Float
    prizes: AWSJSON
    regionId: ID!
    regionName: String!
    resultUpdatedAt: AWSDateTime
    timeZone: String!
}

input CurrencyInput {
    code: String!
}

input FreeTicketsFilters {
    regionGameDrawId: String!
    status: FreeTicketStatus
}

input FulfilledItem {
    id: ID!
    ticketId: String
}

input GenerateFreeTicketInput {
    drawDate: AWSDate!
    id: String!
    play: PlayInput!
}

input LedgerTransactionsFilters {
    fromDate: AWSDateTime
    toDate: AWSDateTime
}

input LocationGamesFilters {
    locationId: String!
}

input MarkTaskCompleteInput {
    id: ID!
}

input MarkTaskFailedInput {
    id: ID!
    reason: String
}

input OrderFilters {
    fromDate: AWSDateTime
    status: OrderStatus
    toDate: AWSDateTime
    userId: String
}

input Pagination {
    limit: Int
    nextToken: String
}

input PlayInput {
    options: AWSJSON
    pick: [String!]!
}

input PreNotificationsInput {
    email: Boolean
    push: Boolean
}

input PriceInput {
    amount: Float!
    currency: CurrencyInput!
}

input RegionGameDrawResultInput {
    prizes: AWSJSON!
    result: AWSJSON!
}

input RegionGameDrawsFilters {
    regionGameId: String!
}

input RegionGamesFilters {
    regionId: String!
}

input RegisterDeviceInput {
    deviceId: ID!
    provider: PushNotificationProvider!
    token: String!
}

input StartWinningsProcessInput {
    date: String!
    regionGameId: String!
}

input TaskFilters {
    process: TaskProcess
    state: TaskState
    status: TaskStatus
}

input TicketsFilters {
    fromDate: AWSDate
    regionGameId: String
    toDate: AWSDate
}

input TransferOptions {
    idempotencyKey: String
}

input TransferRequest {
    amount: PriceInput!
    description: String
    destinationLedgerId: String!
    reference: String!
    sourceLedgerId: String!
}

input UnregisterDeviceInput {
    deviceId: ID!
    provider: PushNotificationProvider!
}

input UpdateBigWinningTaskInput {
    id: ID!
    status: BigWinningTaskStatus!
}

input UpdateCancelOrderTaskInput {
    id: ID!
    status: CancelOrderTaskStatus!
}

input UpdateLocationGameInput {
    enabled: Boolean!
    fractions: Int
    id: ID!
    regionId: String!
}

input UpdatePoolInput {
    id: ID!
    name: String
}

input UpdatePricingRuleInput {
    latest: Int!
    rules: AWSJSON!
    type: PricingRuleType!
}

input UpdateProfileInput {
    email: AWSEmail
    name: String
    preferences: UserPreferencesInput
}

input UpdateRecurringOrderInput {
    enabled: Boolean!
    fractional: Boolean!
    id: ID!
    play: PlayInput!
    regionGameId: String!
}

input UpdateRegionGameDrawInput {
    closingDateTime: AWSDateTime
    id: ID!
    result: String
    verifiedResult: RegionGameDrawResultInput
}

input UpdateRegionGameInput {
    autoPayoutLimit: PriceInput
    closingTime: Int
    currency: String
    drawTime: AWSTime
    id: ID!
    lastDrawDate: AWSDate
    lastDrawResult: String
    name: String
    nextDrawDate: AWSDate
    nextDrawPrize: Float
    prizes: AWSJSON
    regionName: String
    resultUpdatedAt: AWSDateTime
    timeZone: String
}

input UserPreferencesInput {
    notifications: PreNotificationsInput!
}`<|MERGE_RESOLUTION|>--- conflicted
+++ resolved
@@ -4,10 +4,7 @@
 	"fmt"
 	"testing"
 
-<<<<<<< HEAD
 	"github.com/stretchr/testify/assert"
-=======
->>>>>>> f4785fbf
 	"github.com/stretchr/testify/require"
 
 	"github.com/wundergraph/graphql-go-tools/internal/pkg/unsafeparser"
@@ -98,23 +95,17 @@
 
 		printedOperation := mustString(astprinter.PrintString(&operation, &definition))
 
-<<<<<<< HEAD
 		if options.expectValidationErrors {
 			for _, msg := range options.expectedValidationErrorMsgs {
 				assert.Contains(t, report.Error(), msg)
 			}
 		}
 
-=======
->>>>>>> f4785fbf
 		require.Equal(t, expectation, result, "wrong validation result expected: %v got: %v\nreason: %v\noperation:\n%s\n", expectation, result, report.Error(), printedOperation)
 	}
 
 	runManyRulesWithDefinition := func(t *testing.T, definitionInput, operationInput string, expectation ValidationState, rules ...Rule) {
-<<<<<<< HEAD
-=======
 		t.Helper()
->>>>>>> f4785fbf
 		for _, rule := range rules {
 			runWithDefinition(t, definitionInput, operationInput, rule, expectation)
 		}
@@ -2026,6 +2017,8 @@
 	})
 	t.Run("5.4 Arguments", func(t *testing.T) {
 		t.Run("5.4.1 Argument Names", func(t *testing.T) {
+			// TODO: check this section test rule
+		
 			t.Run("117", func(t *testing.T) {
 				run(t, `	
 							fragment argOnRequiredArg on Dog {
@@ -2034,7 +2027,7 @@
 							fragment argOnOptional on Dog {
 								isHousetrained(atOtherHomes: true) @include(if: true)
 							}`,
-					Values(), Valid)
+					KnownArguments(), Valid)
 			})
 			t.Run("117 variant", func(t *testing.T) {
 				run(t, `	query argOnRequiredArg {
@@ -2046,7 +2039,7 @@
 							fragment argOnOptional on Dog {
 								isHousetrained(atOtherHomes: true) @include(if: true)
 							}`,
-					Values(), Valid)
+					KnownArguments(), Valid)
 			})
 			t.Run("117 variant", func(t *testing.T) {
 				run(t, `	query argOnRequiredArg($dogCommand: DogCommand!) {
@@ -2058,7 +2051,7 @@
 							fragment argOnOptional on Dog {
 								isHousetrained(atOtherHomes: true) @include(if: true)
 							}`,
-					Values(), Valid)
+					KnownArguments(), Valid)
 			})
 			t.Run("117 variant", func(t *testing.T) {
 				run(t, `	
@@ -2071,7 +2064,7 @@
 							fragment argOnOptional on Dog {
 								isHousetrained(atOtherHomes: true) @include(if: true)
 							}`,
-					Values(), Valid, withDisableNormalization())
+					KnownArguments(), Valid, withDisableNormalization())
 			})
 			t.Run("117 variant", func(t *testing.T) {
 				run(t, `
@@ -2103,57 +2096,6 @@
 							}`,
 					ValidArguments(), Valid)
 			})
-<<<<<<< HEAD
-=======
-			t.Run("required String", func(t *testing.T) {
-				run(t, `	query requiredString {
-										args {
-											requiredString(s: "foo")
-										}
-									}`,
-					ValidArguments(), Valid)
-			})
-			t.Run("required String", func(t *testing.T) {
-				run(t, `	query requiredString {
-										args {
-											requiredString(s: foo)
-										}
-									}`,
-					ValidArguments(), Invalid)
-			})
-			t.Run("required String", func(t *testing.T) {
-				run(t, `	query requiredString {
-										args {
-											requiredString(s: null)
-										}
-									}`,
-					ValidArguments(), Invalid)
-			})
-			t.Run("required String", func(t *testing.T) {
-				run(t, `	query requiredFloat {
-										args {
-											requiredFloat(f: 1.1)
-										}
-									}`,
-					ValidArguments(), Valid)
-			})
-			t.Run("required String", func(t *testing.T) {
-				run(t, `	query requiredFloat {
-										args {
-											requiredFloat(f: "1.1")
-										}
-									}`,
-					ValidArguments(), Invalid)
-			})
-			t.Run("required String", func(t *testing.T) {
-				run(t, `	query requiredFloat {
-										args {
-											requiredFloat(f: null)
-										}
-									}`,
-					ValidArguments(), Invalid)
-			})
->>>>>>> f4785fbf
 			t.Run("117 variant", func(t *testing.T) {
 				run(t, `	
 							query argOnRequiredArg($booleanArg: Boolean!) {
@@ -2257,11 +2199,7 @@
 									}`,
 					KnownArguments(), Invalid)
 			})
-<<<<<<< HEAD
 			t.Run("121 args in reversed order", func(t *testing.T) {
-=======
-			t.Run("121", func(t *testing.T) {
->>>>>>> f4785fbf
 				run(t, `	fragment multipleArgs on ValidArguments {
 								multipleReqs(x: 1, y: 2)
 							}
@@ -2276,20 +2214,7 @@
 									name
 								}
 							}`,
-<<<<<<< HEAD
 					KnownArguments(), Invalid)
-=======
-					ValidArguments(), Invalid)
-			})
-			t.Run("ID as arg given as string", func(t *testing.T) {
-				runManyRulesWithDefinition(t, countriesDefinition, `{
-						country(code: "DE") {
-							code
-							name
-						}
-					}`,
-					Valid, ValidArguments(), Values())
->>>>>>> f4785fbf
 			})
 		})
 		t.Run("5.4.2 Argument Uniqueness", func(t *testing.T) {
@@ -2312,7 +2237,6 @@
 								}`,
 					ArgumentUniqueness(), Valid)
 			})
-<<<<<<< HEAD
 		})
 
 		t.Run("Required Invalid Arguments", func(t *testing.T) {
@@ -2371,11 +2295,6 @@
 			})
 			t.Run("122", func(t *testing.T) {
 				run(t, `	{
-=======
-			t.Run("5.4.2.1 Required ValidArguments", func(t *testing.T) {
-				t.Run("122", func(t *testing.T) {
-					run(t, `	{
->>>>>>> f4785fbf
 									arguments {
 										...goodBooleanArg
 										...goodNonNullArg
@@ -2387,17 +2306,10 @@
 								fragment goodNonNullArg on ValidArguments {
 									nonNullBooleanArgField(nonNullBooleanArg: true)
 								}`,
-<<<<<<< HEAD
 					RequiredArguments(), Valid)
 			})
 			t.Run("123", func(t *testing.T) {
 				run(t, `	{
-=======
-						ValidArguments(), Valid)
-				})
-				t.Run("123", func(t *testing.T) {
-					run(t, `	{
->>>>>>> f4785fbf
 									arguments {
 										...goodBooleanArgDefault
 									}
@@ -2405,17 +2317,10 @@
 								fragment goodBooleanArgDefault on ValidArguments {
 									booleanArgField
 								}`,
-<<<<<<< HEAD
 					RequiredArguments(), Valid)
 			})
 			t.Run("124", func(t *testing.T) {
 				run(t, `
-=======
-						ValidArguments(), Valid)
-				})
-				t.Run("124", func(t *testing.T) {
-					run(t, `
->>>>>>> f4785fbf
 								{
 									arguments {
 										...missingRequiredArg
@@ -2424,17 +2329,10 @@
 								fragment missingRequiredArg on ValidArguments {
 									nonNullBooleanArgField
 								}`,
-<<<<<<< HEAD
 					RequiredArguments(), Invalid)
 			})
 			t.Run("125", func(t *testing.T) {
 				run(t, `	{
-=======
-						RequiredArguments(), Invalid)
-				})
-				t.Run("125", func(t *testing.T) {
-					run(t, `	{
->>>>>>> f4785fbf
 									arguments {
 										...missingRequiredArg
 									}
@@ -2442,17 +2340,10 @@
 								fragment missingRequiredArg on ValidArguments {
 									nonNullBooleanArgField(nonNullBooleanArg: null)
 								}`,
-<<<<<<< HEAD
 					RequiredArguments(), Invalid)
 			})
 			t.Run("125 variant", func(t *testing.T) {
 				run(t, `	{
-=======
-						ValidArguments(), Invalid)
-				})
-				t.Run("125 variant", func(t *testing.T) {
-					run(t, `	{
->>>>>>> f4785fbf
 									arguments {
 										...missingRequiredArg
 									}
@@ -2460,17 +2351,10 @@
 								fragment missingRequiredArg on ValidArguments {
 									nonNullBooleanArgField(nonNullBooleanArg: true)
 								}`,
-<<<<<<< HEAD
 					RequiredArguments(), Valid)
 			})
 			t.Run("125 variant", func(t *testing.T) {
 				run(t, `	{
-=======
-						RequiredArguments(), Valid)
-				})
-				t.Run("125 variant", func(t *testing.T) {
-					run(t, `	{
->>>>>>> f4785fbf
 									booleanList (booleanListArg: [true])
 								}`,
 					RequiredArguments(), Valid)
@@ -3147,11 +3031,7 @@
 						}
 						`, Values(), Valid)
 			})
-<<<<<<< HEAD
 			t.Run("complex nested 'notList' is not list of Strings should be ok with coersion", func(t *testing.T) {
-=======
-			t.Run("complex nested 'notList' is not list of Strings", func(t *testing.T) {
->>>>>>> f4785fbf
 				run(t, `
 						{
 							nested(input: {
@@ -3687,8 +3567,6 @@
 								}`,
 					AllVariablesUsed(), Valid)
 			})
-<<<<<<< HEAD
-=======
 			t.Run("variables in nested array object", func(t *testing.T) {
 				run(t, `query variableUnused($name: String) {
 					dog(where: {
@@ -3731,7 +3609,6 @@
 				}`,
 					AllVariablesUsed(), Valid)
 			})
->>>>>>> f4785fbf
 		})
 		t.Run("5.8.5 All VariableValue Usages are Allowed", func(t *testing.T) {
 			t.Run("169", func(t *testing.T) {
