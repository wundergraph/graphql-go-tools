--- conflicted
+++ resolved
@@ -351,7 +351,63 @@
 	serverCancel()
 }
 
-<<<<<<< HEAD
+func TestBuildPOSTRequestSSE(t *testing.T) {
+	subscriptionOptions := GraphQLSubscriptionOptions{
+		URL: "test",
+		Body: GraphQLBody{
+			Query:         `subscription($a: Int!){countdown(from: $a)}`,
+			OperationName: "CountDown",
+			Variables:     []byte(`{"a":5}`),
+			Extensions:    []byte(`{"persistedQuery":{"version":1,"sha256Hash":"d41d8cd98f00b204e9800998ecf8427e"}}`),
+		},
+	}
+
+	h := gqlSSEConnectionHandler{
+		options: subscriptionOptions,
+	}
+
+	req, err := h.buildPOSTRequest(context.Background())
+	assert.NoError(t, err)
+
+	expectedReqBody, err := json.Marshal(subscriptionOptions.Body)
+	assert.NoError(t, err)
+
+	assert.Equal(t, http.MethodPost, req.Method)
+
+	actualReqBody, err := ioutil.ReadAll(req.Body)
+	assert.NoError(t, err)
+	assert.Equal(t, expectedReqBody, actualReqBody)
+}
+
+func TestBuildGETRequestSSE(t *testing.T) {
+	subscriptionOptions := GraphQLSubscriptionOptions{
+		URL: "test",
+		Body: GraphQLBody{
+			Query:         `subscription($a: Int!){countdown(from: $a)}`,
+			OperationName: "CountDown",
+			Variables:     []byte(`{"a":5}`),
+			Extensions:    []byte(`{"persistedQuery":{"version":1,"sha256Hash":"d41d8cd98f00b204e9800998ecf8427e"}}`),
+		},
+	}
+
+	h := gqlSSEConnectionHandler{
+		options: subscriptionOptions,
+	}
+
+	req, err := h.buildGETRequest(context.Background())
+	assert.NoError(t, err)
+
+	assert.Equal(t, http.MethodGet, req.Method)
+
+	urlQuery := req.URL.Query()
+	assert.Equal(t, subscriptionOptions.Body.Query, urlQuery.Get("query"))
+	assert.Equal(t, subscriptionOptions.Body.OperationName, urlQuery.Get("operationName"))
+
+	assert.Equal(t, string(subscriptionOptions.Body.Variables), urlQuery.Get("variables"))
+	assert.Equal(t, string(subscriptionOptions.Body.Extensions), urlQuery.Get("extensions"))
+
+}
+
 func TestGraphQLSubscriptionClientSubscribe_SSE_Upstream_Dies(t *testing.T) {
 	serverDone := make(chan struct{})
 	server := httptest.NewServer(http.HandlerFunc(func(w http.ResponseWriter, r *http.Request) {
@@ -413,61 +469,4 @@
 		return true
 	}, time.Second, time.Millisecond*10, "server did not close")
 	serverCancel()
-=======
-func TestBuildPOSTRequestSSE(t *testing.T) {
-	subscriptionOptions := GraphQLSubscriptionOptions{
-		URL: "test",
-		Body: GraphQLBody{
-			Query:         `subscription($a: Int!){countdown(from: $a)}`,
-			OperationName: "CountDown",
-			Variables:     []byte(`{"a":5}`),
-			Extensions:    []byte(`{"persistedQuery":{"version":1,"sha256Hash":"d41d8cd98f00b204e9800998ecf8427e"}}`),
-		},
-	}
-
-	h := gqlSSEConnectionHandler{
-		options: subscriptionOptions,
-	}
-
-	req, err := h.buildPOSTRequest(context.Background())
-	assert.NoError(t, err)
-
-	expectedReqBody, err := json.Marshal(subscriptionOptions.Body)
-	assert.NoError(t, err)
-
-	assert.Equal(t, http.MethodPost, req.Method)
-
-	actualReqBody, err := ioutil.ReadAll(req.Body)
-	assert.NoError(t, err)
-	assert.Equal(t, expectedReqBody, actualReqBody)
-}
-
-func TestBuildGETRequestSSE(t *testing.T) {
-	subscriptionOptions := GraphQLSubscriptionOptions{
-		URL: "test",
-		Body: GraphQLBody{
-			Query:         `subscription($a: Int!){countdown(from: $a)}`,
-			OperationName: "CountDown",
-			Variables:     []byte(`{"a":5}`),
-			Extensions:    []byte(`{"persistedQuery":{"version":1,"sha256Hash":"d41d8cd98f00b204e9800998ecf8427e"}}`),
-		},
-	}
-
-	h := gqlSSEConnectionHandler{
-		options: subscriptionOptions,
-	}
-
-	req, err := h.buildGETRequest(context.Background())
-	assert.NoError(t, err)
-
-	assert.Equal(t, http.MethodGet, req.Method)
-
-	urlQuery := req.URL.Query()
-	assert.Equal(t, subscriptionOptions.Body.Query, urlQuery.Get("query"))
-	assert.Equal(t, subscriptionOptions.Body.OperationName, urlQuery.Get("operationName"))
-
-	assert.Equal(t, string(subscriptionOptions.Body.Variables), urlQuery.Get("variables"))
-	assert.Equal(t, string(subscriptionOptions.Body.Extensions), urlQuery.Get("extensions"))
-
->>>>>>> 9d3ad855
 }