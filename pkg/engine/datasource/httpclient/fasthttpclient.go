--- conflicted
+++ resolved
@@ -31,6 +31,7 @@
 		{"value"},
 	}
 	applicationJsonBytes = []byte("application/json")
+	contentTypeBytes     = []byte("content-type")
 	acceptBytes          = []byte("accept")
 	acceptEncodingBytes  = []byte("Accept-Encoding")
 	gzipEncodingBytes    = []byte("gzip")
@@ -86,10 +87,7 @@
 	}
 
 	req.Header.SetBytesKV(acceptBytes, applicationJsonBytes)
-<<<<<<< HEAD
 	req.Header.SetBytesKV(acceptEncodingBytes, gzipEncodingBytes)
-=======
->>>>>>> 3e5bbec3
 	req.Header.SetContentTypeBytes(applicationJsonBytes)
 
 	if deadline, ok := ctx.Deadline(); ok {
